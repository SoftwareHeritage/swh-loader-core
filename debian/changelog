<<<<<<< HEAD
swh-loader-core (2.6.1-1~swh1~bpo10+1) buster-swh; urgency=medium

  * Rebuild for buster-swh

 -- Software Heritage autobuilder (on jenkins-debian1) <jenkins@jenkins-debian1.internal.softwareheritage.org>  Fri, 08 Apr 2022 09:15:47 +0000
=======
swh-loader-core (2.6.2-1~swh1) unstable-swh; urgency=medium

  * New upstream release 2.6.2     - (tagged by Antoine R. Dumont
    (@ardumont) <ardumont@softwareheritage.org> on 2022-04-14 11:46:06
    +0200)
  * Upstream changes:     - v2.6.2     - maven: Consistently read lister
    input to ingest a mvn origin

 -- Software Heritage autobuilder (on jenkins-debian1) <jenkins@jenkins-debian1.internal.softwareheritage.org>  Thu, 14 Apr 2022 09:53:26 +0000
>>>>>>> e1d69a7f

swh-loader-core (2.6.1-1~swh1) unstable-swh; urgency=medium

  * New upstream release 2.6.1     - (tagged by Antoine R. Dumont
    (@ardumont) <ardumont@softwareheritage.org> on 2022-04-08 11:03:06
    +0200)
  * Upstream changes:     - v2.6.1     - Rename metadata key in data
    received from the deposit server     - origin/master npm: Add all
    fields we use to the ExtID manifest     - npm: Include package
    version id in ExtID manifest

 -- Software Heritage autobuilder (on jenkins-debian1) <jenkins@jenkins-debian1.internal.softwareheritage.org>  Fri, 08 Apr 2022 09:13:17 +0000

swh-loader-core (2.6.0-1~swh1) unstable-swh; urgency=medium

  * New upstream release 2.6.0     - (tagged by Valentin Lorentz
    <vlorentz@softwareheritage.org> on 2022-03-02 13:54:45 +0100)
  * Upstream changes:     - v2.6.0     - * Update for the new output
    format of the Deposit's API.

 -- Software Heritage autobuilder (on jenkins-debian1) <jenkins@jenkins-debian1.internal.softwareheritage.org>  Wed, 02 Mar 2022 12:58:43 +0000

swh-loader-core (2.5.4-1~swh2) unstable-swh; urgency=medium

  * Bump new release with opam tests deactivated

 -- Antoine R. Dumont (@ardumont) <ardumont@softwareheritage.org>  Fri, 25 Feb 2022 12:40:40 +0100

swh-loader-core (2.5.4-1~swh1) unstable-swh; urgency=medium

  * New upstream release 2.5.4     - (tagged by Antoine R. Dumont
    (@ardumont) <ardumont@softwareheritage.org> on 2022-02-25 10:23:51
    +0100)
  * Upstream changes:     - v2.5.4     - loader/opam/tests: Do not run
    actual opam init command call

 -- Software Heritage autobuilder (on jenkins-debian1) <jenkins@jenkins-debian1.internal.softwareheritage.org>  Fri, 25 Feb 2022 09:28:10 +0000

swh-loader-core (2.5.3-1~swh1) unstable-swh; urgency=medium

  * New upstream release 2.5.3     - (tagged by Antoine R. Dumont
    (@ardumont) <ardumont@softwareheritage.org> on 2022-02-24 16:02:53
    +0100)
  * Upstream changes:     - v2.5.3     - opam: Allow build to run the
    opam init completely

 -- Software Heritage autobuilder (on jenkins-debian1) <jenkins@jenkins-debian1.internal.softwareheritage.org>  Thu, 24 Feb 2022 15:07:20 +0000

swh-loader-core (2.5.2-1~swh1) unstable-swh; urgency=medium

  * New upstream release 2.5.2     - (tagged by Valentin Lorentz
    <vlorentz@softwareheritage.org> on 2022-02-24 09:52:26 +0100)
  * Upstream changes:     - v2.5.2     - * deposit: Remove unused
    raw_info

 -- Software Heritage autobuilder (on jenkins-debian1) <jenkins@jenkins-debian1.internal.softwareheritage.org>  Thu, 24 Feb 2022 08:57:52 +0000

swh-loader-core (2.5.1-1~swh1) unstable-swh; urgency=medium

  * New upstream release 2.5.1     - (tagged by Antoine R. Dumont
    (@ardumont) <ardumont@softwareheritage.org> on 2022-02-16 15:27:02
    +0100)
  * Upstream changes:     - v2.5.1     - Add URL and directory to CLI
    loader status echo     - Fix load_maven scheduling task name     -
    docs: Fix typo detected with codespell     - pre-commit: Bump hooks
    and add new one to check commit message spelling

 -- Software Heritage autobuilder (on jenkins-debian1) <jenkins@jenkins-debian1.internal.softwareheritage.org>  Wed, 16 Feb 2022 14:30:47 +0000

swh-loader-core (2.5.0-1~swh1) unstable-swh; urgency=medium

  * New upstream release 2.5.0     - (tagged by Antoine R. Dumont
    (@ardumont) <ardumont@softwareheritage.org> on 2022-02-08 10:46:14
    +0100)
  * Upstream changes:     - v2.5.0     - Move visit date helper from hg
    loader to core

 -- Software Heritage autobuilder (on jenkins-debian1) <jenkins@jenkins-debian1.internal.softwareheritage.org>  Tue, 08 Feb 2022 09:49:53 +0000

swh-loader-core (2.4.1-1~swh1) unstable-swh; urgency=medium

  * New upstream release 2.4.1     - (tagged by Nicolas Dandrimont
    <nicolas@dandrimont.eu> on 2022-02-03 14:12:05 +0100)
  * Upstream changes:     - Release swh.loader.core 2.4.1     - fix
    Person mangling

 -- Software Heritage autobuilder (on jenkins-debian1) <jenkins@jenkins-debian1.internal.softwareheritage.org>  Thu, 03 Feb 2022 13:17:35 +0000

swh-loader-core (2.3.0-1~swh1) unstable-swh; urgency=medium

  * New upstream release 2.3.0     - (tagged by Nicolas Dandrimont
    <nicolas@dandrimont.eu> on 2022-01-24 11:18:43 +0100)
  * Upstream changes:     - Release swh.loader.core     - Stop using the
    deprecated 'TimestampWithTimezone.offset' attribute     - Include
    clone_with_timeout utility from swh.loader.mercurial

 -- Software Heritage autobuilder (on jenkins-debian1) <jenkins@jenkins-debian1.internal.softwareheritage.org>  Mon, 24 Jan 2022 10:22:35 +0000

swh-loader-core (2.2.0-1~swh1) unstable-swh; urgency=medium

  * New upstream release 2.2.0     - (tagged by Antoine R. Dumont
    (@ardumont) <ardumont@softwareheritage.org> on 2022-01-18 14:33:08
    +0100)
  * Upstream changes:     - v2.2.0     - tests: Replace 'offset' and
    'negative_utc' with 'offset_bytes'     - deposit: Remove
    'negative_utc' from test data     - tests: Use
    TimestampWithTimezone.from_datetime() instead of the constructor
    - Add releases notes (from user-provided Atom document) to release
    messages.     - deposit: Strip 'offset_bytes' from date dicts to
    support swh-model 4.0.0     - Pin mypy and drop type annotations
    which makes mypy unhappy

 -- Software Heritage autobuilder (on jenkins-debian1) <jenkins@jenkins-debian1.internal.softwareheritage.org>  Tue, 18 Jan 2022 15:52:53 +0000

swh-loader-core (2.1.1-1~swh1) unstable-swh; urgency=medium

  * New upstream release 2.1.1     - (tagged by Valentin Lorentz
    <vlorentz@softwareheritage.org> on 2021-12-09 17:14:12 +0100)
  * Upstream changes:     - v2.1.1     - * nixguix: Fix crash when
    filtering extids on archives that were already loaded, but only from
    different URLs

 -- Software Heritage autobuilder (on jenkins-debian1) <jenkins@jenkins-debian1.internal.softwareheritage.org>  Thu, 09 Dec 2021 16:17:54 +0000

swh-loader-core (2.1.0-1~swh1) unstable-swh; urgency=medium

  * New upstream release 2.1.0     - (tagged by Valentin Lorentz
    <vlorentz@softwareheritage.org> on 2021-12-09 16:34:51 +0100)
  * Upstream changes:     - v2.1.0     - * maven: various refactorings
    - * nixguix: Filter out releases with URLs different from the
    expected one

 -- Software Heritage autobuilder (on jenkins-debian1) <jenkins@jenkins-debian1.internal.softwareheritage.org>  Thu, 09 Dec 2021 15:38:14 +0000

swh-loader-core (2.0.0-1~swh1) unstable-swh; urgency=medium

  * New upstream release 2.0.0     - (tagged by Antoine R. Dumont
    (@ardumont) <ardumont@softwareheritage.org> on 2021-12-07 15:53:23
    +0100)
  * Upstream changes:     - v2.0.0     - package-loaders: Add support
    for extid versions, and bump it for Debian     - debian: Remove the
    extrinsic version from release names     - debian: Fix confusion
    between the two versions

 -- Software Heritage autobuilder (on jenkins-debian1) <jenkins@jenkins-debian1.internal.softwareheritage.org>  Tue, 07 Dec 2021 14:57:19 +0000

swh-loader-core (1.3.0-1~swh1) unstable-swh; urgency=medium

  * New upstream release 1.3.0     - (tagged by Antoine Lambert
    <anlambert@softwareheritage.org> on 2021-12-07 10:54:49 +0100)
  * Upstream changes:     - version 1.3.0

 -- Software Heritage autobuilder (on jenkins-debian1) <jenkins@jenkins-debian1.internal.softwareheritage.org>  Tue, 07 Dec 2021 09:58:53 +0000

swh-loader-core (1.2.1-1~swh1) unstable-swh; urgency=medium

  * New upstream release 1.2.1     - (tagged by Antoine R. Dumont
    (@ardumont) <ardumont@softwareheritage.org> on 2021-12-03 16:15:32
    +0100)
  * Upstream changes:     - v1.2.1     - package.loader: Deduplicate
    extid target

 -- Software Heritage autobuilder (on jenkins-debian1) <jenkins@jenkins-debian1.internal.softwareheritage.org>  Fri, 03 Dec 2021 15:19:13 +0000

swh-loader-core (1.2.0-1~swh1) unstable-swh; urgency=medium

  * New upstream release 1.2.0     - (tagged by Antoine R. Dumont
    (@ardumont) <ardumont@softwareheritage.org> on 2021-12-03 12:16:04
    +0100)
  * Upstream changes:     - v1.2.0     - debian: Rename loading task
    function to fix scheduling     - debian: Handle extra sha1 sum in
    source package metadata     - debian: Remove unused date parameter
    of DebianLoader     - package.loader: Deduplicate target SWHIDs     -
    package-loader-tutorial: Update to mention releases instead of
    revisions     - package-loader-tutorial: Add a checklist     -
    package-loader-tutorial: Highlight the recommendation to submit the
    loader early.

 -- Software Heritage autobuilder (on jenkins-debian1) <jenkins@jenkins-debian1.internal.softwareheritage.org>  Fri, 03 Dec 2021 11:19:52 +0000

swh-loader-core (1.1.0-1~swh1) unstable-swh; urgency=medium

  * New upstream release 1.1.0     - (tagged by Valentin Lorentz
    <vlorentz@softwareheritage.org> on 2021-11-22 11:58:11 +0100)
  * Upstream changes:     - v1.1.0     - * Package loader: Uniformize
    author and message

 -- Software Heritage autobuilder (on jenkins-debian1) <jenkins@jenkins-debian1.internal.softwareheritage.org>  Mon, 22 Nov 2021 11:01:45 +0000

swh-loader-core (1.0.1-1~swh1) unstable-swh; urgency=medium

  * New upstream release 1.0.1     - (tagged by Valentin Lorentz
    <vlorentz@softwareheritage.org> on 2021-11-10 14:47:52 +0100)
  * Upstream changes:     - v1.0.1     - * utils: Add types and let log
    instruction do the formatting     - * Fix tests when run by gbp on
    Sid.

 -- Software Heritage autobuilder (on jenkins-debian1) <jenkins@jenkins-debian1.internal.softwareheritage.org>  Wed, 10 Nov 2021 13:53:43 +0000

swh-loader-core (1.0.0-1~swh1) unstable-swh; urgency=medium

  * New upstream release 1.0.0     - (tagged by Valentin Lorentz
    <vlorentz@softwareheritage.org> on 2021-11-10 14:25:24 +0100)
  * Upstream changes:     - v1.0.0     - Main change: thismakes package
    loaders write releases instead of revisions     - Other more-or-less
    related changes:     - * Add missing documentation for
    `get_metadata_authority`.     - * opam: Write package definitions to
    the extrinsic metadata storage     - * deposit: Remove 'parent'
    deposit     - * cleanup tests and unused code     - * Document how
    each package loader populates fields.     - * Refactor package
    loaders to make the version part of BasePackageInfo

 -- Software Heritage autobuilder (on jenkins-debian1) <jenkins@jenkins-debian1.internal.softwareheritage.org>  Wed, 10 Nov 2021 13:38:43 +0000

swh-loader-core (0.25.0-1~swh1) unstable-swh; urgency=medium

  * New upstream release 0.25.0     - (tagged by Antoine R. Dumont
    (@ardumont) <ardumont@softwareheritage.org> on 2021-09-29 09:19:10
    +0200)
  * Upstream changes:     - v0.25.0     - Allow opam loader to actually
    use multi-instance opam root     - opam: Define a
    initialize_opam_root parameter for opam loader

 -- Software Heritage autobuilder (on jenkins-debian1) <jenkins@jenkins-debian1.internal.softwareheritage.org>  Wed, 29 Sep 2021 07:26:12 +0000

swh-loader-core (0.23.5-1~swh1) unstable-swh; urgency=medium

  * New upstream release 0.23.5     - (tagged by Antoine R. Dumont
    (@ardumont) <ardumont@softwareheritage.org> on 2021-09-24 17:31:22
    +0200)
  * Upstream changes:     - v0.23.5     - opam: Initialize opam root
    directory outside the constructor

 -- Software Heritage autobuilder (on jenkins-debian1) <jenkins@jenkins-debian1.internal.softwareheritage.org>  Fri, 24 Sep 2021 15:34:52 +0000

swh-loader-core (0.23.4-1~swh1) unstable-swh; urgency=medium

  * New upstream release 0.23.4     - (tagged by Antoine R. Dumont
    (@ardumont) <ardumont@softwareheritage.org> on 2021-09-20 11:53:11
    +0200)
  * Upstream changes:     - v0.23.4     - Ensure that filename fallback
    out of an url is properly sanitized

 -- Software Heritage autobuilder (on jenkins-debian1) <jenkins@jenkins-debian1.internal.softwareheritage.org>  Mon, 20 Sep 2021 09:56:31 +0000

swh-loader-core (0.23.3-1~swh1) unstable-swh; urgency=medium

  * New upstream release 0.23.3     - (tagged by Antoine Lambert
    <anlambert@softwareheritage.org> on 2021-09-16 10:47:40 +0200)
  * Upstream changes:     - version 0.23.3

 -- Software Heritage autobuilder (on jenkins-debian1) <jenkins@jenkins-debian1.internal.softwareheritage.org>  Thu, 16 Sep 2021 08:51:47 +0000

swh-loader-core (0.23.2-1~swh1) unstable-swh; urgency=medium

  * New upstream release 0.23.2     - (tagged by Valentin Lorentz
    <vlorentz@softwareheritage.org> on 2021-08-12 12:22:44 +0200)
  * Upstream changes:     - v0.23.2     - * deposit: Update
    status_detail on loader failure

 -- Software Heritage autobuilder (on jenkins-debian1) <jenkins@jenkins-debian1.internal.softwareheritage.org>  Thu, 12 Aug 2021 10:25:44 +0000

swh-loader-core (0.23.1-1~swh1) unstable-swh; urgency=medium

  * New upstream release 0.23.1     - (tagged by Antoine R. Dumont
    (@ardumont) <ardumont@softwareheritage.org> on 2021-08-05 16:11:02
    +0200)
  * Upstream changes:     - v0.23.1     - Fix pypi upload issue.

 -- Software Heritage autobuilder (on jenkins-debian1) <jenkins@jenkins-debian1.internal.softwareheritage.org>  Thu, 05 Aug 2021 14:20:37 +0000

swh-loader-core (0.22.3-1~swh1) unstable-swh; urgency=medium

  * New upstream release 0.22.3     - (tagged by Valentin Lorentz
    <vlorentz@softwareheritage.org> on 2021-06-25 14:50:40 +0200)
  * Upstream changes:     - v0.22.3     - * Use the postgresql class to
    instantiate storage in tests     - * package-loader-tutorial: Add
    anchor so it can be referenced from swh-docs

 -- Software Heritage autobuilder (on jenkins-debian1) <jenkins@jenkins-debian1.internal.softwareheritage.org>  Fri, 25 Jun 2021 12:57:33 +0000

swh-loader-core (0.22.2-1~swh1) unstable-swh; urgency=medium

  * New upstream release 0.22.2     - (tagged by Antoine Lambert
    <antoine.lambert@inria.fr> on 2021-06-10 16:11:30 +0200)
  * Upstream changes:     - version 0.22.2

 -- Software Heritage autobuilder (on jenkins-debian1) <jenkins@jenkins-debian1.internal.softwareheritage.org>  Thu, 10 Jun 2021 14:19:06 +0000

swh-loader-core (0.22.1-1~swh1) unstable-swh; urgency=medium

  * New upstream release 0.22.1     - (tagged by Antoine Lambert
    <antoine.lambert@inria.fr> on 2021-05-27 14:02:35 +0200)
  * Upstream changes:     - version 0.22.1

 -- Software Heritage autobuilder (on jenkins-debian1) <jenkins@jenkins-debian1.internal.softwareheritage.org>  Thu, 27 May 2021 12:20:04 +0000

swh-loader-core (0.22.0-1~swh1) unstable-swh; urgency=medium

  * New upstream release 0.22.0     - (tagged by Valentin Lorentz
    <vlorentz@softwareheritage.org> on 2021-04-15 15:13:56 +0200)
  * Upstream changes:     - v0.22.0     - Documentation:     - *
    Document the big picture view of VCS and package loaders     - * Add
    a package loader tutorial.     - * Write an overview of how to write
    VCS loaders.     - * Fix various Sphinx warnings     - Package
    loaders:     - * Add sha512 as a valid field in dsc metadata     - *
    package loaders: Stop reading/writing Revision.metadata

 -- Software Heritage autobuilder (on jenkins-debian1) <jenkins@jenkins-debian1.internal.softwareheritage.org>  Thu, 15 Apr 2021 13:18:13 +0000

swh-loader-core (0.21.0-1~swh1) unstable-swh; urgency=medium

  * New upstream release 0.21.0     - (tagged by Valentin Lorentz
    <vlorentz@softwareheritage.org> on 2021-03-30 17:19:13 +0200)
  * Upstream changes:     - v0.21.0     - * tests: recompute ids when
    evolving RawExtrinsicMetadata objects, to support swh-model 2.0.0
    - * deposit.loader: Make archive.tar the default_filename     - *
    debian: Make resolve_revision_from use the sha256 of the .dsc     -
    * package.loader.*: unify package "cache"/deduplication using ExtIDs
    - * package.loader: Lookup packages from the ExtID storage     - *
    package.loader: Write to the ExtID storage

 -- Software Heritage autobuilder (on jenkins-debian1) <jenkins@jenkins-debian1.internal.softwareheritage.org>  Tue, 30 Mar 2021 15:26:35 +0000

swh-loader-core (0.20.0-1~swh1) unstable-swh; urgency=medium

  * New upstream release 0.20.0     - (tagged by Valentin Lorentz
    <vlorentz@softwareheritage.org> on 2021-03-02 10:52:18 +0100)
  * Upstream changes:     - v0.20.0     - * RawExtrinsicMetadata: update
    to use the API in swh-model 1.0.0

 -- Software Heritage autobuilder (on jenkins-debian1) <jenkins@jenkins-debian1.internal.softwareheritage.org>  Tue, 02 Mar 2021 09:57:21 +0000

swh-loader-core (0.19.0-1~swh1) unstable-swh; urgency=medium

  * New upstream release 0.19.0     - (tagged by Antoine R. Dumont
    (@ardumont) <ardumont@softwareheritage.org> on 2021-02-25 15:52:12
    +0100)
  * Upstream changes:     - v0.19.0     - deposit: Make deposit loader
    deal with tarball as well     - deposit: Update deposit status when
    the load status is 'partial'     - Make finalize_visit a method
    instead of nested function.

 -- Software Heritage autobuilder (on jenkins-debian1) <jenkins@jenkins-debian1.internal.softwareheritage.org>  Thu, 25 Feb 2021 14:55:54 +0000

swh-loader-core (0.18.1-1~swh1) unstable-swh; urgency=medium

  * New upstream release 0.18.1     - (tagged by Antoine R. Dumont
    (@ardumont) <ardumont@softwareheritage.org> on 2021-02-19 18:02:58
    +0100)
  * Upstream changes:     - v0.18.1     - nixguix: Fix missing
    max_content_size constructor parameter

 -- Software Heritage autobuilder (on jenkins-debian1) <jenkins@jenkins-debian1.internal.softwareheritage.org>  Fri, 19 Feb 2021 17:06:33 +0000

swh-loader-core (0.18.0-1~swh1) unstable-swh; urgency=medium

  * New upstream release 0.18.0     - (tagged by Antoine R. Dumont
    (@ardumont) <ardumont@softwareheritage.org> on 2021-02-17 13:13:24
    +0100)
  * Upstream changes:     - v0.18.0     - core.loader: Merge Loader into
    BaseLoader     - Unify loader instantiation     - nixguix: Ensure
    interaction with the origin url for edge case tests

 -- Software Heritage autobuilder (on jenkins-debian1) <jenkins@jenkins-debian1.internal.softwareheritage.org>  Wed, 17 Feb 2021 12:16:47 +0000

swh-loader-core (0.17.0-1~swh1) unstable-swh; urgency=medium

  * New upstream release 0.17.0     - (tagged by Antoine R. Dumont
    (@ardumont) <ardumont@softwareheritage.org> on 2021-02-11 11:20:55
    +0100)
  * Upstream changes:     - v0.17.0     - package: Mark visit as
    not_found when relevant     - package: Mark visit status as failed
    when relevant     - core: Allow vcs loaders to deal with not_found
    status     - core: Mark visit status as failed when relevant     -
    loader: Make loader write the origin_visit_status' type

 -- Software Heritage autobuilder (on jenkins-debian1) <jenkins@jenkins-debian1.internal.softwareheritage.org>  Thu, 11 Feb 2021 10:23:42 +0000

swh-loader-core (0.16.0-1~swh2) unstable-swh; urgency=medium

  * Bump dependencies

 -- Antoine R. Dumont (@ardumont) <ardumont@softwareheritage.org>  Wed, 03 Feb 2021 14:25:26 +0100

swh-loader-core (0.16.0-1~swh1) unstable-swh; urgency=medium

  * New upstream release 0.16.0     - (tagged by Antoine R. Dumont
    (@ardumont) <ardumont@softwareheritage.org> on 2021-02-03 14:14:01
    +0100)
  * Upstream changes:     - v0.16.0     - Adapt
    origin_get_latest_visit_status according to latest api change     -
    Add a cli section in the doc     - tox.ini: Add swh.core[testing]
    requirement     - Small docstring improvements in the deposit loader
    code

 -- Software Heritage autobuilder (on jenkins-debian1) <jenkins@jenkins-debian1.internal.softwareheritage.org>  Wed, 03 Feb 2021 13:17:30 +0000

swh-loader-core (0.15.0-1~swh1) unstable-swh; urgency=medium

  * New upstream release 0.15.0     - (tagged by Nicolas Dandrimont
    <nicolas@dandrimont.eu> on 2020-11-03 17:21:21 +0100)
  * Upstream changes:     - Release swh-loader-core v0.15.0     - Attach
    raw extrinsic metadata to directories, not revisions     - Handle a
    bunch of deprecation warnings:     - explicit args in swh.objstorage
    get_objstorage     - id -> target for raw extrinsic metadata objects
    - positional arguments for storage.raw_extrinsic_metadata_get

 -- Software Heritage autobuilder (on jenkins-debian1) <jenkins@jenkins-debian1.internal.softwareheritage.org>  Tue, 03 Nov 2020 16:26:20 +0000

swh-loader-core (0.14.0-1~swh1) unstable-swh; urgency=medium

  * New upstream release 0.14.0     - (tagged by Valentin Lorentz
    <vlorentz@softwareheritage.org> on 2020-10-16 18:23:28 +0200)
  * Upstream changes:     - v0.14.0     - * npm: write metadata on
    revisions instead of snapshots.     - * pypi: write metadata on
    revisions instead of snapshots.     - * deposit.loader: Avoid
    unnecessary metadata json transformation

 -- Software Heritage autobuilder (on jenkins-debian1) <jenkins@jenkins-debian1.internal.softwareheritage.org>  Fri, 16 Oct 2020 16:26:14 +0000

swh-loader-core (0.13.1-1~swh1) unstable-swh; urgency=medium

  * New upstream release 0.13.1     - (tagged by Antoine R. Dumont
    (@ardumont) <ardumont@softwareheritage.org> on 2020-10-02 16:54:05
    +0200)
  * Upstream changes:     - v0.13.1     - core.loader: Allow config
    parameter passing through constructor     - tox.ini: pin black to
    the pre-commit version (19.10b0) to avoid flip-flops

 -- Software Heritage autobuilder (on jenkins-debian1) <jenkins@jenkins-debian1.internal.softwareheritage.org>  Fri, 02 Oct 2020 14:55:59 +0000

swh-loader-core (0.13.0-1~swh1) unstable-swh; urgency=medium

  * New upstream release 0.13.0     - (tagged by Antoine R. Dumont
    (@ardumont) <ardumont@softwareheritage.org> on 2020-10-02 13:18:55
    +0200)
  * Upstream changes:     - v0.13.0     - package.loader: Migrate away
    from SWHConfig mixin     - core.loader: Migrate away from SWHConfig
    mixin     - Expose deposit configuration only within the deposit
    tests

 -- Software Heritage autobuilder (on jenkins-debian1) <jenkins@jenkins-debian1.internal.softwareheritage.org>  Fri, 02 Oct 2020 11:21:55 +0000

swh-loader-core (0.12.0-1~swh1) unstable-swh; urgency=medium

  * New upstream release 0.12.0     - (tagged by Antoine R. Dumont
    (@ardumont) <ardumont@softwareheritage.org> on 2020-10-01 16:03:45
    +0200)
  * Upstream changes:     - v0.12.0     - deposit: Adapt loader to send
    extrinsic raw metadata to the metadata storage     - core.loader:
    Log information about origin currently being ingested     - Adapt
    cli declaration entrypoint to swh.core 0.3

 -- Software Heritage autobuilder (on jenkins-debian1) <jenkins@jenkins-debian1.internal.softwareheritage.org>  Thu, 01 Oct 2020 14:04:59 +0000

swh-loader-core (0.11.0-1~swh1) unstable-swh; urgency=medium

  * New upstream release 0.11.0     - (tagged by Antoine R. Dumont
    (@ardumont) <ardumont@softwareheritage.org> on 2020-09-18 10:19:56
    +0200)
  * Upstream changes:     - v0.11.0     - loader: Stop materializing
    full lists of objects to be stored     - tests.get_stats: Don't
    return a 'person' count     - python: Reorder imports with isort
    - pre-commit: Add isort hook and configuration     - pre-commit:
    Update flake8 hook configuration     - cli: speedup the `swh` cli
    command startup time

 -- Software Heritage autobuilder (on jenkins-debian1) <jenkins@jenkins-debian1.internal.softwareheritage.org>  Fri, 18 Sep 2020 09:12:18 +0000

swh-loader-core (0.10.0-1~swh1) unstable-swh; urgency=medium

  * New upstream release 0.10.0     - (tagged by Antoine R. Dumont
    (@ardumont) <ardumont@softwareheritage.org> on 2020-09-04 13:19:29
    +0200)
  * Upstream changes:     - v0.10.0     - loader: Adapt to latest
    storage revision_get change     - origin/master Rename metadata
    format 'original-artifact-json' to 'original-artifacts-json'.     -
    Tell pytest not to recurse in dotdirs.     - package loader: Add the
    'url' to the 'original_artifact' extrinsic metadata.     - Write
    'original_artifact' metadata to the extrinsic metadata storage.     -
    Move parts of _load_revision to a new _load_directory method.     -
    tests: Don't use naive datetimes.     - package.loader: Split the
    warning message into multiple chunks     - Replace calls to
    snapshot_get with snapshot_get_all_branches.

 -- Software Heritage autobuilder (on jenkins-debian1) <jenkins@jenkins-debian1.internal.softwareheritage.org>  Fri, 04 Sep 2020 11:28:09 +0000

swh-loader-core (0.9.1-1~swh1) unstable-swh; urgency=medium

  * New upstream release 0.9.1     - (tagged by Antoine R. Dumont
    (@ardumont) <ardumont@softwareheritage.org> on 2020-08-08 14:47:52
    +0200)
  * Upstream changes:     - v0.9.1     - nixguix: Make the unsupported
    artifact extensions configurable     - package.loader: Log a failure
    summary report at the end of the task

 -- Software Heritage autobuilder (on jenkins-debian1) <jenkins@jenkins-debian1.internal.softwareheritage.org>  Sat, 08 Aug 2020 12:51:33 +0000

swh-loader-core (0.9.0-1~swh1) unstable-swh; urgency=medium

  * New upstream release 0.9.0     - (tagged by Antoine R. Dumont
    (@ardumont) <ardumont@softwareheritage.org> on 2020-08-07 22:57:14
    +0200)
  * Upstream changes:     - v0.9.0     - nixguix: Filter out unsupported
    artifact extensions     - swh.loader.tests: Use
    snapshot_get_all_branches in check_snapshot     - test_npm: Adapt
    content_get_metadata call to content_get     - npm: Fix assertion to
    use the correct storage api

 -- Software Heritage autobuilder (on jenkins-debian1) <jenkins@jenkins-debian1.internal.softwareheritage.org>  Fri, 07 Aug 2020 21:00:40 +0000

swh-loader-core (0.8.1-1~swh1) unstable-swh; urgency=medium

  * New upstream release 0.8.1     - (tagged by Antoine R. Dumont
    (@ardumont) <ardumont@softwareheritage.org> on 2020-08-06 16:48:38
    +0200)
  * Upstream changes:     - v0.8.1     - Adapt code according to storage
    signature

 -- Software Heritage autobuilder (on jenkins-debian1) <jenkins@jenkins-debian1.internal.softwareheritage.org>  Thu, 06 Aug 2020 14:50:39 +0000

swh-loader-core (0.8.0-1~swh1) unstable-swh; urgency=medium

  * New upstream release 0.8.0     - (tagged by Antoine R. Dumont
    (@ardumont) <ardumont@softwareheritage.org> on 2020-08-05 10:16:36
    +0200)
  * Upstream changes:     - v0.8.0     - archive: fix docstring     -
    nixguix: Fix docstring     - nixguix: Align error message formatting
    using f-string     - nixguix: Fix format issue in error message     -
    Convert the 'metadata' and 'info' cached-properties/lazy-attributes
    into methods     - cran: fix call to logger.warning     - pypi: Load
    the content of the API's response as extrinsic snapshot metadata
    - Add a default value for RawExtrinsicMetadataCore.discovery_date
    - npm: Load the content of the API's response as extrinsic snapshot
    metadata     - Make retrieve_sources use generic api_info instead of
    duplicating its code     - nixguix: Load the content of sources.json
    as extrinsic snapshot metadata     - Update tests to accept
    PagedResult from storage.raw_extrinsic_metadata_get

 -- Software Heritage autobuilder (on jenkins-debian1) <jenkins@jenkins-debian1.internal.softwareheritage.org>  Wed, 05 Aug 2020 08:19:20 +0000

swh-loader-core (0.7.3-1~swh1) unstable-swh; urgency=medium

  * New upstream release 0.7.3     - (tagged by Valentin Lorentz
    <vlorentz@softwareheritage.org> on 2020-07-30 19:16:21 +0200)
  * Upstream changes:     - v0.7.3     - core.loader: Fix Iterable/List
    typing issues     - package.loader: Fix type warning

 -- Software Heritage autobuilder (on jenkins-debian1) <jenkins@jenkins-debian1.internal.softwareheritage.org>  Thu, 30 Jul 2020 17:23:57 +0000

swh-loader-core (0.7.2-1~swh1) unstable-swh; urgency=medium

  * New upstream release 0.7.2     - (tagged by Valentin Lorentz
    <vlorentz@softwareheritage.org> on 2020-07-29 11:41:39 +0200)
  * Upstream changes:     - v0.7.2     - * Fix typo in message logged on
    extrinsic metadata loading errors.     - * Don't pass non-sequence
    iterables to the storage API.

 -- Software Heritage autobuilder (on jenkins-debian1) <jenkins@jenkins-debian1.internal.softwareheritage.org>  Wed, 29 Jul 2020 09:45:52 +0000

swh-loader-core (0.7.1-1~swh1) unstable-swh; urgency=medium

  * New upstream release 0.7.1     - (tagged by Antoine R. Dumont
    (@ardumont) <ardumont@softwareheritage.org> on 2020-07-28 12:14:02
    +0200)
  * Upstream changes:     - v0.7.1     - Apply rename of object_metadata
    to raw_extrinsic_metadata.

 -- Software Heritage autobuilder (on jenkins-debian1) <jenkins@jenkins-debian1.internal.softwareheritage.org>  Tue, 28 Jul 2020 10:16:56 +0000

swh-loader-core (0.6.1-1~swh1) unstable-swh; urgency=medium

  * New upstream release 0.6.1     - (tagged by Antoine R. Dumont
    (@ardumont) <ardumont@softwareheritage.org> on 2020-07-23 11:12:29
    +0200)
  * Upstream changes:     - v0.6.1     - npm.loader: Fix null author
    parsing corner case     - npm.loader: Fix author parsing corner case
    - npm.loader: Extract _author_str function + add types, tests     -
    core.loader: docs: Update origin_add reference

 -- Software Heritage autobuilder (on jenkins-debian1) <jenkins@jenkins-debian1.internal.softwareheritage.org>  Thu, 23 Jul 2020 09:15:41 +0000

swh-loader-core (0.6.0-1~swh1) unstable-swh; urgency=medium

  * New upstream release 0.6.0     - (tagged by Valentin Lorentz
    <vlorentz@softwareheritage.org> on 2020-07-20 13:23:22 +0200)
  * Upstream changes:     - v0.6.0     - * Use the new
    object_metadata_add endpoint instead of origin_metadata_add.     - *
    Apply renaming of MetadataAuthorityType.DEPOSIT to
    MetadataAuthorityType.DEPOSIT_CLIENT.

 -- Software Heritage autobuilder (on jenkins-debian1) <jenkins@jenkins-debian1.internal.softwareheritage.org>  Mon, 20 Jul 2020 11:27:53 +0000

swh-loader-core (0.5.10-1~swh1) unstable-swh; urgency=medium

  * New upstream release 0.5.10     - (tagged by Antoine R. Dumont
    (@ardumont) <ardumont@softwareheritage.org> on 2020-07-17 15:10:42
    +0200)
  * Upstream changes:     - v0.5.10     - test_init: Decrease assertion
    checks so debian package builds fine     - test_nixguix: Simplify
    the nixguix specific check_snapshot function

 -- Software Heritage autobuilder (on jenkins-debian1) <jenkins@jenkins-debian1.internal.softwareheritage.org>  Fri, 17 Jul 2020 13:13:19 +0000

swh-loader-core (0.5.9-1~swh1) unstable-swh; urgency=medium

  * New upstream release 0.5.9     - (tagged by Antoine R. Dumont
    (@ardumont) <ardumont@softwareheritage.org> on 2020-07-17 11:52:38
    +0200)
  * Upstream changes:     - v0.5.9     - test.check_snapshot: Drop
    accepting using dict for snapshot comparison     - test: Check
    against snapshot model object

 -- Software Heritage autobuilder (on jenkins-debian1) <jenkins@jenkins-debian1.internal.softwareheritage.org>  Fri, 17 Jul 2020 09:55:12 +0000

swh-loader-core (0.5.8-1~swh1) unstable-swh; urgency=medium

  * New upstream release 0.5.8     - (tagged by Antoine R. Dumont
    (@ardumont) <ardumont@softwareheritage.org> on 2020-07-16 17:18:17
    +0200)
  * Upstream changes:     - v0.5.8     - test_init: Use snapshot object

 -- Software Heritage autobuilder (on jenkins-debian1) <jenkins@jenkins-debian1.internal.softwareheritage.org>  Thu, 16 Jul 2020 15:20:49 +0000

swh-loader-core (0.5.7-1~swh1) unstable-swh; urgency=medium

  * New upstream release 0.5.7     - (tagged by Antoine R. Dumont
    (@ardumont) <ardumont@softwareheritage.org> on 2020-07-16 16:10:57
    +0200)
  * Upstream changes:     - v0.5.7     - test_init: Fix tests using the
    latest swh-storage fixture

 -- Software Heritage autobuilder (on jenkins-debian1) <jenkins@jenkins-debian1.internal.softwareheritage.org>  Thu, 16 Jul 2020 14:14:59 +0000

swh-loader-core (0.5.5-1~swh1) unstable-swh; urgency=medium

  * New upstream release 0.5.5     - (tagged by Antoine R. Dumont
    (@ardumont) <ardumont@softwareheritage.org> on 2020-07-15 12:34:09
    +0200)
  * Upstream changes:     - v0.5.5     - check_snapshot: Check existence
    down to contents     - Expose a pytest_plugin module so other
    loaders can reuse for tests     - pytest: Remove no longer needed
    pytest setup     - Fix branches types in tests     - Small code
    improvement in package/loader.py

 -- Software Heritage autobuilder (on jenkins-debian1) <jenkins@jenkins-debian1.internal.softwareheritage.org>  Wed, 15 Jul 2020 10:37:11 +0000

swh-loader-core (0.5.4-1~swh1) unstable-swh; urgency=medium

  * New upstream release 0.5.4     - (tagged by Antoine R. Dumont
    (@ardumont) <ardumont@softwareheritage.org> on 2020-07-10 09:52:21
    +0200)
  * Upstream changes:     - v0.5.4     - Clean up the swh.scheduler /
    swh.storage pytest plugin imports

 -- Software Heritage autobuilder (on jenkins-debian1) <jenkins@jenkins-debian1.internal.softwareheritage.org>  Fri, 10 Jul 2020 07:54:56 +0000

swh-loader-core (0.5.3-1~swh1) unstable-swh; urgency=medium

  * New upstream release 0.5.3     - (tagged by Antoine R. Dumont
    (@ardumont) <ardumont@softwareheritage.org> on 2020-07-09 09:46:21
    +0200)
  * Upstream changes:     - v0.5.3     - Update the revision metadata
    field as an immutable dict     - tests: Use dedicated storage and
    scheduler fixtures     - loaders.tests: Simplify and add coverage to
    check_snapshot

 -- Software Heritage autobuilder (on jenkins-debian1) <jenkins@jenkins-debian1.internal.softwareheritage.org>  Thu, 09 Jul 2020 07:48:33 +0000

swh-loader-core (0.5.2-1~swh1) unstable-swh; urgency=medium

  * New upstream release 0.5.2     - (tagged by Antoine R. Dumont
    (@ardumont) <ardumont@softwareheritage.org> on 2020-07-07 12:29:17
    +0200)
  * Upstream changes:     - v0.5.2     - nixguix/loader: Check further
    the source entry only if it's valid     - nixguix/loader: Allow
    version both as string or integer     - Move remaining common test
    utility functions to top-level arborescence     - Move common test
    utility function to the top-level arborescence     - Define common
    test helper function     - Reuse swh.model.from_disk.iter_directory
    function

 -- Software Heritage autobuilder (on jenkins-debian1) <jenkins@jenkins-debian1.internal.softwareheritage.org>  Tue, 07 Jul 2020 10:31:36 +0000

swh-loader-core (0.5.1-1~swh1) unstable-swh; urgency=medium

  * New upstream release 0.5.1     - (tagged by Antoine R. Dumont
    (@ardumont) <ardumont@softwareheritage.org> on 2020-07-01 12:32:54
    +0200)
  * Upstream changes:     - v0.5.1     - Use origin_add instead of
    deprecated origin_add_one endpoint     - Migrate to use object's
    "object_type" field when computing objects

 -- Software Heritage autobuilder (on jenkins-debian1) <jenkins@jenkins-debian1.internal.softwareheritage.org>  Wed, 01 Jul 2020 10:34:59 +0000

swh-loader-core (0.5.0-1~swh1) unstable-swh; urgency=medium

  * New upstream release 0.5.0     - (tagged by Antoine R. Dumont
    (@ardumont) <ardumont@softwareheritage.org> on 2020-06-29 13:18:41
    +0200)
  * Upstream changes:     - v0.5.0     - loader*: Drop obsolete origin
    visit fields

 -- Software Heritage autobuilder (on jenkins-debian1) <jenkins@jenkins-debian1.internal.softwareheritage.org>  Mon, 29 Jun 2020 11:20:59 +0000

swh-loader-core (0.4.0-1~swh1) unstable-swh; urgency=medium

  * New upstream release 0.4.0     - (tagged by Antoine R. Dumont
    (@ardumont) <ardumont@softwareheritage.org> on 2020-06-23 15:02:20
    +0200)
  * Upstream changes:     - v0.4.0     - loader: Retrieve latest
    snapshot with snapshot-get-latest function

 -- Software Heritage autobuilder (on jenkins-debian1) <jenkins@jenkins-debian1.internal.softwareheritage.org>  Tue, 23 Jun 2020 13:14:09 +0000

swh-loader-core (0.3.2-1~swh1) unstable-swh; urgency=medium

  * New upstream release 0.3.2     - (tagged by Antoine R. Dumont
    (@ardumont) <ardumont@softwareheritage.org> on 2020-06-22 15:13:05
    +0200)
  * Upstream changes:     - v0.3.2     - Add helper function to ensure
    loader visit are as expected

 -- Software Heritage autobuilder (on jenkins-debian1) <jenkins@jenkins-debian1.internal.softwareheritage.org>  Mon, 22 Jun 2020 13:15:41 +0000

swh-loader-core (0.3.1-1~swh1) unstable-swh; urgency=medium

  * New upstream release 0.3.1     - (tagged by Antoine Lambert
    <antoine.lambert@inria.fr> on 2020-06-12 16:43:18 +0200)
  * Upstream changes:     - version 0.3.1

 -- Software Heritage autobuilder (on jenkins-debian1) <jenkins@jenkins-debian1.internal.softwareheritage.org>  Fri, 12 Jun 2020 14:47:42 +0000

swh-loader-core (0.3.0-1~swh1) unstable-swh; urgency=medium

  * New upstream release 0.3.0     - (tagged by Antoine R. Dumont
    (@ardumont) <ardumont@softwareheritage.org> on 2020-06-12 11:05:41
    +0200)
  * Upstream changes:     - v0.3.0     - Migrate to new
    storage.origin_visit_add endpoint     - loader: Migrate to origin
    visit status     - test_deposits: Fix origin_metadata_get which is a
    paginated endpoint     - Fix a potential UnboundLocalError in
    clean_dangling_folders()

 -- Software Heritage autobuilder (on jenkins-debian1) <jenkins@jenkins-debian1.internal.softwareheritage.org>  Fri, 12 Jun 2020 09:08:17 +0000

swh-loader-core (0.2.0-1~swh1) unstable-swh; urgency=medium

  * New upstream release 0.2.0     - (tagged by David Douard
    <david.douard@sdfa3.org> on 2020-06-04 14:20:08 +0200)
  * Upstream changes:     - v0.2.0

 -- Software Heritage autobuilder (on jenkins-debian1) <jenkins@jenkins-debian1.internal.softwareheritage.org>  Thu, 04 Jun 2020 12:25:57 +0000

swh-loader-core (0.1.0-1~swh1) unstable-swh; urgency=medium

  * New upstream release 0.1.0     - (tagged by Nicolas Dandrimont
    <nicolas@dandrimont.eu> on 2020-05-29 16:01:11 +0200)
  * Upstream changes:     - Release swh.loader.core v0.1.0     - Make
    sure partial visits don't reference unloaded snapshots     - Ensure
    proper behavior when loading into partial archives (e.g. staging)
    - Improve test coverage

 -- Software Heritage autobuilder (on jenkins-debian1) <jenkins@jenkins-debian1.internal.softwareheritage.org>  Fri, 29 May 2020 14:05:36 +0000

swh-loader-core (0.0.97-1~swh1) unstable-swh; urgency=medium

  * New upstream release 0.0.97     - (tagged by Antoine R. Dumont
    (@ardumont) <ardumont@softwareheritage.org> on 2020-05-26 14:22:51
    +0200)
  * Upstream changes:     - v0.0.97     - nixguix: catch and log
    artifact resolution failures     - nixguix: Override known_artifacts
    to filter out "evaluation" branch     - nixguix.tests: Add missing
    __init__ file

 -- Software Heritage autobuilder (on jenkins-debian1) <jenkins@jenkins-debian1.internal.softwareheritage.org>  Tue, 26 May 2020 12:25:35 +0000

swh-loader-core (0.0.96-1~swh1) unstable-swh; urgency=medium

  * New upstream release 0.0.96     - (tagged by Valentin Lorentz
    <vlorentz@softwareheritage.org> on 2020-05-19 18:42:23 +0200)
  * Upstream changes:     - v0.0.96     - * Pass bytes instead a dict to
    origin_metadata_add.

 -- Software Heritage autobuilder (on jenkins-debian1) <jenkins@jenkins-debian1.internal.softwareheritage.org>  Tue, 19 May 2020 16:45:03 +0000

swh-loader-core (0.0.95-1~swh1) unstable-swh; urgency=medium

  * New upstream release 0.0.95     - (tagged by Valentin Lorentz
    <vlorentz@softwareheritage.org> on 2020-05-19 14:44:01 +0200)
  * Upstream changes:     - v0.0.95     - * Use the new swh-storage API
    for storing metadata.

 -- Software Heritage autobuilder (on jenkins-debian1) <jenkins@jenkins-debian1.internal.softwareheritage.org>  Tue, 19 May 2020 12:47:48 +0000

swh-loader-core (0.0.94-1~swh1) unstable-swh; urgency=medium

  * New upstream release 0.0.94     - (tagged by Antoine R. Dumont
    (@ardumont) <ardumont@softwareheritage.org> on 2020-05-15 12:49:22
    +0200)
  * Upstream changes:     - v0.0.94     - deposit: Adapt loader to use
    the latest deposit update api     - tests: Use proper date
    initialization     - setup.py: add documentation link

 -- Software Heritage autobuilder (on jenkins-debian1) <jenkins@jenkins-debian1.internal.softwareheritage.org>  Fri, 15 May 2020 10:52:16 +0000

swh-loader-core (0.0.93-1~swh1) unstable-swh; urgency=medium

  * New upstream release 0.0.93     - (tagged by Antoine R. Dumont
    (@ardumont) <antoine.romain.dumont@gmail.com> on 2020-04-23 16:43:16
    +0200)
  * Upstream changes:     - v0.0.93     - deposit.loader: Build revision
    out of the deposit api read metadata

 -- Software Heritage autobuilder (on jenkins-debian1) <jenkins@jenkins-debian1.internal.softwareheritage.org>  Thu, 23 Apr 2020 14:46:48 +0000

swh-loader-core (0.0.92-1~swh1) unstable-swh; urgency=medium

  * New upstream release 0.0.92     - (tagged by Antoine R. Dumont
    (@ardumont) <antoine.romain.dumont@gmail.com> on 2020-04-23 11:49:30
    +0200)
  * Upstream changes:     - v0.0.92     - deposit.loader: Fix revision
    metadata redundancy in deposit metadata     - loader.deposit:
    Clarify FIXME intent     - test_nixguix: Remove the incorrect fixme
    - test_nixguix: Add a fixme note on test_loader_two_visits     -
    package.nixguix: Ensure the revisions are structurally sound

 -- Software Heritage autobuilder (on jenkins-debian1) <jenkins@jenkins-debian1.internal.softwareheritage.org>  Thu, 23 Apr 2020 09:52:18 +0000

swh-loader-core (0.0.91-1~swh1) unstable-swh; urgency=medium

  * New upstream release 0.0.91     - (tagged by Antoine R. Dumont
    (@ardumont) <antoine.romain.dumont@gmail.com> on 2020-04-21 15:59:55
    +0200)
  * Upstream changes:     - v0.0.91     - deposit.loader: Fix committer
    date appropriately     - tests_deposit: Define specific
    requests_mock_datadir fixture     - nixguix: Move helper function
    below the class definition     - setup: Update the minimum required
    runtime python3 version

 -- Software Heritage autobuilder (on jenkins-debian1) <jenkins@jenkins-debian1.internal.softwareheritage.org>  Tue, 21 Apr 2020 14:02:51 +0000

swh-loader-core (0.0.90-1~swh1) unstable-swh; urgency=medium

  * New upstream release 0.0.90     - (tagged by Antoine R. Dumont
    (@ardumont) <antoine.romain.dumont@gmail.com> on 2020-04-15 14:27:01
    +0200)
  * Upstream changes:     - v0.0.90     - Improve exception handling

 -- Software Heritage autobuilder (on jenkins-debian1) <jenkins@jenkins-debian1.internal.softwareheritage.org>  Wed, 15 Apr 2020 12:30:07 +0000

swh-loader-core (0.0.89-1~swh1) unstable-swh; urgency=medium

  * New upstream release 0.0.89     - (tagged by Antoine R. Dumont
    (@ardumont) <antoine.romain.dumont@gmail.com> on 2020-04-14 15:48:15
    +0200)
  * Upstream changes:     - v0.0.89     - package.utils: Define a
    timeout on download connections     - package.loader: Clear proxy
    buffer state when failing to load revision     - Fix a couple of
    storage args deprecation warnings     - cli: Sort loaders list and
    fix some tests     - Add a pyproject.toml file to target py37 for
    black     - Enable black

 -- Software Heritage autobuilder (on jenkins-debian1) <jenkins@jenkins-debian1.internal.softwareheritage.org>  Tue, 14 Apr 2020 15:30:08 +0000

swh-loader-core (0.0.88-1~swh1) unstable-swh; urgency=medium

  * New upstream release 0.0.88     - (tagged by Antoine R. Dumont
    (@ardumont) <antoine.romain.dumont@gmail.com> on 2020-04-03 15:52:07
    +0200)
  * Upstream changes:     - v0.0.88     - v0.0.88 nixguix: validate and
    clean sources.json structure

 -- Software Heritage autobuilder (on jenkins-debian1) <jenkins@jenkins-debian1.internal.softwareheritage.org>  Fri, 03 Apr 2020 13:54:24 +0000

swh-loader-core (0.0.87-1~swh1) unstable-swh; urgency=medium

  * New upstream release 0.0.87     - (tagged by Antoine R. Dumont
    (@ardumont) <antoine.romain.dumont@gmail.com> on 2020-04-02 14:37:37
    +0200)
  * Upstream changes:     - v0.0.87     - nixguix: rename the `url`
    source attribute to `urls`     - nixguix: rename the test file     -
    nixguix: add the integrity attribute in release metadata

 -- Software Heritage autobuilder (on jenkins-debian1) <jenkins@jenkins-debian1.internal.softwareheritage.org>  Thu, 02 Apr 2020 12:39:58 +0000

swh-loader-core (0.0.86-1~swh1) unstable-swh; urgency=medium

  * New upstream release 0.0.86     - (tagged by Antoine R. Dumont
    (@ardumont) <antoine.romain.dumont@gmail.com> on 2020-03-26 16:15:24
    +0100)
  * Upstream changes:     - v0.0.86     - core.loader: Remove
    origin_visit_update call from DVCSLoader class

 -- Software Heritage autobuilder (on jenkins-debian1) <jenkins@jenkins-debian1.internal.softwareheritage.org>  Thu, 26 Mar 2020 15:19:29 +0000

swh-loader-core (0.0.85-1~swh1) unstable-swh; urgency=medium

  * New upstream release 0.0.85     - (tagged by Antoine R. Dumont
    (@ardumont) <antoine.romain.dumont@gmail.com> on 2020-03-26 15:36:58
    +0100)
  * Upstream changes:     - v0.0.85     - core.loader: Allow core loader
    to update origin_visit in one call     - Rename the functional
    loader to nixguix loader

 -- Software Heritage autobuilder (on jenkins-debian1) <jenkins@jenkins-debian1.internal.softwareheritage.org>  Thu, 26 Mar 2020 14:43:17 +0000

swh-loader-core (0.0.84-1~swh1) unstable-swh; urgency=medium

  * New upstream release 0.0.84     - (tagged by Antoine R. Dumont
    (@ardumont) <antoine.romain.dumont@gmail.com> on 2020-03-24 11:29:49
    +0100)
  * Upstream changes:     - v0.0.84     - test: Use storage endpoint to
    check latest origin visit status     - package.loader: Fix status
    visit to 'partial'     - package.loader: add a test to reproduce
    EOFError error

 -- Software Heritage autobuilder (on jenkins-debian1) <jenkins@jenkins-debian1.internal.softwareheritage.org>  Tue, 24 Mar 2020 10:32:55 +0000

swh-loader-core (0.0.83-1~swh1) unstable-swh; urgency=medium

  * New upstream release 0.0.83     - (tagged by Antoine R. Dumont
    (@ardumont) <antoine.romain.dumont@gmail.com> on 2020-03-23 15:16:14
    +0100)
  * Upstream changes:     - v0.0.83     - Make the swh.loader.package
    exception handling more granular     - package.loader: Reference a
    snapshot on partial visit     - package.loader: Extract a
    _load_snapshot method     - functional: create a branch named
    evaluation pointing to the evaluation commit     - package.loader:
    add extra_branches method

 -- Software Heritage autobuilder (on jenkins-debian1) <jenkins@jenkins-debian1.internal.softwareheritage.org>  Mon, 23 Mar 2020 14:19:43 +0000

swh-loader-core (0.0.82-1~swh1) unstable-swh; urgency=medium

  * New upstream release 0.0.82     - (tagged by Antoine R. Dumont
    (@ardumont) <antoine.romain.dumont@gmail.com> on 2020-03-18 11:55:48
    +0100)
  * Upstream changes:     - v0.0.82     - functional.loader: Add loader
    - package.loader: ignore non tarball source

 -- Software Heritage autobuilder (on jenkins-debian1) <jenkins@jenkins-debian1.internal.softwareheritage.org>  Wed, 18 Mar 2020 10:59:38 +0000

swh-loader-core (0.0.81-1~swh1) unstable-swh; urgency=medium

  * New upstream release 0.0.81     - (tagged by Antoine R. Dumont
    (@ardumont) <antoine.romain.dumont@gmail.com> on 2020-03-16 13:14:33
    +0100)
  * Upstream changes:     - v0.0.81     - Migrate to latest
    storage.origin_visit_add api change     - Move Person parsing to swh-
    model.

 -- Software Heritage autobuilder (on jenkins-debian1) <jenkins@jenkins-debian1.internal.softwareheritage.org>  Mon, 16 Mar 2020 12:17:43 +0000

swh-loader-core (0.0.80-1~swh1) unstable-swh; urgency=medium

  * New upstream release 0.0.80     - (tagged by Valentin Lorentz
    <vlorentz@softwareheritage.org> on 2020-02-28 17:05:14 +0100)
  * Upstream changes:     - v0.0.80     - * use swh-model objects
    instead of dicts.

 -- Software Heritage autobuilder (on jenkins-debian1) <jenkins@jenkins-debian1.internal.softwareheritage.org>  Fri, 28 Feb 2020 16:10:06 +0000

swh-loader-core (0.0.79-1~swh1) unstable-swh; urgency=medium

  * New upstream release 0.0.79     - (tagged by Antoine R. Dumont
    (@ardumont) <antoine.romain.dumont@gmail.com> on 2020-02-25 11:40:05
    +0100)
  * Upstream changes:     - v0.0.79     - Move revision loading logic to
    its own function.     - Use swh-storage validation proxy earlier in
    the pipeline.     - Use swh-storage validation proxy.     - Add
    missing __init__.py and fix tests.

 -- Software Heritage autobuilder (on jenkins-debian1) <jenkins@jenkins-debian1.internal.softwareheritage.org>  Tue, 25 Feb 2020 10:48:07 +0000

swh-loader-core (0.0.78-1~swh1) unstable-swh; urgency=medium

  * New upstream release 0.0.78     - (tagged by Antoine R. Dumont
    (@ardumont) <antoine.romain.dumont@gmail.com> on 2020-02-06 15:28:11
    +0100)
  * Upstream changes:     - v0.0.78     - tests: Use new get_storage
    signature     - loader.core.converters: Prefer the with open pattern
    to read file     - test_converters: Add coverage on prepare_contents
    method     - test_converters: Migrate to pytest     -
    loader.core/package: Call storage's (skipped_)content_add endpoints

 -- Software Heritage autobuilder (on jenkins-debian1) <jenkins@jenkins-debian1.internal.softwareheritage.org>  Thu, 06 Feb 2020 15:09:05 +0000

swh-loader-core (0.0.77-1~swh1) unstable-swh; urgency=medium

  * New upstream release 0.0.77     - (tagged by Antoine R. Dumont
    (@ardumont) <antoine.romain.dumont@gmail.com> on 2020-01-30 10:32:08
    +0100)
  * Upstream changes:     - v0.0.77     - loader.npm: If no upload time
    provided, use artifact's mtime if provided     - loader.npm: Fail
    ingestion if at least 1 artifact has no upload time

 -- Software Heritage autobuilder (on jenkins-debian1) <jenkins@jenkins-debian1.internal.softwareheritage.org>  Thu, 30 Jan 2020 09:37:58 +0000

swh-loader-core (0.0.76-1~swh1) unstable-swh; urgency=medium

  * New upstream release 0.0.76     - (tagged by Antoine R. Dumont
    (@ardumont) <antoine.romain.dumont@gmail.com> on 2020-01-28 13:07:30
    +0100)
  * Upstream changes:     - v0.0.76     - npm.loader: Skip artifacts
    with no intrinsic metadata     - pypi.loader: Skip artifacts with no
    intrinsic metadata     - package.loader: Fix edge case when some
    listing returns no content     - core.loader: Drop retro-
    compatibility class names     - loader.tests: Add filter and buffer
    proxy storage     - docs: Fix sphinx warnings     - README: Update
    class names

 -- Software Heritage autobuilder (on jenkins-debian1) <jenkins@jenkins-debian1.internal.softwareheritage.org>  Tue, 28 Jan 2020 12:11:07 +0000

swh-loader-core (0.0.75-1~swh1) unstable-swh; urgency=medium

  * New upstream release 0.0.75     - (tagged by Antoine R. Dumont
    (@ardumont) <antoine.romain.dumont@gmail.com> on 2020-01-16 14:14:29
    +0100)
  * Upstream changes:     - v0.0.75     - cran.loader: Align cran loader
    with other package loaders

 -- Software Heritage autobuilder (on jenkins-debian1) <jenkins@jenkins-debian1.internal.softwareheritage.org>  Thu, 16 Jan 2020 13:17:30 +0000

swh-loader-core (0.0.74-1~swh1) unstable-swh; urgency=medium

  * New upstream release 0.0.74     - (tagged by Antoine R. Dumont
    (@ardumont) <antoine.romain.dumont@gmail.com> on 2020-01-15 15:30:13
    +0100)
  * Upstream changes:     - v0.0.74     - Drop no longer used retrying
    dependency     - core.loader: Clean up indirection and retry
    behavior     - tests: Use retry proxy storage in loaders     -
    core.loader: Drop dead code     - cran.loader: Fix parsing
    description file error

 -- Software Heritage autobuilder (on jenkins-debian1) <jenkins@jenkins-debian1.internal.softwareheritage.org>  Wed, 15 Jan 2020 14:33:57 +0000

swh-loader-core (0.0.73-1~swh1) unstable-swh; urgency=medium

  * New upstream release 0.0.73     - (tagged by Antoine R. Dumont
    (@ardumont) <antoine.romain.dumont@gmail.com> on 2020-01-09 10:00:21
    +0100)
  * Upstream changes:     - v0.0.73     - package.cran: Name CRAN task
    appropriately

 -- Software Heritage autobuilder (on jenkins-debian1) <jenkins@jenkins-debian1.internal.softwareheritage.org>  Thu, 09 Jan 2020 09:05:07 +0000

swh-loader-core (0.0.72-1~swh1) unstable-swh; urgency=medium

  * New upstream release 0.0.72     - (tagged by Antoine R. Dumont
    (@ardumont) <antoine.romain.dumont@gmail.com> on 2020-01-06 16:37:58
    +0100)
  * Upstream changes:     - v0.0.72     - package.loader: Fail fast when
    unable to create origin/origin_visit     - cran.loader: Add
    implementation

 -- Software Heritage autobuilder (on jenkins-debian1) <jenkins@jenkins-debian1.internal.softwareheritage.org>  Mon, 06 Jan 2020 15:50:08 +0000

swh-loader-core (0.0.71-1~swh1) unstable-swh; urgency=medium

  * New upstream release 0.0.71     - (tagged by Antoine R. Dumont
    (@ardumont) <antoine.romain.dumont@gmail.com> on 2019-12-20 14:22:31
    +0100)
  * Upstream changes:     - v0.0.71     - package.utils: Drop unneeded
    hashes from download computation

 -- Software Heritage autobuilder (on jenkins-debian1) <jenkins@jenkins-debian1.internal.softwareheritage.org>  Fri, 20 Dec 2019 13:26:09 +0000

swh-loader-core (0.0.70-1~swh1) unstable-swh; urgency=medium

  * New upstream release 0.0.70     - (tagged by Antoine R. Dumont
    (@ardumont) <antoine.romain.dumont@gmail.com> on 2019-12-20 11:32:09
    +0100)
  * Upstream changes:     - v0.0.70     - debian.loader: Improve and fix
    revision resolution's corner cases

 -- Software Heritage autobuilder (on jenkins-debian1) <jenkins@jenkins-debian1.internal.softwareheritage.org>  Fri, 20 Dec 2019 10:39:34 +0000

swh-loader-core (0.0.69-1~swh1) unstable-swh; urgency=medium

  * New upstream release 0.0.69     - (tagged by Antoine R. Dumont
    (@ardumont) <antoine.romain.dumont@gmail.com> on 2019-12-12 16:21:59
    +0100)
  * Upstream changes:     - v0.0.69     - loader.core: Fix correctly
    loader initialization

 -- Software Heritage autobuilder (on jenkins-debian1) <jenkins@jenkins-debian1.internal.softwareheritage.org>  Thu, 12 Dec 2019 15:26:13 +0000

swh-loader-core (0.0.68-1~swh1) unstable-swh; urgency=medium

  * New upstream release 0.0.68     - (tagged by Antoine R. Dumont
    (@ardumont) <antoine.romain.dumont@gmail.com> on 2019-12-12 15:45:21
    +0100)
  * Upstream changes:     - v0.0.68     - loader.core: Fix
    initialization issue in dvcs loaders

 -- Software Heritage autobuilder (on jenkins-debian1) <jenkins@jenkins-debian1.internal.softwareheritage.org>  Thu, 12 Dec 2019 14:49:12 +0000

swh-loader-core (0.0.67-1~swh1) unstable-swh; urgency=medium

  * New upstream release 0.0.67     - (tagged by Antoine R. Dumont
    (@ardumont) <antoine.romain.dumont@gmail.com> on 2019-12-12 14:02:47
    +0100)
  * Upstream changes:     - v0.0.67     - loader.core: Type methods     -
    loader.core: Transform data input into list     - loader.core: Add
    missing conversion step on content

 -- Software Heritage autobuilder (on jenkins-debian1) <jenkins@jenkins-debian1.internal.softwareheritage.org>  Thu, 12 Dec 2019 13:07:47 +0000

swh-loader-core (0.0.66-1~swh1) unstable-swh; urgency=medium

  * New upstream release 0.0.66     - (tagged by Antoine R. Dumont
    (@ardumont) <antoine.romain.dumont@gmail.com> on 2019-12-12 12:01:14
    +0100)
  * Upstream changes:     - v0.0.66     - Drop deprecated behavior

 -- Software Heritage autobuilder (on jenkins-debian1) <jenkins@jenkins-debian1.internal.softwareheritage.org>  Thu, 12 Dec 2019 11:05:17 +0000

swh-loader-core (0.0.65-1~swh1) unstable-swh; urgency=medium

  * New upstream release 0.0.65     - (tagged by Antoine R. Dumont
    (@ardumont) <antoine.romain.dumont@gmail.com> on 2019-12-12 11:42:46
    +0100)
  * Upstream changes:     - v0.0.65     - loader.cli: Improve current
    implementation     - tasks: Enforce kwargs use in task message

 -- Software Heritage autobuilder (on jenkins-debian1) <jenkins@jenkins-debian1.internal.softwareheritage.org>  Thu, 12 Dec 2019 10:51:02 +0000

swh-loader-core (0.0.64-1~swh1) unstable-swh; urgency=medium

  * New upstream release 0.0.64     - (tagged by Antoine R. Dumont
    (@ardumont) <antoine.romain.dumont@gmail.com> on 2019-12-10 09:49:06
    +0100)
  * Upstream changes:     - v0.0.64     - requirements-test: Add missing
    test dependency     - tests: Refactor using pytest-mock's mocker
    fixture     - loader.cli: Add tests around cli     - package.npm:
    Align loader instantiation     - loader.cli: Reference new loader
    cli

 -- Software Heritage autobuilder (on jenkins-debian1) <jenkins@jenkins-debian1.internal.softwareheritage.org>  Tue, 10 Dec 2019 08:56:02 +0000

swh-loader-core (0.0.63-1~swh1) unstable-swh; urgency=medium

  * New upstream release 0.0.63     - (tagged by Antoine R. Dumont
    (@ardumont) <antoine.romain.dumont@gmail.com> on 2019-12-05 16:01:49
    +0100)
  * Upstream changes:     - v0.0.63     - Add missing inclusion
    instruction

 -- Software Heritage autobuilder (on jenkins-debian1) <jenkins@jenkins-debian1.internal.softwareheritage.org>  Thu, 05 Dec 2019 15:05:39 +0000

swh-loader-core (0.0.62-1~swh1) unstable-swh; urgency=medium

  * New upstream release 0.0.62     - (tagged by Antoine R. Dumont
    (@ardumont) <antoine.romain.dumont@gmail.com> on 2019-12-05 15:46:46
    +0100)
  * Upstream changes:     - v0.0.62     - Move package loaders to their
    own namespace

 -- Software Heritage autobuilder (on jenkins-debian1) <jenkins@jenkins-debian1.internal.softwareheritage.org>  Thu, 05 Dec 2019 14:50:19 +0000

swh-loader-core (0.0.61-1~swh1) unstable-swh; urgency=medium

  * New upstream release 0.0.61     - (tagged by Antoine R. Dumont
    (@ardumont) <antoine.romain.dumont@gmail.com> on 2019-11-28 17:25:49
    +0100)
  * Upstream changes:     - v0.0.61     - pypi: metadata -> revision:
    Deal with previous metadata format     - npm: metadata -> revision:
    Deal with previous metadata format

 -- Software Heritage autobuilder (on jenkins-debian1) <jenkins@jenkins-debian1.internal.softwareheritage.org>  Thu, 28 Nov 2019 16:29:47 +0000

swh-loader-core (0.0.60-1~swh1) unstable-swh; urgency=medium

  * New upstream release 0.0.60     - (tagged by Antoine R. Dumont
    (@ardumont) <antoine.romain.dumont@gmail.com> on 2019-11-26 12:09:28
    +0100)
  * Upstream changes:     - v0.0.60     - package.deposit: Fix revision-
    get inconsistency     - package.deposit: Provide parents in any case
    - package.deposit: Fix url computation issue     - utils: Work
    around header issue during download

 -- Software Heritage autobuilder (on jenkins-debian1) <jenkins@jenkins-debian1.internal.softwareheritage.org>  Tue, 26 Nov 2019 11:18:41 +0000

swh-loader-core (0.0.59-1~swh1) unstable-swh; urgency=medium

  * New upstream release 0.0.59     - (tagged by Antoine R. Dumont
    (@ardumont) <antoine.romain.dumont@gmail.com> on 2019-11-22 18:11:33
    +0100)
  * Upstream changes:     - v0.0.59     - npm: Explicitly retrieve the
    revision date from extrinsic metadata

 -- Software Heritage autobuilder (on jenkins-debian1) <jenkins@jenkins-debian1.internal.softwareheritage.org>  Fri, 22 Nov 2019 17:15:34 +0000

swh-loader-core (0.0.58-1~swh1) unstable-swh; urgency=medium

  * New upstream release 0.0.58     - (tagged by Antoine R. Dumont
    (@ardumont) <antoine.romain.dumont@gmail.com> on 2019-11-22 12:08:10
    +0100)
  * Upstream changes:     - v0.0.58     - package.pypi: Filter out non-
    sdist package type

 -- Software Heritage autobuilder (on jenkins-debian1) <jenkins@jenkins-debian1.internal.softwareheritage.org>  Fri, 22 Nov 2019 11:11:56 +0000

swh-loader-core (0.0.57-1~swh1) unstable-swh; urgency=medium

  * New upstream release 0.0.57     - (tagged by Antoine R. Dumont
    (@ardumont) <antoine.romain.dumont@gmail.com> on 2019-11-22 11:26:11
    +0100)
  * Upstream changes:     - v0.0.57     - package.pypi: Fix project url
    computation edge case     - Use pkg_resources to get the package
    version instead of vcversioner

 -- Software Heritage autobuilder (on jenkins-debian1) <jenkins@jenkins-debian1.internal.softwareheritage.org>  Fri, 22 Nov 2019 10:31:11 +0000

swh-loader-core (0.0.56-1~swh1) unstable-swh; urgency=medium

  * New upstream release 0.0.56     - (tagged by Antoine R. Dumont
    (@ardumont) <antoine.romain.dumont@gmail.com> on 2019-11-21 16:12:46
    +0100)
  * Upstream changes:     - v0.0.56     - package.tasks: Rename
    appropriately load_deb_package task type name     - Fix typos
    reported by codespell     - Add a pre-commit config file

 -- Software Heritage autobuilder (on jenkins-debian1) <jenkins@jenkins-debian1.internal.softwareheritage.org>  Thu, 21 Nov 2019 15:16:23 +0000

swh-loader-core (0.0.55-1~swh1) unstable-swh; urgency=medium

  * New upstream release 0.0.55     - (tagged by Antoine R. Dumont
    (@ardumont) <antoine.romain.dumont@gmail.com> on 2019-11-21 13:51:03
    +0100)
  * Upstream changes:     - v0.0.55     - package.tasks: Rename
    load_archive into load_archive_files     - Migrate tox.ini to extras
    = xxx instead of deps = .[testing]     - Merge tox test environments

 -- Software Heritage autobuilder (on jenkins-debian1) <jenkins@jenkins-debian1.internal.softwareheritage.org>  Thu, 21 Nov 2019 12:56:07 +0000

swh-loader-core (0.0.54-1~swh1) unstable-swh; urgency=medium

  * New upstream release 0.0.54     - (tagged by Antoine R. Dumont
    (@ardumont) <antoine.romain.dumont@gmail.com> on 2019-11-21 11:29:20
    +0100)
  * Upstream changes:     - v0.0.54     - loader.package.deposit: Drop
    swh.deposit.client requirement     - Include all requirements in
    MANIFEST.in

 -- Software Heritage autobuilder (on jenkins-debian1) <jenkins@jenkins-debian1.internal.softwareheritage.org>  Thu, 21 Nov 2019 10:32:23 +0000

swh-loader-core (0.0.53-1~swh1) unstable-swh; urgency=medium

  * New upstream release 0.0.53     - (tagged by Antoine R. Dumont
    (@ardumont) <antoine.romain.dumont@gmail.com> on 2019-11-20 14:26:36
    +0100)
  * Upstream changes:     - v0.0.53     - loader.package.tasks: Document
    tasks     - Define correctly the setup.py's entry_points

 -- Software Heritage autobuilder (on jenkins-debian1) <jenkins@jenkins-debian1.internal.softwareheritage.org>  Wed, 20 Nov 2019 13:30:10 +0000

swh-loader-core (0.0.52-1~swh3) unstable-swh; urgency=medium

  * Update dh-python version constraint

 -- Antoine R. Dumont (@ardumont) <antoine.romain.dumont@gmail.com>  Wed, 20 Nov 2019 12:03:00 +0100

swh-loader-core (0.0.52-1~swh2) unstable-swh; urgency=medium

  * Add egg-info to pybuild.testfiles.

 -- Antoine R. Dumont (@ardumont) <antoine.romain.dumont@gmail.com>  Wed, 20 Nov 2019 11:42:42 +0100

swh-loader-core (0.0.52-1~swh1) unstable-swh; urgency=medium

  * New upstream release 0.0.52     - (tagged by Antoine R. Dumont
    (@ardumont) <antoine.romain.dumont@gmail.com> on 2019-11-19 15:15:40
    +0100)
  * Upstream changes:     - v0.0.52     - Ensure BufferedLoader and
    UnbufferedLoader do flush their storage     - loader.package:
    Register loader package tasks     - package.tasks: Rename debian
    task to load_deb

 -- Software Heritage autobuilder (on jenkins-debian1) <jenkins@jenkins-debian1.internal.softwareheritage.org>  Tue, 19 Nov 2019 14:18:41 +0000

swh-loader-core (0.0.51-1~swh1) unstable-swh; urgency=medium

  * New upstream release 0.0.51     - (tagged by David Douard
    <david.douard@sdfa3.org> on 2019-11-18 17:05:17 +0100)
  * Upstream changes:     - v0.0.51

 -- Software Heritage autobuilder (on jenkins-debian1) <jenkins@jenkins-debian1.internal.softwareheritage.org>  Mon, 18 Nov 2019 16:09:44 +0000

swh-loader-core (0.0.50-1~swh1) unstable-swh; urgency=medium

  * New upstream release 0.0.50     - (tagged by Antoine R. Dumont
    (@ardumont) <antoine.romain.dumont@gmail.com> on 2019-11-13 15:56:55
    +0100)
  * Upstream changes:     - v0.0.50     - package.loader: Check
    snapshot_id is set as returned value     - package.loader: Ensure
    the origin visit type is set appropriately     - package.loader: Fix
    serialization issue     - package.debian: Align origin_visit type to
    'deb' as in production

 -- Software Heritage autobuilder (on jenkins-debian1) <jenkins@jenkins-debian1.internal.softwareheritage.org>  Wed, 13 Nov 2019 15:04:37 +0000

swh-loader-core (0.0.49-1~swh2) unstable-swh; urgency=medium

  * Update dependencies

 -- Antoine R. Dumont <antoine.romain.dumont@gmail.com>  Fri, 08 Nov 2019 14:07:20 +0100

swh-loader-core (0.0.49-1~swh1) unstable-swh; urgency=medium

  * New upstream release 0.0.49     - (tagged by Antoine R. Dumont
    (@ardumont) <antoine.romain.dumont@gmail.com> on 2019-11-08 13:21:56
    +0100)
  * Upstream changes:     - v0.0.49     - New package loader
    implementations: archive, pypi, npm, deposit, debian

 -- Software Heritage autobuilder (on jenkins-debian1) <jenkins@jenkins-debian1.internal.softwareheritage.org>  Fri, 08 Nov 2019 12:29:47 +0000

swh-loader-core (0.0.48-1~swh1) unstable-swh; urgency=medium

  * New upstream release 0.0.48     - (tagged by Stefano Zacchiroli
    <zack@upsilon.cc> on 2019-10-01 16:49:39 +0200)
  * Upstream changes:     - v0.0.48     - * typing: minimal changes to
    make a no-op mypy run pass

 -- Software Heritage autobuilder (on jenkins-debian1) <jenkins@jenkins-debian1.internal.softwareheritage.org>  Tue, 01 Oct 2019 14:52:59 +0000

swh-loader-core (0.0.47-1~swh1) unstable-swh; urgency=medium

  * New upstream release 0.0.47     - (tagged by Antoine Lambert
    <antoine.lambert@inria.fr> on 2019-10-01 11:32:50 +0200)
  * Upstream changes:     - version 0.0.47: Workaround HashCollision
    errors

 -- Software Heritage autobuilder (on jenkins-debian1) <jenkins@jenkins-debian1.internal.softwareheritage.org>  Tue, 01 Oct 2019 09:35:38 +0000

swh-loader-core (0.0.46-1~swh1) unstable-swh; urgency=medium

  * New upstream release 0.0.46     - (tagged by Antoine R. Dumont
    (@ardumont) <antoine.romain.dumont@gmail.com> on 2019-09-06 18:30:42
    +0200)
  * Upstream changes:     - v0.0.46     - pytest.ini: Remove warnings
    about our custom markers     - pep8: Fix log.warning calls     -
    core/loader: Fix get_save_data_path implementation     - Fix
    validation errors in test.

 -- Software Heritage autobuilder (on jenkins-debian1) <jenkins@jenkins-debian1.internal.softwareheritage.org>  Fri, 06 Sep 2019 16:33:13 +0000

swh-loader-core (0.0.45-1~swh2) unstable-swh; urgency=medium

  * Fix missing build dependency

 -- Antoine R. Dumont (@ardumont) <antoine.romain.dumont@gmail.com>  Tue, 03 Sep 2019 14:12:13 +0200

swh-loader-core (0.0.45-1~swh1) unstable-swh; urgency=medium

  * New upstream release 0.0.45     - (tagged by Antoine R. Dumont
    (@ardumont) <antoine.romain.dumont@gmail.com> on 2019-09-03 10:38:36
    +0200)
  * Upstream changes:     - v0.0.45     - loader: Provide visit type
    when calling origin_visit_add     - loader: Drop keys 'perms' and
    'path' from content before sending to the     - storage     -
    swh.loader.package: Implement GNU loader     - docs: add code of
    conduct document

 -- Software Heritage autobuilder (on jenkins-debian1) <jenkins@jenkins-debian1.internal.softwareheritage.org>  Tue, 03 Sep 2019 08:41:49 +0000

swh-loader-core (0.0.44-1~swh1) unstable-swh; urgency=medium

  * New upstream release 0.0.44     - (tagged by Valentin Lorentz
    <vlorentz@softwareheritage.org> on 2019-06-25 12:18:27 +0200)
  * Upstream changes:     - Drop use of deprecated methods
    fetch_history_*

 -- Software Heritage autobuilder (on jenkins-debian1) <jenkins@jenkins-debian1.internal.softwareheritage.org>  Wed, 26 Jun 2019 09:40:59 +0000

swh-loader-core (0.0.43-1~swh1) unstable-swh; urgency=medium

  * New upstream release 0.0.43     - (tagged by Valentin Lorentz
    <vlorentz@softwareheritage.org> on 2019-06-18 16:21:58 +0200)
  * Upstream changes:     - Use origin urls instead of origin ids.

 -- Software Heritage autobuilder (on jenkins-debian1) <jenkins@jenkins-debian1.internal.softwareheritage.org>  Wed, 19 Jun 2019 09:33:53 +0000

swh-loader-core (0.0.42-1~swh1) unstable-swh; urgency=medium

  * New upstream release 0.0.42     - (tagged by David Douard
    <david.douard@sdfa3.org> on 2019-05-20 11:28:49 +0200)
  * Upstream changes:     - v0.0.42     - update/fix requirements

 -- Software Heritage autobuilder (on jenkins-debian1) <jenkins@jenkins-debian1.internal.softwareheritage.org>  Mon, 20 May 2019 09:33:47 +0000

swh-loader-core (0.0.41-1~swh1) unstable-swh; urgency=medium

  * New upstream release 0.0.41     - (tagged by Antoine R. Dumont
    (@ardumont) <antoine.romain.dumont@gmail.com> on 2019-04-11 11:46:00
    +0200)
  * Upstream changes:     - v0.0.41     - core.loader: Migrate to latest
    snapshot_add, origin_visit_update api     - core.loader: Count only
    the effectively new objects ingested     - test_utils: Add coverage
    on utils module

 -- Software Heritage autobuilder (on jenkins-debian1) <jenkins@jenkins-debian1.internal.softwareheritage.org>  Thu, 11 Apr 2019 09:52:55 +0000

swh-loader-core (0.0.40-1~swh1) unstable-swh; urgency=medium

  * New upstream release 0.0.40     - (tagged by Antoine Lambert
    <antoine.lambert@inria.fr> on 2019-03-29 10:57:14 +0100)
  * Upstream changes:     - version 0.0.40

 -- Software Heritage autobuilder (on jenkins-debian1) <jenkins@jenkins-debian1.internal.softwareheritage.org>  Fri, 29 Mar 2019 10:02:37 +0000

swh-loader-core (0.0.39-1~swh1) unstable-swh; urgency=medium

  * New upstream release 0.0.39     - (tagged by Antoine R. Dumont
    (@ardumont) <antoine.romain.dumont@gmail.com> on 2019-01-30 11:10:39
    +0100)
  * Upstream changes:     - v0.0.39

 -- Software Heritage autobuilder (on jenkins-debian1) <jenkins@jenkins-debian1.internal.softwareheritage.org>  Wed, 30 Jan 2019 10:13:56 +0000

swh-loader-core (0.0.35-1~swh1) unstable-swh; urgency=medium

  * v0.0.35
  * tests: Initialize tox.ini use
  * tests, debian/*: Migrate to pytest

 -- Antoine R. Dumont (@ardumont) <antoine.romain.dumont@gmail.com>  Tue, 23 Oct 2018 15:47:22 +0200

swh-loader-core (0.0.34-1~swh1) unstable-swh; urgency=medium

  * v0.0.34
  * setup: prepare for PyPI upload
  * README.md: Simplify module description
  * core.tests: Install tests fixture for derivative loaders to use

 -- Antoine R. Dumont (@ardumont) <antoine.romain.dumont@gmail.com>  Tue, 09 Oct 2018 14:11:29 +0200

swh-loader-core (0.0.33-1~swh1) unstable-swh; urgency=medium

  * v0.0.33
  * loader/utils: Add clean_dangling_folders function to ease clean up
  * loader/core: Add optional pre_cleanup for dangling files cleaning

 -- Antoine R. Dumont (@ardumont) <antoine.romain.dumont@gmail.com>  Fri, 09 Mar 2018 14:41:17 +0100

swh-loader-core (0.0.32-1~swh1) unstable-swh; urgency=medium

  * v0.0.32
  * Improve origin_visit initialization step
  * Properly sandbox the prepare statement so that if it breaks, we can
  * update appropriately the visit with the correct status

 -- Antoine R. Dumont (@ardumont) <antoine.romain.dumont@gmail.com>  Wed, 07 Mar 2018 11:06:27 +0100

swh-loader-core (0.0.31-1~swh1) unstable-swh; urgency=medium

  * Release swh.loader.core v0.0.31
  * Remove backwards-compatibility when sending snapshots

 -- Nicolas Dandrimont <nicolas@dandrimont.eu>  Tue, 13 Feb 2018 18:52:20 +0100

swh-loader-core (0.0.30-1~swh1) unstable-swh; urgency=medium

  * Release swh.loader.core v0.0.30
  * Update Debian metadata for snapshot-related breakage

 -- Nicolas Dandrimont <nicolas@dandrimont.eu>  Tue, 06 Feb 2018 14:22:53 +0100

swh-loader-core (0.0.29-1~swh1) unstable-swh; urgency=medium

  * Release swh.loader.core v0.0.29
  * Replace occurrences with snapshots
  * Enhance logging on error cases

 -- Nicolas Dandrimont <nicolas@dandrimont.eu>  Tue, 06 Feb 2018 14:13:11 +0100

swh-loader-core (0.0.28-1~swh1) unstable-swh; urgency=medium

  * v0.0.28
  * Add stateless loader base class
  * Remove bare exception handlers

 -- Antoine R. Dumont (@ardumont) <antoine.romain.dumont@gmail.com>  Tue, 19 Dec 2017 17:48:09 +0100

swh-loader-core (0.0.27-1~swh1) unstable-swh; urgency=medium

  * v0.0.27
  * Migrate from indexer's indexer_configuration to storage's tool
    notion.

 -- Antoine R. Dumont (@ardumont) <antoine.romain.dumont@gmail.com>  Thu, 07 Dec 2017 10:36:23 +0100

swh-loader-core (0.0.26-1~swh1) unstable-swh; urgency=medium

  * v0.0.26
  * Fix send_provider method

 -- Antoine R. Dumont (@ardumont) <antoine.romain.dumont@gmail.com>  Tue, 05 Dec 2017 15:40:57 +0100

swh-loader-core (0.0.25-1~swh1) unstable-swh; urgency=medium

  * v0.0.25
  * swh.loader.core: Fix to retrieve the provider_id as an actual id
  * swh.loader.core: Fix log format error
  * swh.loader.core: Align log message according to conventions

 -- Antoine R. Dumont (@ardumont) <antoine.romain.dumont@gmail.com>  Wed, 29 Nov 2017 12:55:45 +0100

swh-loader-core (0.0.24-1~swh1) unstable-swh; urgency=medium

  * v0.0.24
  * Added metadata injection possible from loader core

 -- Antoine R. Dumont (@ardumont) <antoine.romain.dumont@gmail.com>  Fri, 24 Nov 2017 11:35:40 +0100

swh-loader-core (0.0.23-1~swh1) unstable-swh; urgency=medium

  * v0.0.23
  * loader: Fix dangling data flush

 -- Antoine R. Dumont (@ardumont) <antoine.romain.dumont@gmail.com>  Tue, 07 Nov 2017 16:25:20 +0100

swh-loader-core (0.0.22-1~swh1) unstable-swh; urgency=medium

  * v0.0.22
  * core.loader: Use the global setup set in swh.core.config
  * core.loader: Properly batch object insertions for big requests

 -- Antoine R. Dumont (@ardumont) <antoine.romain.dumont@gmail.com>  Mon, 30 Oct 2017 18:50:00 +0100

swh-loader-core (0.0.21-1~swh1) unstable-swh; urgency=medium

  * v0.0.21
  * swh.loader.core: Only send origin if not already sent before

 -- Antoine R. Dumont (@ardumont) <antoine.romain.dumont@gmail.com>  Tue, 24 Oct 2017 16:30:53 +0200

swh-loader-core (0.0.20-1~swh1) unstable-swh; urgency=medium

  * v0.0.20
  * Permit to add 'post_load' actions in loaders

 -- Antoine R. Dumont (@ardumont) <antoine.romain.dumont@gmail.com>  Fri, 13 Oct 2017 14:30:37 +0200

swh-loader-core (0.0.19-1~swh1) unstable-swh; urgency=medium

  * v0.0.19
  * Permit to add 'post_load' actions in loaders

 -- Antoine R. Dumont (@ardumont) <antoine.romain.dumont@gmail.com>  Fri, 13 Oct 2017 14:14:14 +0200

swh-loader-core (0.0.18-1~swh1) unstable-swh; urgency=medium

  * Release swh.loader.core version 0.0.18
  * Update packaging runes

 -- Nicolas Dandrimont <nicolas@dandrimont.eu>  Thu, 12 Oct 2017 18:07:53 +0200

swh-loader-core (0.0.17-1~swh1) unstable-swh; urgency=medium

  * Release swh.loader.core v0.0.17
  * Allow iterating when fetching and storing data
  * Allow overriding the status of the loaded visit
  * Allow overriding the status of the load itself

 -- Nicolas Dandrimont <nicolas@dandrimont.eu>  Wed, 11 Oct 2017 16:38:29 +0200

swh-loader-core (0.0.16-1~swh1) unstable-swh; urgency=medium

  * Release swh.loader.core v0.0.16
  * Migrate from swh.model.git to swh.model.from_disk

 -- Nicolas Dandrimont <nicolas@dandrimont.eu>  Fri, 06 Oct 2017 14:46:41 +0200

swh-loader-core (0.0.15-1~swh1) unstable-swh; urgency=medium

  * v0.0.15
  * docs: Add sphinx apidoc generation skeleton
  * docs: Add a simple README.md explaining the module's goal
  * swh.loader.core.loader: Unify origin_visit add/update function call

 -- Antoine R. Dumont (@ardumont) <antoine.romain.dumont@gmail.com>  Fri, 29 Sep 2017 11:47:37 +0200

swh-loader-core (0.0.14-1~swh1) unstable-swh; urgency=medium

  * v0.0.14
  * Add the blake2s256 hash computation

 -- Antoine R. Dumont (@ardumont) <antoine.romain.dumont@gmail.com>  Sat, 25 Mar 2017 18:20:52 +0100

swh-loader-core (0.0.13-1~swh1) unstable-swh; urgency=medium

  * v0.0.13
  * Improve core loader's interface api

 -- Antoine R. Dumont (@ardumont) <antoine.romain.dumont@gmail.com>  Wed, 22 Feb 2017 13:43:54 +0100

swh-loader-core (0.0.12-1~swh1) unstable-swh; urgency=medium

  * v0.0.12
  * Update storage configuration reading

 -- Antoine R. Dumont (@ardumont) <antoine.romain.dumont@gmail.com>  Thu, 15 Dec 2016 18:34:41 +0100

swh-loader-core (0.0.11-1~swh1) unstable-swh; urgency=medium

  * v0.0.11
  * d/control: Bump dependency to latest storage
  * Fix: Objects can be injected even though global loading failed
  * Populate the counters in fetch_history
  * Open open/close fetch_history function in the core loader

 -- Antoine R. Dumont (@ardumont) <antoine.romain.dumont@gmail.com>  Wed, 24 Aug 2016 14:38:55 +0200

swh-loader-core (0.0.10-1~swh1) unstable-swh; urgency=medium

  * v0.0.10
  * d/control: Update dependency

 -- Antoine R. Dumont (@ardumont) <antoine.romain.dumont@gmail.com>  Sat, 11 Jun 2016 02:26:50 +0200

swh-loader-core (0.0.9-1~swh1) unstable-swh; urgency=medium

  * v0.0.9
  * Improve default task that initialize storage as well

 -- Antoine R. Dumont (@ardumont) <antoine.romain.dumont@gmail.com>  Fri, 10 Jun 2016 15:12:14 +0200

swh-loader-core (0.0.8-1~swh1) unstable-swh; urgency=medium

  * v0.0.8
  * Migrate specific converter to the right module
  * Fix dangling parameter

 -- Antoine R. Dumont (@ardumont) <antoine.romain.dumont@gmail.com>  Wed, 08 Jun 2016 18:09:23 +0200

swh-loader-core (0.0.7-1~swh1) unstable-swh; urgency=medium

  * v0.0.7
  * Fix on revision conversion

 -- Antoine R. Dumont (@ardumont) <antoine.romain.dumont@gmail.com>  Wed, 08 Jun 2016 16:19:02 +0200

swh-loader-core (0.0.6-1~swh1) unstable-swh; urgency=medium

  * v0.0.6
  * d/control: Bump dependency on swh-model
  * d/control: Add missing description
  * Keep the abstraction for all entities
  * Align parameter definition order
  * Fix missing option in DEFAULT ones
  * Decrease verbosity
  * Fix missing origin_id assignment
  * d/rules: Add target to run tests during packaging

 -- Antoine R. Dumont (@ardumont) <antoine.romain.dumont@gmail.com>  Wed, 08 Jun 2016 16:00:40 +0200

swh-loader-core (0.0.5-1~swh1) unstable-swh; urgency=medium

  * v0.0.5

 -- Antoine R. Dumont (@ardumont) <antoine.romain.dumont@gmail.com>  Wed, 25 May 2016 12:17:06 +0200

swh-loader-core (0.0.4-1~swh1) unstable-swh; urgency=medium

  * v0.0.4
  * Rename package from python3-swh.loader to python3-swh.loader.core

 -- Antoine R. Dumont (@ardumont) <antoine.romain.dumont@gmail.com>  Wed, 25 May 2016 11:44:48 +0200

swh-loader-core (0.0.3-1~swh1) unstable-swh; urgency=medium

  * v0.0.3
  * Improve default configuration
  * Rename package from swh-loader-vcs to swh-loader

 -- Antoine R. Dumont (@ardumont) <antoine.romain.dumont@gmail.com>  Wed, 25 May 2016 11:23:06 +0200

swh-loader-core (0.0.2-1~swh1) unstable-swh; urgency=medium

  * v0.0.2
  * Fix: Flush data even when no data is sent to swh-storage

 -- Antoine R. Dumont (@ardumont) <antoine.romain.dumont@gmail.com>  Tue, 24 May 2016 16:41:49 +0200

swh-loader-core (0.0.1-1~swh1) unstable-swh; urgency=medium

  * Initial release
  * v0.0.1

 -- Antoine R. Dumont (@ardumont) <antoine.romain.dumont@gmail.com>  Wed, 13 Apr 2016 16:54:47 +0200<|MERGE_RESOLUTION|>--- conflicted
+++ resolved
@@ -1,10 +1,3 @@
-<<<<<<< HEAD
-swh-loader-core (2.6.1-1~swh1~bpo10+1) buster-swh; urgency=medium
-
-  * Rebuild for buster-swh
-
- -- Software Heritage autobuilder (on jenkins-debian1) <jenkins@jenkins-debian1.internal.softwareheritage.org>  Fri, 08 Apr 2022 09:15:47 +0000
-=======
 swh-loader-core (2.6.2-1~swh1) unstable-swh; urgency=medium
 
   * New upstream release 2.6.2     - (tagged by Antoine R. Dumont
@@ -14,7 +7,6 @@
     input to ingest a mvn origin
 
  -- Software Heritage autobuilder (on jenkins-debian1) <jenkins@jenkins-debian1.internal.softwareheritage.org>  Thu, 14 Apr 2022 09:53:26 +0000
->>>>>>> e1d69a7f
 
 swh-loader-core (2.6.1-1~swh1) unstable-swh; urgency=medium
 
