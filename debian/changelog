<<<<<<< HEAD
swh-loader-core (0.0.52-1~swh2~bpo10+1) buster-swh; urgency=medium

  * Rebuild for buster-swh

 -- Software Heritage autobuilder (on jenkins-debian1) <jenkins@jenkins-debian1.internal.softwareheritage.org>  Wed, 20 Nov 2019 10:50:35 +0000
=======
swh-loader-core (0.0.52-1~swh3) unstable-swh; urgency=medium

  * Update dh-python version constraint

 -- Antoine R. Dumont (@ardumont) <antoine.romain.dumont@gmail.com>  Wed, 20 Nov 2019 12:03:00 +0100
>>>>>>> ab208509

swh-loader-core (0.0.52-1~swh2) unstable-swh; urgency=medium

  * Add egg-info to pybuild.testfiles.

 -- Antoine R. Dumont (@ardumont) <antoine.romain.dumont@gmail.com>  Wed, 20 Nov 2019 11:42:42 +0100

swh-loader-core (0.0.52-1~swh1) unstable-swh; urgency=medium

  * New upstream release 0.0.52     - (tagged by Antoine R. Dumont
    (@ardumont) <antoine.romain.dumont@gmail.com> on 2019-11-19 15:15:40
    +0100)
  * Upstream changes:     - v0.0.52     - Ensure BufferedLoader and
    UnbufferedLoader do flush their storage     - loader.package:
    Register loader package tasks     - package.tasks: Rename debian
    task to load_deb

 -- Software Heritage autobuilder (on jenkins-debian1) <jenkins@jenkins-debian1.internal.softwareheritage.org>  Tue, 19 Nov 2019 14:18:41 +0000

swh-loader-core (0.0.51-1~swh1) unstable-swh; urgency=medium

  * New upstream release 0.0.51     - (tagged by David Douard
    <david.douard@sdfa3.org> on 2019-11-18 17:05:17 +0100)
  * Upstream changes:     - v0.0.51

 -- Software Heritage autobuilder (on jenkins-debian1) <jenkins@jenkins-debian1.internal.softwareheritage.org>  Mon, 18 Nov 2019 16:09:44 +0000

swh-loader-core (0.0.50-1~swh1) unstable-swh; urgency=medium

  * New upstream release 0.0.50     - (tagged by Antoine R. Dumont
    (@ardumont) <antoine.romain.dumont@gmail.com> on 2019-11-13 15:56:55
    +0100)
  * Upstream changes:     - v0.0.50     - package.loader: Check
    snapshot_id is set as returned value     - package.loader: Ensure
    the origin visit type is set appropriately     - package.loader: Fix
    serialization issue     - package.debian: Align origin_visit type to
    'deb' as in production

 -- Software Heritage autobuilder (on jenkins-debian1) <jenkins@jenkins-debian1.internal.softwareheritage.org>  Wed, 13 Nov 2019 15:04:37 +0000

swh-loader-core (0.0.49-1~swh2) unstable-swh; urgency=medium

  * Update dependencies

 -- Antoine R. Dumont <antoine.romain.dumont@gmail.com>  Fri, 08 Nov 2019 14:07:20 +0100

swh-loader-core (0.0.49-1~swh1) unstable-swh; urgency=medium

  * New upstream release 0.0.49     - (tagged by Antoine R. Dumont
    (@ardumont) <antoine.romain.dumont@gmail.com> on 2019-11-08 13:21:56
    +0100)
  * Upstream changes:     - v0.0.49     - New package loader
    implementations: archive, pypi, npm, deposit, debian

 -- Software Heritage autobuilder (on jenkins-debian1) <jenkins@jenkins-debian1.internal.softwareheritage.org>  Fri, 08 Nov 2019 12:29:47 +0000

swh-loader-core (0.0.48-1~swh1) unstable-swh; urgency=medium

  * New upstream release 0.0.48     - (tagged by Stefano Zacchiroli
    <zack@upsilon.cc> on 2019-10-01 16:49:39 +0200)
  * Upstream changes:     - v0.0.48     - * typing: minimal changes to
    make a no-op mypy run pass

 -- Software Heritage autobuilder (on jenkins-debian1) <jenkins@jenkins-debian1.internal.softwareheritage.org>  Tue, 01 Oct 2019 14:52:59 +0000

swh-loader-core (0.0.47-1~swh1) unstable-swh; urgency=medium

  * New upstream release 0.0.47     - (tagged by Antoine Lambert
    <antoine.lambert@inria.fr> on 2019-10-01 11:32:50 +0200)
  * Upstream changes:     - version 0.0.47: Workaround HashCollision
    errors

 -- Software Heritage autobuilder (on jenkins-debian1) <jenkins@jenkins-debian1.internal.softwareheritage.org>  Tue, 01 Oct 2019 09:35:38 +0000

swh-loader-core (0.0.46-1~swh1) unstable-swh; urgency=medium

  * New upstream release 0.0.46     - (tagged by Antoine R. Dumont
    (@ardumont) <antoine.romain.dumont@gmail.com> on 2019-09-06 18:30:42
    +0200)
  * Upstream changes:     - v0.0.46     - pytest.ini: Remove warnings
    about our custom markers     - pep8: Fix log.warning calls     -
    core/loader: Fix get_save_data_path implementation     - Fix
    validation errors in test.

 -- Software Heritage autobuilder (on jenkins-debian1) <jenkins@jenkins-debian1.internal.softwareheritage.org>  Fri, 06 Sep 2019 16:33:13 +0000

swh-loader-core (0.0.45-1~swh2) unstable-swh; urgency=medium

  * Fix missing build dependency

 -- Antoine R. Dumont (@ardumont) <antoine.romain.dumont@gmail.com>  Tue, 03 Sep 2019 14:12:13 +0200

swh-loader-core (0.0.45-1~swh1) unstable-swh; urgency=medium

  * New upstream release 0.0.45     - (tagged by Antoine R. Dumont
    (@ardumont) <antoine.romain.dumont@gmail.com> on 2019-09-03 10:38:36
    +0200)
  * Upstream changes:     - v0.0.45     - loader: Provide visit type
    when calling origin_visit_add     - loader: Drop keys 'perms' and
    'path' from content before sending to the     - storage     -
    swh.loader.package: Implement GNU loader     - docs: add code of
    conduct document

 -- Software Heritage autobuilder (on jenkins-debian1) <jenkins@jenkins-debian1.internal.softwareheritage.org>  Tue, 03 Sep 2019 08:41:49 +0000

swh-loader-core (0.0.44-1~swh1) unstable-swh; urgency=medium

  * New upstream release 0.0.44     - (tagged by Valentin Lorentz
    <vlorentz@softwareheritage.org> on 2019-06-25 12:18:27 +0200)
  * Upstream changes:     - Drop use of deprecated methods
    fetch_history_*

 -- Software Heritage autobuilder (on jenkins-debian1) <jenkins@jenkins-debian1.internal.softwareheritage.org>  Wed, 26 Jun 2019 09:40:59 +0000

swh-loader-core (0.0.43-1~swh1) unstable-swh; urgency=medium

  * New upstream release 0.0.43     - (tagged by Valentin Lorentz
    <vlorentz@softwareheritage.org> on 2019-06-18 16:21:58 +0200)
  * Upstream changes:     - Use origin urls instead of origin ids.

 -- Software Heritage autobuilder (on jenkins-debian1) <jenkins@jenkins-debian1.internal.softwareheritage.org>  Wed, 19 Jun 2019 09:33:53 +0000

swh-loader-core (0.0.42-1~swh1) unstable-swh; urgency=medium

  * New upstream release 0.0.42     - (tagged by David Douard
    <david.douard@sdfa3.org> on 2019-05-20 11:28:49 +0200)
  * Upstream changes:     - v0.0.42     - update/fix requirements

 -- Software Heritage autobuilder (on jenkins-debian1) <jenkins@jenkins-debian1.internal.softwareheritage.org>  Mon, 20 May 2019 09:33:47 +0000

swh-loader-core (0.0.41-1~swh1) unstable-swh; urgency=medium

  * New upstream release 0.0.41     - (tagged by Antoine R. Dumont
    (@ardumont) <antoine.romain.dumont@gmail.com> on 2019-04-11 11:46:00
    +0200)
  * Upstream changes:     - v0.0.41     - core.loader: Migrate to latest
    snapshot_add, origin_visit_update api     - core.loader: Count only
    the effectively new objects ingested     - test_utils: Add coverage
    on utils module

 -- Software Heritage autobuilder (on jenkins-debian1) <jenkins@jenkins-debian1.internal.softwareheritage.org>  Thu, 11 Apr 2019 09:52:55 +0000

swh-loader-core (0.0.40-1~swh1) unstable-swh; urgency=medium

  * New upstream release 0.0.40     - (tagged by Antoine Lambert
    <antoine.lambert@inria.fr> on 2019-03-29 10:57:14 +0100)
  * Upstream changes:     - version 0.0.40

 -- Software Heritage autobuilder (on jenkins-debian1) <jenkins@jenkins-debian1.internal.softwareheritage.org>  Fri, 29 Mar 2019 10:02:37 +0000

swh-loader-core (0.0.39-1~swh1) unstable-swh; urgency=medium

  * New upstream release 0.0.39     - (tagged by Antoine R. Dumont
    (@ardumont) <antoine.romain.dumont@gmail.com> on 2019-01-30 11:10:39
    +0100)
  * Upstream changes:     - v0.0.39

 -- Software Heritage autobuilder (on jenkins-debian1) <jenkins@jenkins-debian1.internal.softwareheritage.org>  Wed, 30 Jan 2019 10:13:56 +0000

swh-loader-core (0.0.35-1~swh1) unstable-swh; urgency=medium

  * v0.0.35
  * tests: Initialize tox.ini use
  * tests, debian/*: Migrate to pytest

 -- Antoine R. Dumont (@ardumont) <antoine.romain.dumont@gmail.com>  Tue, 23 Oct 2018 15:47:22 +0200

swh-loader-core (0.0.34-1~swh1) unstable-swh; urgency=medium

  * v0.0.34
  * setup: prepare for PyPI upload
  * README.md: Simplify module description
  * core.tests: Install tests fixture for derivative loaders to use

 -- Antoine R. Dumont (@ardumont) <antoine.romain.dumont@gmail.com>  Tue, 09 Oct 2018 14:11:29 +0200

swh-loader-core (0.0.33-1~swh1) unstable-swh; urgency=medium

  * v0.0.33
  * loader/utils: Add clean_dangling_folders function to ease clean up
  * loader/core: Add optional pre_cleanup for dangling files cleaning

 -- Antoine R. Dumont (@ardumont) <antoine.romain.dumont@gmail.com>  Fri, 09 Mar 2018 14:41:17 +0100

swh-loader-core (0.0.32-1~swh1) unstable-swh; urgency=medium

  * v0.0.32
  * Improve origin_visit initialization step
  * Properly sandbox the prepare statement so that if it breaks, we can
  * update appropriately the visit with the correct status

 -- Antoine R. Dumont (@ardumont) <antoine.romain.dumont@gmail.com>  Wed, 07 Mar 2018 11:06:27 +0100

swh-loader-core (0.0.31-1~swh1) unstable-swh; urgency=medium

  * Release swh.loader.core v0.0.31
  * Remove backwards-compatibility when sending snapshots

 -- Nicolas Dandrimont <nicolas@dandrimont.eu>  Tue, 13 Feb 2018 18:52:20 +0100

swh-loader-core (0.0.30-1~swh1) unstable-swh; urgency=medium

  * Release swh.loader.core v0.0.30
  * Update Debian metadata for snapshot-related breakage

 -- Nicolas Dandrimont <nicolas@dandrimont.eu>  Tue, 06 Feb 2018 14:22:53 +0100

swh-loader-core (0.0.29-1~swh1) unstable-swh; urgency=medium

  * Release swh.loader.core v0.0.29
  * Replace occurrences with snapshots
  * Enhance logging on error cases

 -- Nicolas Dandrimont <nicolas@dandrimont.eu>  Tue, 06 Feb 2018 14:13:11 +0100

swh-loader-core (0.0.28-1~swh1) unstable-swh; urgency=medium

  * v0.0.28
  * Add stateless loader base class
  * Remove bare exception handlers

 -- Antoine R. Dumont (@ardumont) <antoine.romain.dumont@gmail.com>  Tue, 19 Dec 2017 17:48:09 +0100

swh-loader-core (0.0.27-1~swh1) unstable-swh; urgency=medium

  * v0.0.27
  * Migrate from indexer's indexer_configuration to storage's tool
    notion.

 -- Antoine R. Dumont (@ardumont) <antoine.romain.dumont@gmail.com>  Thu, 07 Dec 2017 10:36:23 +0100

swh-loader-core (0.0.26-1~swh1) unstable-swh; urgency=medium

  * v0.0.26
  * Fix send_provider method

 -- Antoine R. Dumont (@ardumont) <antoine.romain.dumont@gmail.com>  Tue, 05 Dec 2017 15:40:57 +0100

swh-loader-core (0.0.25-1~swh1) unstable-swh; urgency=medium

  * v0.0.25
  * swh.loader.core: Fix to retrieve the provider_id as an actual id
  * swh.loader.core: Fix log format error
  * swh.loader.core: Align log message according to conventions

 -- Antoine R. Dumont (@ardumont) <antoine.romain.dumont@gmail.com>  Wed, 29 Nov 2017 12:55:45 +0100

swh-loader-core (0.0.24-1~swh1) unstable-swh; urgency=medium

  * v0.0.24
  * Added metadata injection possible from loader core

 -- Antoine R. Dumont (@ardumont) <antoine.romain.dumont@gmail.com>  Fri, 24 Nov 2017 11:35:40 +0100

swh-loader-core (0.0.23-1~swh1) unstable-swh; urgency=medium

  * v0.0.23
  * loader: Fix dangling data flush

 -- Antoine R. Dumont (@ardumont) <antoine.romain.dumont@gmail.com>  Tue, 07 Nov 2017 16:25:20 +0100

swh-loader-core (0.0.22-1~swh1) unstable-swh; urgency=medium

  * v0.0.22
  * core.loader: Use the global setup set in swh.core.config
  * core.loader: Properly batch object insertions for big requests

 -- Antoine R. Dumont (@ardumont) <antoine.romain.dumont@gmail.com>  Mon, 30 Oct 2017 18:50:00 +0100

swh-loader-core (0.0.21-1~swh1) unstable-swh; urgency=medium

  * v0.0.21
  * swh.loader.core: Only send origin if not already sent before

 -- Antoine R. Dumont (@ardumont) <antoine.romain.dumont@gmail.com>  Tue, 24 Oct 2017 16:30:53 +0200

swh-loader-core (0.0.20-1~swh1) unstable-swh; urgency=medium

  * v0.0.20
  * Permit to add 'post_load' actions in loaders

 -- Antoine R. Dumont (@ardumont) <antoine.romain.dumont@gmail.com>  Fri, 13 Oct 2017 14:30:37 +0200

swh-loader-core (0.0.19-1~swh1) unstable-swh; urgency=medium

  * v0.0.19
  * Permit to add 'post_load' actions in loaders

 -- Antoine R. Dumont (@ardumont) <antoine.romain.dumont@gmail.com>  Fri, 13 Oct 2017 14:14:14 +0200

swh-loader-core (0.0.18-1~swh1) unstable-swh; urgency=medium

  * Release swh.loader.core version 0.0.18
  * Update packaging runes

 -- Nicolas Dandrimont <nicolas@dandrimont.eu>  Thu, 12 Oct 2017 18:07:53 +0200

swh-loader-core (0.0.17-1~swh1) unstable-swh; urgency=medium

  * Release swh.loader.core v0.0.17
  * Allow iterating when fetching and storing data
  * Allow overriding the status of the loaded visit
  * Allow overriding the status of the load itself

 -- Nicolas Dandrimont <nicolas@dandrimont.eu>  Wed, 11 Oct 2017 16:38:29 +0200

swh-loader-core (0.0.16-1~swh1) unstable-swh; urgency=medium

  * Release swh.loader.core v0.0.16
  * Migrate from swh.model.git to swh.model.from_disk

 -- Nicolas Dandrimont <nicolas@dandrimont.eu>  Fri, 06 Oct 2017 14:46:41 +0200

swh-loader-core (0.0.15-1~swh1) unstable-swh; urgency=medium

  * v0.0.15
  * docs: Add sphinx apidoc generation skeleton
  * docs: Add a simple README.md explaining the module's goal
  * swh.loader.core.loader: Unify origin_visit add/update function call

 -- Antoine R. Dumont (@ardumont) <antoine.romain.dumont@gmail.com>  Fri, 29 Sep 2017 11:47:37 +0200

swh-loader-core (0.0.14-1~swh1) unstable-swh; urgency=medium

  * v0.0.14
  * Add the blake2s256 hash computation

 -- Antoine R. Dumont (@ardumont) <antoine.romain.dumont@gmail.com>  Sat, 25 Mar 2017 18:20:52 +0100

swh-loader-core (0.0.13-1~swh1) unstable-swh; urgency=medium

  * v0.0.13
  * Improve core loader's interface api

 -- Antoine R. Dumont (@ardumont) <antoine.romain.dumont@gmail.com>  Wed, 22 Feb 2017 13:43:54 +0100

swh-loader-core (0.0.12-1~swh1) unstable-swh; urgency=medium

  * v0.0.12
  * Update storage configuration reading

 -- Antoine R. Dumont (@ardumont) <antoine.romain.dumont@gmail.com>  Thu, 15 Dec 2016 18:34:41 +0100

swh-loader-core (0.0.11-1~swh1) unstable-swh; urgency=medium

  * v0.0.11
  * d/control: Bump dependency to latest storage
  * Fix: Objects can be injected even though global loading failed
  * Populate the counters in fetch_history
  * Open open/close fetch_history function in the core loader

 -- Antoine R. Dumont (@ardumont) <antoine.romain.dumont@gmail.com>  Wed, 24 Aug 2016 14:38:55 +0200

swh-loader-core (0.0.10-1~swh1) unstable-swh; urgency=medium

  * v0.0.10
  * d/control: Update dependency

 -- Antoine R. Dumont (@ardumont) <antoine.romain.dumont@gmail.com>  Sat, 11 Jun 2016 02:26:50 +0200

swh-loader-core (0.0.9-1~swh1) unstable-swh; urgency=medium

  * v0.0.9
  * Improve default task that initialize storage as well

 -- Antoine R. Dumont (@ardumont) <antoine.romain.dumont@gmail.com>  Fri, 10 Jun 2016 15:12:14 +0200

swh-loader-core (0.0.8-1~swh1) unstable-swh; urgency=medium

  * v0.0.8
  * Migrate specific converter to the right module
  * Fix dangling parameter

 -- Antoine R. Dumont (@ardumont) <antoine.romain.dumont@gmail.com>  Wed, 08 Jun 2016 18:09:23 +0200

swh-loader-core (0.0.7-1~swh1) unstable-swh; urgency=medium

  * v0.0.7
  * Fix on revision conversion

 -- Antoine R. Dumont (@ardumont) <antoine.romain.dumont@gmail.com>  Wed, 08 Jun 2016 16:19:02 +0200

swh-loader-core (0.0.6-1~swh1) unstable-swh; urgency=medium

  * v0.0.6
  * d/control: Bump dependency on swh-model
  * d/control: Add missing description
  * Keep the abstraction for all entities
  * Align parameter definition order
  * Fix missing option in DEFAULT ones
  * Decrease verbosity
  * Fix missing origin_id assignment
  * d/rules: Add target to run tests during packaging

 -- Antoine R. Dumont (@ardumont) <antoine.romain.dumont@gmail.com>  Wed, 08 Jun 2016 16:00:40 +0200

swh-loader-core (0.0.5-1~swh1) unstable-swh; urgency=medium

  * v0.0.5

 -- Antoine R. Dumont (@ardumont) <antoine.romain.dumont@gmail.com>  Wed, 25 May 2016 12:17:06 +0200

swh-loader-core (0.0.4-1~swh1) unstable-swh; urgency=medium

  * v0.0.4
  * Rename package from python3-swh.loader to python3-swh.loader.core

 -- Antoine R. Dumont (@ardumont) <antoine.romain.dumont@gmail.com>  Wed, 25 May 2016 11:44:48 +0200

swh-loader-core (0.0.3-1~swh1) unstable-swh; urgency=medium

  * v0.0.3
  * Improve default configuration
  * Rename package from swh-loader-vcs to swh-loader

 -- Antoine R. Dumont (@ardumont) <antoine.romain.dumont@gmail.com>  Wed, 25 May 2016 11:23:06 +0200

swh-loader-core (0.0.2-1~swh1) unstable-swh; urgency=medium

  * v0.0.2
  * Fix: Flush data even when no data is sent to swh-storage

 -- Antoine R. Dumont (@ardumont) <antoine.romain.dumont@gmail.com>  Tue, 24 May 2016 16:41:49 +0200

swh-loader-core (0.0.1-1~swh1) unstable-swh; urgency=medium

  * Initial release
  * v0.0.1

 -- Antoine R. Dumont (@ardumont) <antoine.romain.dumont@gmail.com>  Wed, 13 Apr 2016 16:54:47 +0200<|MERGE_RESOLUTION|>--- conflicted
+++ resolved
@@ -1,16 +1,8 @@
-<<<<<<< HEAD
-swh-loader-core (0.0.52-1~swh2~bpo10+1) buster-swh; urgency=medium
-
-  * Rebuild for buster-swh
-
- -- Software Heritage autobuilder (on jenkins-debian1) <jenkins@jenkins-debian1.internal.softwareheritage.org>  Wed, 20 Nov 2019 10:50:35 +0000
-=======
 swh-loader-core (0.0.52-1~swh3) unstable-swh; urgency=medium
 
   * Update dh-python version constraint
 
  -- Antoine R. Dumont (@ardumont) <antoine.romain.dumont@gmail.com>  Wed, 20 Nov 2019 12:03:00 +0100
->>>>>>> ab208509
 
 swh-loader-core (0.0.52-1~swh2) unstable-swh; urgency=medium
 
