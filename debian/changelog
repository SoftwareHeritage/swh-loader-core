--- conflicted
+++ resolved
@@ -1,17 +1,9 @@
-<<<<<<< HEAD
-swh-loader-core (0.0.12-1~swh1~bpo9+1) stretch-swh; urgency=medium
-
-  * Rebuild for stretch-backports.
-
- -- Antoine R. Dumont (@ardumont) <antoine.romain.dumont@gmail.com>  Thu, 15 Dec 2016 18:34:41 +0100
-=======
 swh-loader-core (0.0.13-1~swh1) unstable-swh; urgency=medium
 
   * v0.0.13
   * Improve core loader's interface api
 
  -- Antoine R. Dumont (@ardumont) <antoine.romain.dumont@gmail.com>  Wed, 22 Feb 2017 13:43:54 +0100
->>>>>>> 714561f7
 
 swh-loader-core (0.0.12-1~swh1) unstable-swh; urgency=medium
 
