--- conflicted
+++ resolved
@@ -1,10 +1,3 @@
-<<<<<<< HEAD
-swh-loader-core (0.5.1-1~swh1~bpo10+1) buster-swh; urgency=medium
-
-  * Rebuild for buster-swh
-
- -- Software Heritage autobuilder (on jenkins-debian1) <jenkins@jenkins-debian1.internal.softwareheritage.org>  Wed, 01 Jul 2020 10:36:54 +0000
-=======
 swh-loader-core (0.5.2-1~swh1) unstable-swh; urgency=medium
 
   * New upstream release 0.5.2     - (tagged by Antoine R. Dumont
@@ -19,7 +12,6 @@
     function
 
  -- Software Heritage autobuilder (on jenkins-debian1) <jenkins@jenkins-debian1.internal.softwareheritage.org>  Tue, 07 Jul 2020 10:31:36 +0000
->>>>>>> cb9906cf
 
 swh-loader-core (0.5.1-1~swh1) unstable-swh; urgency=medium
 
