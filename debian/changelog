<<<<<<< HEAD
swh-loader-core (0.0.52-1~swh3~bpo10+1) buster-swh; urgency=medium

  * Rebuild for buster-swh

 -- Software Heritage autobuilder (on jenkins-debian1) <jenkins@jenkins-debian1.internal.softwareheritage.org>  Wed, 20 Nov 2019 11:09:05 +0000
=======
swh-loader-core (0.0.54-1~swh1) unstable-swh; urgency=medium

  * New upstream release 0.0.54     - (tagged by Antoine R. Dumont
    (@ardumont) <antoine.romain.dumont@gmail.com> on 2019-11-21 11:29:20
    +0100)
  * Upstream changes:     - v0.0.54     - loader.package.deposit: Drop
    swh.deposit.client requirement     - Include all requirements in
    MANIFEST.in

 -- Software Heritage autobuilder (on jenkins-debian1) <jenkins@jenkins-debian1.internal.softwareheritage.org>  Thu, 21 Nov 2019 10:32:23 +0000

swh-loader-core (0.0.53-1~swh1) unstable-swh; urgency=medium

  * New upstream release 0.0.53     - (tagged by Antoine R. Dumont
    (@ardumont) <antoine.romain.dumont@gmail.com> on 2019-11-20 14:26:36
    +0100)
  * Upstream changes:     - v0.0.53     - loader.package.tasks: Document
    tasks     - Define correctly the setup.py's entry_points

 -- Software Heritage autobuilder (on jenkins-debian1) <jenkins@jenkins-debian1.internal.softwareheritage.org>  Wed, 20 Nov 2019 13:30:10 +0000
>>>>>>> d0a9d75d

swh-loader-core (0.0.52-1~swh3) unstable-swh; urgency=medium

  * Update dh-python version constraint

 -- Antoine R. Dumont (@ardumont) <antoine.romain.dumont@gmail.com>  Wed, 20 Nov 2019 12:03:00 +0100

swh-loader-core (0.0.52-1~swh2) unstable-swh; urgency=medium

  * Add egg-info to pybuild.testfiles.

 -- Antoine R. Dumont (@ardumont) <antoine.romain.dumont@gmail.com>  Wed, 20 Nov 2019 11:42:42 +0100

swh-loader-core (0.0.52-1~swh1) unstable-swh; urgency=medium

  * New upstream release 0.0.52     - (tagged by Antoine R. Dumont
    (@ardumont) <antoine.romain.dumont@gmail.com> on 2019-11-19 15:15:40
    +0100)
  * Upstream changes:     - v0.0.52     - Ensure BufferedLoader and
    UnbufferedLoader do flush their storage     - loader.package:
    Register loader package tasks     - package.tasks: Rename debian
    task to load_deb

 -- Software Heritage autobuilder (on jenkins-debian1) <jenkins@jenkins-debian1.internal.softwareheritage.org>  Tue, 19 Nov 2019 14:18:41 +0000

swh-loader-core (0.0.51-1~swh1) unstable-swh; urgency=medium

  * New upstream release 0.0.51     - (tagged by David Douard
    <david.douard@sdfa3.org> on 2019-11-18 17:05:17 +0100)
  * Upstream changes:     - v0.0.51

 -- Software Heritage autobuilder (on jenkins-debian1) <jenkins@jenkins-debian1.internal.softwareheritage.org>  Mon, 18 Nov 2019 16:09:44 +0000

swh-loader-core (0.0.50-1~swh1) unstable-swh; urgency=medium

  * New upstream release 0.0.50     - (tagged by Antoine R. Dumont
    (@ardumont) <antoine.romain.dumont@gmail.com> on 2019-11-13 15:56:55
    +0100)
  * Upstream changes:     - v0.0.50     - package.loader: Check
    snapshot_id is set as returned value     - package.loader: Ensure
    the origin visit type is set appropriately     - package.loader: Fix
    serialization issue     - package.debian: Align origin_visit type to
    'deb' as in production

 -- Software Heritage autobuilder (on jenkins-debian1) <jenkins@jenkins-debian1.internal.softwareheritage.org>  Wed, 13 Nov 2019 15:04:37 +0000

swh-loader-core (0.0.49-1~swh2) unstable-swh; urgency=medium

  * Update dependencies

 -- Antoine R. Dumont <antoine.romain.dumont@gmail.com>  Fri, 08 Nov 2019 14:07:20 +0100

swh-loader-core (0.0.49-1~swh1) unstable-swh; urgency=medium

  * New upstream release 0.0.49     - (tagged by Antoine R. Dumont
    (@ardumont) <antoine.romain.dumont@gmail.com> on 2019-11-08 13:21:56
    +0100)
  * Upstream changes:     - v0.0.49     - New package loader
    implementations: archive, pypi, npm, deposit, debian

 -- Software Heritage autobuilder (on jenkins-debian1) <jenkins@jenkins-debian1.internal.softwareheritage.org>  Fri, 08 Nov 2019 12:29:47 +0000

swh-loader-core (0.0.48-1~swh1) unstable-swh; urgency=medium

  * New upstream release 0.0.48     - (tagged by Stefano Zacchiroli
    <zack@upsilon.cc> on 2019-10-01 16:49:39 +0200)
  * Upstream changes:     - v0.0.48     - * typing: minimal changes to
    make a no-op mypy run pass

 -- Software Heritage autobuilder (on jenkins-debian1) <jenkins@jenkins-debian1.internal.softwareheritage.org>  Tue, 01 Oct 2019 14:52:59 +0000

swh-loader-core (0.0.47-1~swh1) unstable-swh; urgency=medium

  * New upstream release 0.0.47     - (tagged by Antoine Lambert
    <antoine.lambert@inria.fr> on 2019-10-01 11:32:50 +0200)
  * Upstream changes:     - version 0.0.47: Workaround HashCollision
    errors

 -- Software Heritage autobuilder (on jenkins-debian1) <jenkins@jenkins-debian1.internal.softwareheritage.org>  Tue, 01 Oct 2019 09:35:38 +0000

swh-loader-core (0.0.46-1~swh1) unstable-swh; urgency=medium

  * New upstream release 0.0.46     - (tagged by Antoine R. Dumont
    (@ardumont) <antoine.romain.dumont@gmail.com> on 2019-09-06 18:30:42
    +0200)
  * Upstream changes:     - v0.0.46     - pytest.ini: Remove warnings
    about our custom markers     - pep8: Fix log.warning calls     -
    core/loader: Fix get_save_data_path implementation     - Fix
    validation errors in test.

 -- Software Heritage autobuilder (on jenkins-debian1) <jenkins@jenkins-debian1.internal.softwareheritage.org>  Fri, 06 Sep 2019 16:33:13 +0000

swh-loader-core (0.0.45-1~swh2) unstable-swh; urgency=medium

  * Fix missing build dependency

 -- Antoine R. Dumont (@ardumont) <antoine.romain.dumont@gmail.com>  Tue, 03 Sep 2019 14:12:13 +0200

swh-loader-core (0.0.45-1~swh1) unstable-swh; urgency=medium

  * New upstream release 0.0.45     - (tagged by Antoine R. Dumont
    (@ardumont) <antoine.romain.dumont@gmail.com> on 2019-09-03 10:38:36
    +0200)
  * Upstream changes:     - v0.0.45     - loader: Provide visit type
    when calling origin_visit_add     - loader: Drop keys 'perms' and
    'path' from content before sending to the     - storage     -
    swh.loader.package: Implement GNU loader     - docs: add code of
    conduct document

 -- Software Heritage autobuilder (on jenkins-debian1) <jenkins@jenkins-debian1.internal.softwareheritage.org>  Tue, 03 Sep 2019 08:41:49 +0000

swh-loader-core (0.0.44-1~swh1) unstable-swh; urgency=medium

  * New upstream release 0.0.44     - (tagged by Valentin Lorentz
    <vlorentz@softwareheritage.org> on 2019-06-25 12:18:27 +0200)
  * Upstream changes:     - Drop use of deprecated methods
    fetch_history_*

 -- Software Heritage autobuilder (on jenkins-debian1) <jenkins@jenkins-debian1.internal.softwareheritage.org>  Wed, 26 Jun 2019 09:40:59 +0000

swh-loader-core (0.0.43-1~swh1) unstable-swh; urgency=medium

  * New upstream release 0.0.43     - (tagged by Valentin Lorentz
    <vlorentz@softwareheritage.org> on 2019-06-18 16:21:58 +0200)
  * Upstream changes:     - Use origin urls instead of origin ids.

 -- Software Heritage autobuilder (on jenkins-debian1) <jenkins@jenkins-debian1.internal.softwareheritage.org>  Wed, 19 Jun 2019 09:33:53 +0000

swh-loader-core (0.0.42-1~swh1) unstable-swh; urgency=medium

  * New upstream release 0.0.42     - (tagged by David Douard
    <david.douard@sdfa3.org> on 2019-05-20 11:28:49 +0200)
  * Upstream changes:     - v0.0.42     - update/fix requirements

 -- Software Heritage autobuilder (on jenkins-debian1) <jenkins@jenkins-debian1.internal.softwareheritage.org>  Mon, 20 May 2019 09:33:47 +0000

swh-loader-core (0.0.41-1~swh1) unstable-swh; urgency=medium

  * New upstream release 0.0.41     - (tagged by Antoine R. Dumont
    (@ardumont) <antoine.romain.dumont@gmail.com> on 2019-04-11 11:46:00
    +0200)
  * Upstream changes:     - v0.0.41     - core.loader: Migrate to latest
    snapshot_add, origin_visit_update api     - core.loader: Count only
    the effectively new objects ingested     - test_utils: Add coverage
    on utils module

 -- Software Heritage autobuilder (on jenkins-debian1) <jenkins@jenkins-debian1.internal.softwareheritage.org>  Thu, 11 Apr 2019 09:52:55 +0000

swh-loader-core (0.0.40-1~swh1) unstable-swh; urgency=medium

  * New upstream release 0.0.40     - (tagged by Antoine Lambert
    <antoine.lambert@inria.fr> on 2019-03-29 10:57:14 +0100)
  * Upstream changes:     - version 0.0.40

 -- Software Heritage autobuilder (on jenkins-debian1) <jenkins@jenkins-debian1.internal.softwareheritage.org>  Fri, 29 Mar 2019 10:02:37 +0000

swh-loader-core (0.0.39-1~swh1) unstable-swh; urgency=medium

  * New upstream release 0.0.39     - (tagged by Antoine R. Dumont
    (@ardumont) <antoine.romain.dumont@gmail.com> on 2019-01-30 11:10:39
    +0100)
  * Upstream changes:     - v0.0.39

 -- Software Heritage autobuilder (on jenkins-debian1) <jenkins@jenkins-debian1.internal.softwareheritage.org>  Wed, 30 Jan 2019 10:13:56 +0000

swh-loader-core (0.0.35-1~swh1) unstable-swh; urgency=medium

  * v0.0.35
  * tests: Initialize tox.ini use
  * tests, debian/*: Migrate to pytest

 -- Antoine R. Dumont (@ardumont) <antoine.romain.dumont@gmail.com>  Tue, 23 Oct 2018 15:47:22 +0200

swh-loader-core (0.0.34-1~swh1) unstable-swh; urgency=medium

  * v0.0.34
  * setup: prepare for PyPI upload
  * README.md: Simplify module description
  * core.tests: Install tests fixture for derivative loaders to use

 -- Antoine R. Dumont (@ardumont) <antoine.romain.dumont@gmail.com>  Tue, 09 Oct 2018 14:11:29 +0200

swh-loader-core (0.0.33-1~swh1) unstable-swh; urgency=medium

  * v0.0.33
  * loader/utils: Add clean_dangling_folders function to ease clean up
  * loader/core: Add optional pre_cleanup for dangling files cleaning

 -- Antoine R. Dumont (@ardumont) <antoine.romain.dumont@gmail.com>  Fri, 09 Mar 2018 14:41:17 +0100

swh-loader-core (0.0.32-1~swh1) unstable-swh; urgency=medium

  * v0.0.32
  * Improve origin_visit initialization step
  * Properly sandbox the prepare statement so that if it breaks, we can
  * update appropriately the visit with the correct status

 -- Antoine R. Dumont (@ardumont) <antoine.romain.dumont@gmail.com>  Wed, 07 Mar 2018 11:06:27 +0100

swh-loader-core (0.0.31-1~swh1) unstable-swh; urgency=medium

  * Release swh.loader.core v0.0.31
  * Remove backwards-compatibility when sending snapshots

 -- Nicolas Dandrimont <nicolas@dandrimont.eu>  Tue, 13 Feb 2018 18:52:20 +0100

swh-loader-core (0.0.30-1~swh1) unstable-swh; urgency=medium

  * Release swh.loader.core v0.0.30
  * Update Debian metadata for snapshot-related breakage

 -- Nicolas Dandrimont <nicolas@dandrimont.eu>  Tue, 06 Feb 2018 14:22:53 +0100

swh-loader-core (0.0.29-1~swh1) unstable-swh; urgency=medium

  * Release swh.loader.core v0.0.29
  * Replace occurrences with snapshots
  * Enhance logging on error cases

 -- Nicolas Dandrimont <nicolas@dandrimont.eu>  Tue, 06 Feb 2018 14:13:11 +0100

swh-loader-core (0.0.28-1~swh1) unstable-swh; urgency=medium

  * v0.0.28
  * Add stateless loader base class
  * Remove bare exception handlers

 -- Antoine R. Dumont (@ardumont) <antoine.romain.dumont@gmail.com>  Tue, 19 Dec 2017 17:48:09 +0100

swh-loader-core (0.0.27-1~swh1) unstable-swh; urgency=medium

  * v0.0.27
  * Migrate from indexer's indexer_configuration to storage's tool
    notion.

 -- Antoine R. Dumont (@ardumont) <antoine.romain.dumont@gmail.com>  Thu, 07 Dec 2017 10:36:23 +0100

swh-loader-core (0.0.26-1~swh1) unstable-swh; urgency=medium

  * v0.0.26
  * Fix send_provider method

 -- Antoine R. Dumont (@ardumont) <antoine.romain.dumont@gmail.com>  Tue, 05 Dec 2017 15:40:57 +0100

swh-loader-core (0.0.25-1~swh1) unstable-swh; urgency=medium

  * v0.0.25
  * swh.loader.core: Fix to retrieve the provider_id as an actual id
  * swh.loader.core: Fix log format error
  * swh.loader.core: Align log message according to conventions

 -- Antoine R. Dumont (@ardumont) <antoine.romain.dumont@gmail.com>  Wed, 29 Nov 2017 12:55:45 +0100

swh-loader-core (0.0.24-1~swh1) unstable-swh; urgency=medium

  * v0.0.24
  * Added metadata injection possible from loader core

 -- Antoine R. Dumont (@ardumont) <antoine.romain.dumont@gmail.com>  Fri, 24 Nov 2017 11:35:40 +0100

swh-loader-core (0.0.23-1~swh1) unstable-swh; urgency=medium

  * v0.0.23
  * loader: Fix dangling data flush

 -- Antoine R. Dumont (@ardumont) <antoine.romain.dumont@gmail.com>  Tue, 07 Nov 2017 16:25:20 +0100

swh-loader-core (0.0.22-1~swh1) unstable-swh; urgency=medium

  * v0.0.22
  * core.loader: Use the global setup set in swh.core.config
  * core.loader: Properly batch object insertions for big requests

 -- Antoine R. Dumont (@ardumont) <antoine.romain.dumont@gmail.com>  Mon, 30 Oct 2017 18:50:00 +0100

swh-loader-core (0.0.21-1~swh1) unstable-swh; urgency=medium

  * v0.0.21
  * swh.loader.core: Only send origin if not already sent before

 -- Antoine R. Dumont (@ardumont) <antoine.romain.dumont@gmail.com>  Tue, 24 Oct 2017 16:30:53 +0200

swh-loader-core (0.0.20-1~swh1) unstable-swh; urgency=medium

  * v0.0.20
  * Permit to add 'post_load' actions in loaders

 -- Antoine R. Dumont (@ardumont) <antoine.romain.dumont@gmail.com>  Fri, 13 Oct 2017 14:30:37 +0200

swh-loader-core (0.0.19-1~swh1) unstable-swh; urgency=medium

  * v0.0.19
  * Permit to add 'post_load' actions in loaders

 -- Antoine R. Dumont (@ardumont) <antoine.romain.dumont@gmail.com>  Fri, 13 Oct 2017 14:14:14 +0200

swh-loader-core (0.0.18-1~swh1) unstable-swh; urgency=medium

  * Release swh.loader.core version 0.0.18
  * Update packaging runes

 -- Nicolas Dandrimont <nicolas@dandrimont.eu>  Thu, 12 Oct 2017 18:07:53 +0200

swh-loader-core (0.0.17-1~swh1) unstable-swh; urgency=medium

  * Release swh.loader.core v0.0.17
  * Allow iterating when fetching and storing data
  * Allow overriding the status of the loaded visit
  * Allow overriding the status of the load itself

 -- Nicolas Dandrimont <nicolas@dandrimont.eu>  Wed, 11 Oct 2017 16:38:29 +0200

swh-loader-core (0.0.16-1~swh1) unstable-swh; urgency=medium

  * Release swh.loader.core v0.0.16
  * Migrate from swh.model.git to swh.model.from_disk

 -- Nicolas Dandrimont <nicolas@dandrimont.eu>  Fri, 06 Oct 2017 14:46:41 +0200

swh-loader-core (0.0.15-1~swh1) unstable-swh; urgency=medium

  * v0.0.15
  * docs: Add sphinx apidoc generation skeleton
  * docs: Add a simple README.md explaining the module's goal
  * swh.loader.core.loader: Unify origin_visit add/update function call

 -- Antoine R. Dumont (@ardumont) <antoine.romain.dumont@gmail.com>  Fri, 29 Sep 2017 11:47:37 +0200

swh-loader-core (0.0.14-1~swh1) unstable-swh; urgency=medium

  * v0.0.14
  * Add the blake2s256 hash computation

 -- Antoine R. Dumont (@ardumont) <antoine.romain.dumont@gmail.com>  Sat, 25 Mar 2017 18:20:52 +0100

swh-loader-core (0.0.13-1~swh1) unstable-swh; urgency=medium

  * v0.0.13
  * Improve core loader's interface api

 -- Antoine R. Dumont (@ardumont) <antoine.romain.dumont@gmail.com>  Wed, 22 Feb 2017 13:43:54 +0100

swh-loader-core (0.0.12-1~swh1) unstable-swh; urgency=medium

  * v0.0.12
  * Update storage configuration reading

 -- Antoine R. Dumont (@ardumont) <antoine.romain.dumont@gmail.com>  Thu, 15 Dec 2016 18:34:41 +0100

swh-loader-core (0.0.11-1~swh1) unstable-swh; urgency=medium

  * v0.0.11
  * d/control: Bump dependency to latest storage
  * Fix: Objects can be injected even though global loading failed
  * Populate the counters in fetch_history
  * Open open/close fetch_history function in the core loader

 -- Antoine R. Dumont (@ardumont) <antoine.romain.dumont@gmail.com>  Wed, 24 Aug 2016 14:38:55 +0200

swh-loader-core (0.0.10-1~swh1) unstable-swh; urgency=medium

  * v0.0.10
  * d/control: Update dependency

 -- Antoine R. Dumont (@ardumont) <antoine.romain.dumont@gmail.com>  Sat, 11 Jun 2016 02:26:50 +0200

swh-loader-core (0.0.9-1~swh1) unstable-swh; urgency=medium

  * v0.0.9
  * Improve default task that initialize storage as well

 -- Antoine R. Dumont (@ardumont) <antoine.romain.dumont@gmail.com>  Fri, 10 Jun 2016 15:12:14 +0200

swh-loader-core (0.0.8-1~swh1) unstable-swh; urgency=medium

  * v0.0.8
  * Migrate specific converter to the right module
  * Fix dangling parameter

 -- Antoine R. Dumont (@ardumont) <antoine.romain.dumont@gmail.com>  Wed, 08 Jun 2016 18:09:23 +0200

swh-loader-core (0.0.7-1~swh1) unstable-swh; urgency=medium

  * v0.0.7
  * Fix on revision conversion

 -- Antoine R. Dumont (@ardumont) <antoine.romain.dumont@gmail.com>  Wed, 08 Jun 2016 16:19:02 +0200

swh-loader-core (0.0.6-1~swh1) unstable-swh; urgency=medium

  * v0.0.6
  * d/control: Bump dependency on swh-model
  * d/control: Add missing description
  * Keep the abstraction for all entities
  * Align parameter definition order
  * Fix missing option in DEFAULT ones
  * Decrease verbosity
  * Fix missing origin_id assignment
  * d/rules: Add target to run tests during packaging

 -- Antoine R. Dumont (@ardumont) <antoine.romain.dumont@gmail.com>  Wed, 08 Jun 2016 16:00:40 +0200

swh-loader-core (0.0.5-1~swh1) unstable-swh; urgency=medium

  * v0.0.5

 -- Antoine R. Dumont (@ardumont) <antoine.romain.dumont@gmail.com>  Wed, 25 May 2016 12:17:06 +0200

swh-loader-core (0.0.4-1~swh1) unstable-swh; urgency=medium

  * v0.0.4
  * Rename package from python3-swh.loader to python3-swh.loader.core

 -- Antoine R. Dumont (@ardumont) <antoine.romain.dumont@gmail.com>  Wed, 25 May 2016 11:44:48 +0200

swh-loader-core (0.0.3-1~swh1) unstable-swh; urgency=medium

  * v0.0.3
  * Improve default configuration
  * Rename package from swh-loader-vcs to swh-loader

 -- Antoine R. Dumont (@ardumont) <antoine.romain.dumont@gmail.com>  Wed, 25 May 2016 11:23:06 +0200

swh-loader-core (0.0.2-1~swh1) unstable-swh; urgency=medium

  * v0.0.2
  * Fix: Flush data even when no data is sent to swh-storage

 -- Antoine R. Dumont (@ardumont) <antoine.romain.dumont@gmail.com>  Tue, 24 May 2016 16:41:49 +0200

swh-loader-core (0.0.1-1~swh1) unstable-swh; urgency=medium

  * Initial release
  * v0.0.1

 -- Antoine R. Dumont (@ardumont) <antoine.romain.dumont@gmail.com>  Wed, 13 Apr 2016 16:54:47 +0200<|MERGE_RESOLUTION|>--- conflicted
+++ resolved
@@ -1,10 +1,3 @@
-<<<<<<< HEAD
-swh-loader-core (0.0.52-1~swh3~bpo10+1) buster-swh; urgency=medium
-
-  * Rebuild for buster-swh
-
- -- Software Heritage autobuilder (on jenkins-debian1) <jenkins@jenkins-debian1.internal.softwareheritage.org>  Wed, 20 Nov 2019 11:09:05 +0000
-=======
 swh-loader-core (0.0.54-1~swh1) unstable-swh; urgency=medium
 
   * New upstream release 0.0.54     - (tagged by Antoine R. Dumont
@@ -25,7 +18,6 @@
     tasks     - Define correctly the setup.py's entry_points
 
  -- Software Heritage autobuilder (on jenkins-debian1) <jenkins@jenkins-debian1.internal.softwareheritage.org>  Wed, 20 Nov 2019 13:30:10 +0000
->>>>>>> d0a9d75d
 
 swh-loader-core (0.0.52-1~swh3) unstable-swh; urgency=medium
 
