<<<<<<< HEAD
swh-loader-core (5.4.0-1~swh1~bpo10+1) buster-swh; urgency=medium

  * Rebuild for buster-swh

 -- Software Heritage autobuilder (on jenkins-debian1) <jenkins@jenkins-debian1.internal.softwareheritage.org>  Thu, 25 May 2023 15:24:30 +0000
=======
swh-loader-core (5.5.0-1~swh1) unstable-swh; urgency=medium

  * New upstream release 5.5.0     - (tagged by Antoine R. Dumont
    (@ardumont) <ardumont@softwareheritage.org> on 2023-05-30 16:55:32
    +0200)
  * Upstream changes:     - v5.5.0     - NodeLoader: Ignore vcs metadata
    when hashing     - BaseDirectoryLoader: Make base loader check the
    fetched artifact

 -- Software Heritage autobuilder (on jenkins-debian1) <jenkins@jenkins-debian1.internal.softwareheritage.org>  Tue, 30 May 2023 15:01:28 +0000
>>>>>>> a2111cf7

swh-loader-core (5.4.0-1~swh1) unstable-swh; urgency=medium

  * New upstream release 5.4.0     - (tagged by Antoine R. Dumont
    (@ardumont) <ardumont@softwareheritage.org> on 2023-05-25 17:17:00
    +0200)
  * Upstream changes:     - v5.4.0     - core.loader: Refactor common
    behavior between ContentLoader and *DirectoryLoader     -
    core.loader: Split DirectoryLoader in BaseDirectoryLoader and
    TarballDirectoryLoader

 -- Software Heritage autobuilder (on jenkins-debian1) <jenkins@jenkins-debian1.internal.softwareheritage.org>  Thu, 25 May 2023 15:21:55 +0000

swh-loader-core (5.3.1-1~swh1) unstable-swh; urgency=medium

  * New upstream release 5.3.1     - (tagged by Valentin Lorentz
    <vlorentz@softwareheritage.org> on 2023-05-16 10:21:04 +0200)
  * Upstream changes:     - v5.3.1     - * Fix support of Python 3.11
    - * tests: arch: Fix origin URL used in tests to match actual lister
    data     - * tests: Force older version of urllib3.

 -- Software Heritage autobuilder (on jenkins-debian1) <jenkins@jenkins-debian1.internal.softwareheritage.org>  Tue, 16 May 2023 08:26:53 +0000

swh-loader-core (5.3.0-3~swh1) unstable-swh; urgency=medium

  * Also add B-D on cpio itself

 -- Nicolas Dandrimont <olasd@debian.org>  Mon, 15 May 2023 14:03:10 +0200

swh-loader-core (5.3.0-2~swh1) unstable-swh; urgency=medium

  * Add missing build-dependency on rpm2cpio.

 -- Nicolas Dandrimont <olasd@debian.org>  Mon, 15 May 2023 13:57:15 +0200

swh-loader-core (5.3.0-1~swh1) unstable-swh; urgency=medium

  * New upstream release 5.3.0     - (tagged by Antoine R. Dumont
    (@ardumont) <ardumont@softwareheritage.org> on 2023-04-26 14:55:57
    +0200)
  * Upstream changes:     - v5.3.0     - hex: Add loader for hex.pm
    (Erlang package manager)     - nixguix: NodeLoader: Rename
    checksums_computation to checksum_layout     - nixguix: content,
    directory loaders: Store validated nar as ExtIDs     - nixguix: Make
    core loader use swh.loader.core.nar module     - nixguix: Add
    swh.loader.core.nar module     - package/utils: Use http_retry
    decorator from swh.core.retry     - package/loader: Handle dangling
    branches when processing last snapshot     - debian: Handle invalid
    version string when parsing changelog     - rubygems: Discard
    anything other than the source code     - pubdev: Handle packages
    with dash in version numbers     - docs: Fix presentation of the
    loader specification table     - maintenance:     - Invert symlink
    and content for the README file     - Update and clean tox
    configuration for version 4     - Fix test broken by swh-storage
    v1.8.0     - mypy: Bump to 1.0.1 and fix new typing errors

 -- Software Heritage autobuilder (on jenkins-debian1) <jenkins@jenkins-debian1.internal.softwareheritage.org>  Wed, 26 Apr 2023 13:02:54 +0000

swh-loader-core (5.2.0-1~swh1) unstable-swh; urgency=medium

  * New upstream release 5.2.0     - (tagged by Valentin Lorentz
    <vlorentz@softwareheritage.org> on 2023-02-10 14:12:23 +0100)
  * Upstream changes:     - v5.2.0     - * Move py.typed from
    swh/loader/{package,core}/ to swh/loader/     - * Allow partial
    snapshot creation during ingestion     - * conda: Fix versions
    sorting and update release names     - * Disable reporting of
    NotFound exceptions to Sentry     - * docs: Include module indices
    only when building standalone package doc     - * Drop unused
    core.loader.DVCSLoader class     - * maven: Add support for md5
    checkums to check download integrity     - * cpan: Add extid
    manifest to CpanPackageInfo     - * Add loaders for: Rubygems, RPM,
    Hackage

 -- Software Heritage autobuilder (on jenkins-debian1) <jenkins@jenkins-debian1.internal.softwareheritage.org>  Mon, 13 Feb 2023 11:06:40 +0000

swh-loader-core (5.1.0-1~swh1) unstable-swh; urgency=medium

  * New upstream release 5.1.0     - (tagged by Antoine R. Dumont
    (@ardumont) <ardumont@softwareheritage.org> on 2022-10-26 14:36:33
    +0200)
  * Upstream changes:     - v5.1.0     - Puppet: Artifacts as lists     -
    Conda: Anaconda packages archive loader     - pre-commit, tox: Bump
    pre-commit, codespell, black and flake8

 -- Software Heritage autobuilder (on jenkins-debian1) <jenkins@jenkins-debian1.internal.softwareheritage.org>  Wed, 26 Oct 2022 12:52:43 +0000

swh-loader-core (5.0.0-1~swh1) unstable-swh; urgency=medium

  * New upstream release 5.0.0     - (tagged by Antoine Lambert
    <anlambert@softwareheritage.org> on 2022-10-18 12:17:57 +0200)
  * Upstream changes:     - version 5.0.0

 -- Software Heritage autobuilder (on jenkins-debian1) <jenkins@jenkins-debian1.internal.softwareheritage.org>  Tue, 18 Oct 2022 10:23:22 +0000

swh-loader-core (4.2.0-1~swh1) unstable-swh; urgency=medium

  * New upstream release 4.2.0     - (tagged by Antoine R. Dumont
    (@ardumont) <ardumont@softwareheritage.org> on 2022-09-21 22:09:47
    +0200)
  * Upstream changes:     - v4.2.0     - package/utils: rename api_info
    function to get_url_body     - package/utils: Add debug log and
    throttling retry to api_info     - package/loader: Handle errors
    when retrieving package version info     - package/loader: Implement
    load_status and visit_status     - package/tests: Add a visit
    success test for StubPackageLoader     - golang: Ensure to include
    dev version when no releases exist     - golang: Ensure to case-
    encode URLs for retrieving package info

 -- Software Heritage autobuilder (on jenkins-debian1) <jenkins@jenkins-debian1.internal.softwareheritage.org>  Wed, 21 Sep 2022 20:14:57 +0000

swh-loader-core (4.1.0-1~swh1) unstable-swh; urgency=medium

  * New upstream release 4.1.0     - (tagged by Antoine R. Dumont
    (@ardumont) <ardumont@softwareheritage.org> on 2022-09-14 09:36:57
    +0200)
  * Upstream changes:     - v4.1.0     - Pubdev: Ensure we correctly
    parse and sort release versions     - loader: Add origin URL and
    visit type as sentry tags

 -- Software Heritage autobuilder (on jenkins-debian1) <jenkins@jenkins-debian1.internal.softwareheritage.org>  Wed, 14 Sep 2022 07:41:42 +0000

swh-loader-core (4.0.0-1~swh2) unstable-swh; urgency=medium

  * Update build dependencies and bump new release

 -- Antoine R. Dumont (@ardumont) <ardumont@softwareheritage.org>  Fri, 09 Sep 2022 11:47:53 +0200

swh-loader-core (4.0.0-1~swh1) unstable-swh; urgency=medium

  * New upstream release 4.0.0     - (tagged by Antoine R. Dumont
    (@ardumont) <ardumont@softwareheritage.org> on 2022-09-09 09:03:40
    +0200)
  * Upstream changes:     - v4.0.0     - New package loader Golang     -
    New package loader pubdev     - New package loader Arch Linux     -
    New package loader Arch Linux User     - New package loader Crates
    - docs: Mention caveats of using archive checksums as ExtID.     -
    package/utils: Add retry policy to download in case of throttling
    - package/archive: Handle tarball artifact with null time     -
    Initialize 'status' before try block     - Always log an error when
    setting 'failed' status     - Add method process_data(), run between
    fetch_data() and store_data()

 -- Software Heritage autobuilder (on jenkins-debian1) <jenkins@jenkins-debian1.internal.softwareheritage.org>  Fri, 09 Sep 2022 07:11:14 +0000

swh-loader-core (3.5.0-1~swh1) unstable-swh; urgency=medium

  * New upstream release 3.5.0     - (tagged by Valentin Lorentz
    <vlorentz@softwareheritage.org> on 2022-05-20 14:19:02 +0200)
  * Upstream changes:     - v3.5.0     - * BaseLoader.flush: Return the
    output of storage.flush

 -- Software Heritage autobuilder (on jenkins-debian1) <jenkins@jenkins-debian1.internal.softwareheritage.org>  Fri, 20 May 2022 12:24:23 +0000

swh-loader-core (3.4.1-1~swh1) unstable-swh; urgency=medium

  * New upstream release 3.4.1     - (tagged by Antoine R. Dumont
    (@ardumont) <ardumont@softwareheritage.org> on 2022-05-13 10:22:15
    +0200)
  * Upstream changes:     - v3.4.1     - Initialize the success boolean
    early to avoid unbound exception

 -- Software Heritage autobuilder (on jenkins-debian1) <jenkins@jenkins-debian1.internal.softwareheritage.org>  Fri, 13 May 2022 08:26:59 +0000

swh-loader-core (3.4.0-1~swh1) unstable-swh; urgency=medium

  * New upstream release 3.4.0     - (tagged by Valentin Lorentz
    <vlorentz@softwareheritage.org> on 2022-05-06 10:36:18 +0200)
  * Upstream changes:     - v3.4.0     - * crates: Do not literalinclude
    JSON file in ExtrinsicPackageMetadata doc     - * Add Sentry
    Captures     - * maven: Use most recent release of a package as
    default version     - * loader.core: Add statsd timing and metadata
    metrics

 -- Software Heritage autobuilder (on jenkins-debian1) <jenkins@jenkins-debian1.internal.softwareheritage.org>  Fri, 06 May 2022 08:42:14 +0000

swh-loader-core (3.3.0-1~swh1) unstable-swh; urgency=medium

  * New upstream release 3.3.0     - (tagged by Antoine R. Dumont
    (@ardumont) <ardumont@softwareheritage.org> on 2022-04-29 14:46:13
    +0200)
  * Upstream changes:     - v3.3.0     - Rust lang, Crates loader     -
    package/maven: Fix jar archive download after changes in lister

 -- Software Heritage autobuilder (on jenkins-debian1) <jenkins@jenkins-debian1.internal.softwareheritage.org>  Fri, 29 Apr 2022 12:51:12 +0000

swh-loader-core (3.2.0-1~swh1) unstable-swh; urgency=medium

  * New upstream release 3.2.0     - (tagged by Valentin Lorentz
    <vlorentz@softwareheritage.org> on 2022-04-27 16:26:36 +0200)
  * Upstream changes:     - v3.2.0     - * Store the result of
    MetadataFetcher.get_parent_origins     - * cli: Pass
    metadata_fetcher_credentials from the config to the loader

 -- Software Heritage autobuilder (on jenkins-debian1) <jenkins@jenkins-debian1.internal.softwareheritage.org>  Wed, 27 Apr 2022 14:31:04 +0000

swh-loader-core (3.1.0-1~swh1) unstable-swh; urgency=medium

  * New upstream release 3.1.0     - (tagged by Valentin Lorentz
    <vlorentz@softwareheritage.org> on 2022-04-26 11:36:30 +0200)
  * Upstream changes:     - v3.1.0     - * package loaders: Simplify
    initialization     - * BaseLoader: Add hook to call metadata
    fetchers before loading an origin     - * pre-commit maintenance
    - * debian: Fix loading when md5sum is missing in dsc file

 -- Software Heritage autobuilder (on jenkins-debian1) <jenkins@jenkins-debian1.internal.softwareheritage.org>  Tue, 26 Apr 2022 09:41:57 +0000

swh-loader-core (3.0.0-1~swh1) unstable-swh; urgency=medium

  * New upstream release 3.0.0     - (tagged by Valentin Lorentz
    <vlorentz@softwareheritage.org> on 2022-04-21 10:27:07 +0200)
  * Upstream changes:     - v3.0.0     - * Remove unused function
    BaseLoader.store_metadata.     - * Remove unused
    BaseLoader.origin_metadata attribute     - * Replace self.url with
    self.origin.url in package loaders     - * BaseLoader: Add
    'origin_url' argument and remove 'prepare_origin_visit' method

 -- Software Heritage autobuilder (on jenkins-debian1) <jenkins@jenkins-debian1.internal.softwareheritage.org>  Thu, 21 Apr 2022 08:31:52 +0000

swh-loader-core (2.6.2-1~swh1) unstable-swh; urgency=medium

  * New upstream release 2.6.2     - (tagged by Antoine R. Dumont
    (@ardumont) <ardumont@softwareheritage.org> on 2022-04-14 11:46:06
    +0200)
  * Upstream changes:     - v2.6.2     - maven: Consistently read lister
    input to ingest a mvn origin

 -- Software Heritage autobuilder (on jenkins-debian1) <jenkins@jenkins-debian1.internal.softwareheritage.org>  Thu, 14 Apr 2022 09:53:26 +0000

swh-loader-core (2.6.1-1~swh1) unstable-swh; urgency=medium

  * New upstream release 2.6.1     - (tagged by Antoine R. Dumont
    (@ardumont) <ardumont@softwareheritage.org> on 2022-04-08 11:03:06
    +0200)
  * Upstream changes:     - v2.6.1     - Rename metadata key in data
    received from the deposit server     - origin/master npm: Add all
    fields we use to the ExtID manifest     - npm: Include package
    version id in ExtID manifest

 -- Software Heritage autobuilder (on jenkins-debian1) <jenkins@jenkins-debian1.internal.softwareheritage.org>  Fri, 08 Apr 2022 09:13:17 +0000

swh-loader-core (2.6.0-1~swh1) unstable-swh; urgency=medium

  * New upstream release 2.6.0     - (tagged by Valentin Lorentz
    <vlorentz@softwareheritage.org> on 2022-03-02 13:54:45 +0100)
  * Upstream changes:     - v2.6.0     - * Update for the new output
    format of the Deposit's API.

 -- Software Heritage autobuilder (on jenkins-debian1) <jenkins@jenkins-debian1.internal.softwareheritage.org>  Wed, 02 Mar 2022 12:58:43 +0000

swh-loader-core (2.5.4-1~swh2) unstable-swh; urgency=medium

  * Bump new release with opam tests deactivated

 -- Antoine R. Dumont (@ardumont) <ardumont@softwareheritage.org>  Fri, 25 Feb 2022 12:40:40 +0100

swh-loader-core (2.5.4-1~swh1) unstable-swh; urgency=medium

  * New upstream release 2.5.4     - (tagged by Antoine R. Dumont
    (@ardumont) <ardumont@softwareheritage.org> on 2022-02-25 10:23:51
    +0100)
  * Upstream changes:     - v2.5.4     - loader/opam/tests: Do not run
    actual opam init command call

 -- Software Heritage autobuilder (on jenkins-debian1) <jenkins@jenkins-debian1.internal.softwareheritage.org>  Fri, 25 Feb 2022 09:28:10 +0000

swh-loader-core (2.5.3-1~swh1) unstable-swh; urgency=medium

  * New upstream release 2.5.3     - (tagged by Antoine R. Dumont
    (@ardumont) <ardumont@softwareheritage.org> on 2022-02-24 16:02:53
    +0100)
  * Upstream changes:     - v2.5.3     - opam: Allow build to run the
    opam init completely

 -- Software Heritage autobuilder (on jenkins-debian1) <jenkins@jenkins-debian1.internal.softwareheritage.org>  Thu, 24 Feb 2022 15:07:20 +0000

swh-loader-core (2.5.2-1~swh1) unstable-swh; urgency=medium

  * New upstream release 2.5.2     - (tagged by Valentin Lorentz
    <vlorentz@softwareheritage.org> on 2022-02-24 09:52:26 +0100)
  * Upstream changes:     - v2.5.2     - * deposit: Remove unused
    raw_info

 -- Software Heritage autobuilder (on jenkins-debian1) <jenkins@jenkins-debian1.internal.softwareheritage.org>  Thu, 24 Feb 2022 08:57:52 +0000

swh-loader-core (2.5.1-1~swh1) unstable-swh; urgency=medium

  * New upstream release 2.5.1     - (tagged by Antoine R. Dumont
    (@ardumont) <ardumont@softwareheritage.org> on 2022-02-16 15:27:02
    +0100)
  * Upstream changes:     - v2.5.1     - Add URL and directory to CLI
    loader status echo     - Fix load_maven scheduling task name     -
    docs: Fix typo detected with codespell     - pre-commit: Bump hooks
    and add new one to check commit message spelling

 -- Software Heritage autobuilder (on jenkins-debian1) <jenkins@jenkins-debian1.internal.softwareheritage.org>  Wed, 16 Feb 2022 14:30:47 +0000

swh-loader-core (2.5.0-1~swh1) unstable-swh; urgency=medium

  * New upstream release 2.5.0     - (tagged by Antoine R. Dumont
    (@ardumont) <ardumont@softwareheritage.org> on 2022-02-08 10:46:14
    +0100)
  * Upstream changes:     - v2.5.0     - Move visit date helper from hg
    loader to core

 -- Software Heritage autobuilder (on jenkins-debian1) <jenkins@jenkins-debian1.internal.softwareheritage.org>  Tue, 08 Feb 2022 09:49:53 +0000

swh-loader-core (2.4.1-1~swh1) unstable-swh; urgency=medium

  * New upstream release 2.4.1     - (tagged by Nicolas Dandrimont
    <nicolas@dandrimont.eu> on 2022-02-03 14:12:05 +0100)
  * Upstream changes:     - Release swh.loader.core 2.4.1     - fix
    Person mangling

 -- Software Heritage autobuilder (on jenkins-debian1) <jenkins@jenkins-debian1.internal.softwareheritage.org>  Thu, 03 Feb 2022 13:17:35 +0000

swh-loader-core (2.3.0-1~swh1) unstable-swh; urgency=medium

  * New upstream release 2.3.0     - (tagged by Nicolas Dandrimont
    <nicolas@dandrimont.eu> on 2022-01-24 11:18:43 +0100)
  * Upstream changes:     - Release swh.loader.core     - Stop using the
    deprecated 'TimestampWithTimezone.offset' attribute     - Include
    clone_with_timeout utility from swh.loader.mercurial

 -- Software Heritage autobuilder (on jenkins-debian1) <jenkins@jenkins-debian1.internal.softwareheritage.org>  Mon, 24 Jan 2022 10:22:35 +0000

swh-loader-core (2.2.0-1~swh1) unstable-swh; urgency=medium

  * New upstream release 2.2.0     - (tagged by Antoine R. Dumont
    (@ardumont) <ardumont@softwareheritage.org> on 2022-01-18 14:33:08
    +0100)
  * Upstream changes:     - v2.2.0     - tests: Replace 'offset' and
    'negative_utc' with 'offset_bytes'     - deposit: Remove
    'negative_utc' from test data     - tests: Use
    TimestampWithTimezone.from_datetime() instead of the constructor
    - Add releases notes (from user-provided Atom document) to release
    messages.     - deposit: Strip 'offset_bytes' from date dicts to
    support swh-model 4.0.0     - Pin mypy and drop type annotations
    which makes mypy unhappy

 -- Software Heritage autobuilder (on jenkins-debian1) <jenkins@jenkins-debian1.internal.softwareheritage.org>  Tue, 18 Jan 2022 15:52:53 +0000

swh-loader-core (2.1.1-1~swh1) unstable-swh; urgency=medium

  * New upstream release 2.1.1     - (tagged by Valentin Lorentz
    <vlorentz@softwareheritage.org> on 2021-12-09 17:14:12 +0100)
  * Upstream changes:     - v2.1.1     - * nixguix: Fix crash when
    filtering extids on archives that were already loaded, but only from
    different URLs

 -- Software Heritage autobuilder (on jenkins-debian1) <jenkins@jenkins-debian1.internal.softwareheritage.org>  Thu, 09 Dec 2021 16:17:54 +0000

swh-loader-core (2.1.0-1~swh1) unstable-swh; urgency=medium

  * New upstream release 2.1.0     - (tagged by Valentin Lorentz
    <vlorentz@softwareheritage.org> on 2021-12-09 16:34:51 +0100)
  * Upstream changes:     - v2.1.0     - * maven: various refactorings
    - * nixguix: Filter out releases with URLs different from the
    expected one

 -- Software Heritage autobuilder (on jenkins-debian1) <jenkins@jenkins-debian1.internal.softwareheritage.org>  Thu, 09 Dec 2021 15:38:14 +0000

swh-loader-core (2.0.0-1~swh1) unstable-swh; urgency=medium

  * New upstream release 2.0.0     - (tagged by Antoine R. Dumont
    (@ardumont) <ardumont@softwareheritage.org> on 2021-12-07 15:53:23
    +0100)
  * Upstream changes:     - v2.0.0     - package-loaders: Add support
    for extid versions, and bump it for Debian     - debian: Remove the
    extrinsic version from release names     - debian: Fix confusion
    between the two versions

 -- Software Heritage autobuilder (on jenkins-debian1) <jenkins@jenkins-debian1.internal.softwareheritage.org>  Tue, 07 Dec 2021 14:57:19 +0000

swh-loader-core (1.3.0-1~swh1) unstable-swh; urgency=medium

  * New upstream release 1.3.0     - (tagged by Antoine Lambert
    <anlambert@softwareheritage.org> on 2021-12-07 10:54:49 +0100)
  * Upstream changes:     - version 1.3.0

 -- Software Heritage autobuilder (on jenkins-debian1) <jenkins@jenkins-debian1.internal.softwareheritage.org>  Tue, 07 Dec 2021 09:58:53 +0000

swh-loader-core (1.2.1-1~swh1) unstable-swh; urgency=medium

  * New upstream release 1.2.1     - (tagged by Antoine R. Dumont
    (@ardumont) <ardumont@softwareheritage.org> on 2021-12-03 16:15:32
    +0100)
  * Upstream changes:     - v1.2.1     - package.loader: Deduplicate
    extid target

 -- Software Heritage autobuilder (on jenkins-debian1) <jenkins@jenkins-debian1.internal.softwareheritage.org>  Fri, 03 Dec 2021 15:19:13 +0000

swh-loader-core (1.2.0-1~swh1) unstable-swh; urgency=medium

  * New upstream release 1.2.0     - (tagged by Antoine R. Dumont
    (@ardumont) <ardumont@softwareheritage.org> on 2021-12-03 12:16:04
    +0100)
  * Upstream changes:     - v1.2.0     - debian: Rename loading task
    function to fix scheduling     - debian: Handle extra sha1 sum in
    source package metadata     - debian: Remove unused date parameter
    of DebianLoader     - package.loader: Deduplicate target SWHIDs     -
    package-loader-tutorial: Update to mention releases instead of
    revisions     - package-loader-tutorial: Add a checklist     -
    package-loader-tutorial: Highlight the recommendation to submit the
    loader early.

 -- Software Heritage autobuilder (on jenkins-debian1) <jenkins@jenkins-debian1.internal.softwareheritage.org>  Fri, 03 Dec 2021 11:19:52 +0000

swh-loader-core (1.1.0-1~swh1) unstable-swh; urgency=medium

  * New upstream release 1.1.0     - (tagged by Valentin Lorentz
    <vlorentz@softwareheritage.org> on 2021-11-22 11:58:11 +0100)
  * Upstream changes:     - v1.1.0     - * Package loader: Uniformize
    author and message

 -- Software Heritage autobuilder (on jenkins-debian1) <jenkins@jenkins-debian1.internal.softwareheritage.org>  Mon, 22 Nov 2021 11:01:45 +0000

swh-loader-core (1.0.1-1~swh1) unstable-swh; urgency=medium

  * New upstream release 1.0.1     - (tagged by Valentin Lorentz
    <vlorentz@softwareheritage.org> on 2021-11-10 14:47:52 +0100)
  * Upstream changes:     - v1.0.1     - * utils: Add types and let log
    instruction do the formatting     - * Fix tests when run by gbp on
    Sid.

 -- Software Heritage autobuilder (on jenkins-debian1) <jenkins@jenkins-debian1.internal.softwareheritage.org>  Wed, 10 Nov 2021 13:53:43 +0000

swh-loader-core (1.0.0-1~swh1) unstable-swh; urgency=medium

  * New upstream release 1.0.0     - (tagged by Valentin Lorentz
    <vlorentz@softwareheritage.org> on 2021-11-10 14:25:24 +0100)
  * Upstream changes:     - v1.0.0     - Main change: thismakes package
    loaders write releases instead of revisions     - Other more-or-less
    related changes:     - * Add missing documentation for
    `get_metadata_authority`.     - * opam: Write package definitions to
    the extrinsic metadata storage     - * deposit: Remove 'parent'
    deposit     - * cleanup tests and unused code     - * Document how
    each package loader populates fields.     - * Refactor package
    loaders to make the version part of BasePackageInfo

 -- Software Heritage autobuilder (on jenkins-debian1) <jenkins@jenkins-debian1.internal.softwareheritage.org>  Wed, 10 Nov 2021 13:38:43 +0000

swh-loader-core (0.25.0-1~swh1) unstable-swh; urgency=medium

  * New upstream release 0.25.0     - (tagged by Antoine R. Dumont
    (@ardumont) <ardumont@softwareheritage.org> on 2021-09-29 09:19:10
    +0200)
  * Upstream changes:     - v0.25.0     - Allow opam loader to actually
    use multi-instance opam root     - opam: Define a
    initialize_opam_root parameter for opam loader

 -- Software Heritage autobuilder (on jenkins-debian1) <jenkins@jenkins-debian1.internal.softwareheritage.org>  Wed, 29 Sep 2021 07:26:12 +0000

swh-loader-core (0.23.5-1~swh1) unstable-swh; urgency=medium

  * New upstream release 0.23.5     - (tagged by Antoine R. Dumont
    (@ardumont) <ardumont@softwareheritage.org> on 2021-09-24 17:31:22
    +0200)
  * Upstream changes:     - v0.23.5     - opam: Initialize opam root
    directory outside the constructor

 -- Software Heritage autobuilder (on jenkins-debian1) <jenkins@jenkins-debian1.internal.softwareheritage.org>  Fri, 24 Sep 2021 15:34:52 +0000

swh-loader-core (0.23.4-1~swh1) unstable-swh; urgency=medium

  * New upstream release 0.23.4     - (tagged by Antoine R. Dumont
    (@ardumont) <ardumont@softwareheritage.org> on 2021-09-20 11:53:11
    +0200)
  * Upstream changes:     - v0.23.4     - Ensure that filename fallback
    out of an url is properly sanitized

 -- Software Heritage autobuilder (on jenkins-debian1) <jenkins@jenkins-debian1.internal.softwareheritage.org>  Mon, 20 Sep 2021 09:56:31 +0000

swh-loader-core (0.23.3-1~swh1) unstable-swh; urgency=medium

  * New upstream release 0.23.3     - (tagged by Antoine Lambert
    <anlambert@softwareheritage.org> on 2021-09-16 10:47:40 +0200)
  * Upstream changes:     - version 0.23.3

 -- Software Heritage autobuilder (on jenkins-debian1) <jenkins@jenkins-debian1.internal.softwareheritage.org>  Thu, 16 Sep 2021 08:51:47 +0000

swh-loader-core (0.23.2-1~swh1) unstable-swh; urgency=medium

  * New upstream release 0.23.2     - (tagged by Valentin Lorentz
    <vlorentz@softwareheritage.org> on 2021-08-12 12:22:44 +0200)
  * Upstream changes:     - v0.23.2     - * deposit: Update
    status_detail on loader failure

 -- Software Heritage autobuilder (on jenkins-debian1) <jenkins@jenkins-debian1.internal.softwareheritage.org>  Thu, 12 Aug 2021 10:25:44 +0000

swh-loader-core (0.23.1-1~swh1) unstable-swh; urgency=medium

  * New upstream release 0.23.1     - (tagged by Antoine R. Dumont
    (@ardumont) <ardumont@softwareheritage.org> on 2021-08-05 16:11:02
    +0200)
  * Upstream changes:     - v0.23.1     - Fix pypi upload issue.

 -- Software Heritage autobuilder (on jenkins-debian1) <jenkins@jenkins-debian1.internal.softwareheritage.org>  Thu, 05 Aug 2021 14:20:37 +0000

swh-loader-core (0.22.3-1~swh1) unstable-swh; urgency=medium

  * New upstream release 0.22.3     - (tagged by Valentin Lorentz
    <vlorentz@softwareheritage.org> on 2021-06-25 14:50:40 +0200)
  * Upstream changes:     - v0.22.3     - * Use the postgresql class to
    instantiate storage in tests     - * package-loader-tutorial: Add
    anchor so it can be referenced from swh-docs

 -- Software Heritage autobuilder (on jenkins-debian1) <jenkins@jenkins-debian1.internal.softwareheritage.org>  Fri, 25 Jun 2021 12:57:33 +0000

swh-loader-core (0.22.2-1~swh1) unstable-swh; urgency=medium

  * New upstream release 0.22.2     - (tagged by Antoine Lambert
    <antoine.lambert@inria.fr> on 2021-06-10 16:11:30 +0200)
  * Upstream changes:     - version 0.22.2

 -- Software Heritage autobuilder (on jenkins-debian1) <jenkins@jenkins-debian1.internal.softwareheritage.org>  Thu, 10 Jun 2021 14:19:06 +0000

swh-loader-core (0.22.1-1~swh1) unstable-swh; urgency=medium

  * New upstream release 0.22.1     - (tagged by Antoine Lambert
    <antoine.lambert@inria.fr> on 2021-05-27 14:02:35 +0200)
  * Upstream changes:     - version 0.22.1

 -- Software Heritage autobuilder (on jenkins-debian1) <jenkins@jenkins-debian1.internal.softwareheritage.org>  Thu, 27 May 2021 12:20:04 +0000

swh-loader-core (0.22.0-1~swh1) unstable-swh; urgency=medium

  * New upstream release 0.22.0     - (tagged by Valentin Lorentz
    <vlorentz@softwareheritage.org> on 2021-04-15 15:13:56 +0200)
  * Upstream changes:     - v0.22.0     - Documentation:     - *
    Document the big picture view of VCS and package loaders     - * Add
    a package loader tutorial.     - * Write an overview of how to write
    VCS loaders.     - * Fix various Sphinx warnings     - Package
    loaders:     - * Add sha512 as a valid field in dsc metadata     - *
    package loaders: Stop reading/writing Revision.metadata

 -- Software Heritage autobuilder (on jenkins-debian1) <jenkins@jenkins-debian1.internal.softwareheritage.org>  Thu, 15 Apr 2021 13:18:13 +0000

swh-loader-core (0.21.0-1~swh1) unstable-swh; urgency=medium

  * New upstream release 0.21.0     - (tagged by Valentin Lorentz
    <vlorentz@softwareheritage.org> on 2021-03-30 17:19:13 +0200)
  * Upstream changes:     - v0.21.0     - * tests: recompute ids when
    evolving RawExtrinsicMetadata objects, to support swh-model 2.0.0
    - * deposit.loader: Make archive.tar the default_filename     - *
    debian: Make resolve_revision_from use the sha256 of the .dsc     -
    * package.loader.*: unify package "cache"/deduplication using ExtIDs
    - * package.loader: Lookup packages from the ExtID storage     - *
    package.loader: Write to the ExtID storage

 -- Software Heritage autobuilder (on jenkins-debian1) <jenkins@jenkins-debian1.internal.softwareheritage.org>  Tue, 30 Mar 2021 15:26:35 +0000

swh-loader-core (0.20.0-1~swh1) unstable-swh; urgency=medium

  * New upstream release 0.20.0     - (tagged by Valentin Lorentz
    <vlorentz@softwareheritage.org> on 2021-03-02 10:52:18 +0100)
  * Upstream changes:     - v0.20.0     - * RawExtrinsicMetadata: update
    to use the API in swh-model 1.0.0

 -- Software Heritage autobuilder (on jenkins-debian1) <jenkins@jenkins-debian1.internal.softwareheritage.org>  Tue, 02 Mar 2021 09:57:21 +0000

swh-loader-core (0.19.0-1~swh1) unstable-swh; urgency=medium

  * New upstream release 0.19.0     - (tagged by Antoine R. Dumont
    (@ardumont) <ardumont@softwareheritage.org> on 2021-02-25 15:52:12
    +0100)
  * Upstream changes:     - v0.19.0     - deposit: Make deposit loader
    deal with tarball as well     - deposit: Update deposit status when
    the load status is 'partial'     - Make finalize_visit a method
    instead of nested function.

 -- Software Heritage autobuilder (on jenkins-debian1) <jenkins@jenkins-debian1.internal.softwareheritage.org>  Thu, 25 Feb 2021 14:55:54 +0000

swh-loader-core (0.18.1-1~swh1) unstable-swh; urgency=medium

  * New upstream release 0.18.1     - (tagged by Antoine R. Dumont
    (@ardumont) <ardumont@softwareheritage.org> on 2021-02-19 18:02:58
    +0100)
  * Upstream changes:     - v0.18.1     - nixguix: Fix missing
    max_content_size constructor parameter

 -- Software Heritage autobuilder (on jenkins-debian1) <jenkins@jenkins-debian1.internal.softwareheritage.org>  Fri, 19 Feb 2021 17:06:33 +0000

swh-loader-core (0.18.0-1~swh1) unstable-swh; urgency=medium

  * New upstream release 0.18.0     - (tagged by Antoine R. Dumont
    (@ardumont) <ardumont@softwareheritage.org> on 2021-02-17 13:13:24
    +0100)
  * Upstream changes:     - v0.18.0     - core.loader: Merge Loader into
    BaseLoader     - Unify loader instantiation     - nixguix: Ensure
    interaction with the origin url for edge case tests

 -- Software Heritage autobuilder (on jenkins-debian1) <jenkins@jenkins-debian1.internal.softwareheritage.org>  Wed, 17 Feb 2021 12:16:47 +0000

swh-loader-core (0.17.0-1~swh1) unstable-swh; urgency=medium

  * New upstream release 0.17.0     - (tagged by Antoine R. Dumont
    (@ardumont) <ardumont@softwareheritage.org> on 2021-02-11 11:20:55
    +0100)
  * Upstream changes:     - v0.17.0     - package: Mark visit as
    not_found when relevant     - package: Mark visit status as failed
    when relevant     - core: Allow vcs loaders to deal with not_found
    status     - core: Mark visit status as failed when relevant     -
    loader: Make loader write the origin_visit_status' type

 -- Software Heritage autobuilder (on jenkins-debian1) <jenkins@jenkins-debian1.internal.softwareheritage.org>  Thu, 11 Feb 2021 10:23:42 +0000

swh-loader-core (0.16.0-1~swh2) unstable-swh; urgency=medium

  * Bump dependencies

 -- Antoine R. Dumont (@ardumont) <ardumont@softwareheritage.org>  Wed, 03 Feb 2021 14:25:26 +0100

swh-loader-core (0.16.0-1~swh1) unstable-swh; urgency=medium

  * New upstream release 0.16.0     - (tagged by Antoine R. Dumont
    (@ardumont) <ardumont@softwareheritage.org> on 2021-02-03 14:14:01
    +0100)
  * Upstream changes:     - v0.16.0     - Adapt
    origin_get_latest_visit_status according to latest api change     -
    Add a cli section in the doc     - tox.ini: Add swh.core[testing]
    requirement     - Small docstring improvements in the deposit loader
    code

 -- Software Heritage autobuilder (on jenkins-debian1) <jenkins@jenkins-debian1.internal.softwareheritage.org>  Wed, 03 Feb 2021 13:17:30 +0000

swh-loader-core (0.15.0-1~swh1) unstable-swh; urgency=medium

  * New upstream release 0.15.0     - (tagged by Nicolas Dandrimont
    <nicolas@dandrimont.eu> on 2020-11-03 17:21:21 +0100)
  * Upstream changes:     - Release swh-loader-core v0.15.0     - Attach
    raw extrinsic metadata to directories, not revisions     - Handle a
    bunch of deprecation warnings:     - explicit args in swh.objstorage
    get_objstorage     - id -> target for raw extrinsic metadata objects
    - positional arguments for storage.raw_extrinsic_metadata_get

 -- Software Heritage autobuilder (on jenkins-debian1) <jenkins@jenkins-debian1.internal.softwareheritage.org>  Tue, 03 Nov 2020 16:26:20 +0000

swh-loader-core (0.14.0-1~swh1) unstable-swh; urgency=medium

  * New upstream release 0.14.0     - (tagged by Valentin Lorentz
    <vlorentz@softwareheritage.org> on 2020-10-16 18:23:28 +0200)
  * Upstream changes:     - v0.14.0     - * npm: write metadata on
    revisions instead of snapshots.     - * pypi: write metadata on
    revisions instead of snapshots.     - * deposit.loader: Avoid
    unnecessary metadata json transformation

 -- Software Heritage autobuilder (on jenkins-debian1) <jenkins@jenkins-debian1.internal.softwareheritage.org>  Fri, 16 Oct 2020 16:26:14 +0000

swh-loader-core (0.13.1-1~swh1) unstable-swh; urgency=medium

  * New upstream release 0.13.1     - (tagged by Antoine R. Dumont
    (@ardumont) <ardumont@softwareheritage.org> on 2020-10-02 16:54:05
    +0200)
  * Upstream changes:     - v0.13.1     - core.loader: Allow config
    parameter passing through constructor     - tox.ini: pin black to
    the pre-commit version (19.10b0) to avoid flip-flops

 -- Software Heritage autobuilder (on jenkins-debian1) <jenkins@jenkins-debian1.internal.softwareheritage.org>  Fri, 02 Oct 2020 14:55:59 +0000

swh-loader-core (0.13.0-1~swh1) unstable-swh; urgency=medium

  * New upstream release 0.13.0     - (tagged by Antoine R. Dumont
    (@ardumont) <ardumont@softwareheritage.org> on 2020-10-02 13:18:55
    +0200)
  * Upstream changes:     - v0.13.0     - package.loader: Migrate away
    from SWHConfig mixin     - core.loader: Migrate away from SWHConfig
    mixin     - Expose deposit configuration only within the deposit
    tests

 -- Software Heritage autobuilder (on jenkins-debian1) <jenkins@jenkins-debian1.internal.softwareheritage.org>  Fri, 02 Oct 2020 11:21:55 +0000

swh-loader-core (0.12.0-1~swh1) unstable-swh; urgency=medium

  * New upstream release 0.12.0     - (tagged by Antoine R. Dumont
    (@ardumont) <ardumont@softwareheritage.org> on 2020-10-01 16:03:45
    +0200)
  * Upstream changes:     - v0.12.0     - deposit: Adapt loader to send
    extrinsic raw metadata to the metadata storage     - core.loader:
    Log information about origin currently being ingested     - Adapt
    cli declaration entrypoint to swh.core 0.3

 -- Software Heritage autobuilder (on jenkins-debian1) <jenkins@jenkins-debian1.internal.softwareheritage.org>  Thu, 01 Oct 2020 14:04:59 +0000

swh-loader-core (0.11.0-1~swh1) unstable-swh; urgency=medium

  * New upstream release 0.11.0     - (tagged by Antoine R. Dumont
    (@ardumont) <ardumont@softwareheritage.org> on 2020-09-18 10:19:56
    +0200)
  * Upstream changes:     - v0.11.0     - loader: Stop materializing
    full lists of objects to be stored     - tests.get_stats: Don't
    return a 'person' count     - python: Reorder imports with isort
    - pre-commit: Add isort hook and configuration     - pre-commit:
    Update flake8 hook configuration     - cli: speedup the `swh` cli
    command startup time

 -- Software Heritage autobuilder (on jenkins-debian1) <jenkins@jenkins-debian1.internal.softwareheritage.org>  Fri, 18 Sep 2020 09:12:18 +0000

swh-loader-core (0.10.0-1~swh1) unstable-swh; urgency=medium

  * New upstream release 0.10.0     - (tagged by Antoine R. Dumont
    (@ardumont) <ardumont@softwareheritage.org> on 2020-09-04 13:19:29
    +0200)
  * Upstream changes:     - v0.10.0     - loader: Adapt to latest
    storage revision_get change     - origin/master Rename metadata
    format 'original-artifact-json' to 'original-artifacts-json'.     -
    Tell pytest not to recurse in dotdirs.     - package loader: Add the
    'url' to the 'original_artifact' extrinsic metadata.     - Write
    'original_artifact' metadata to the extrinsic metadata storage.     -
    Move parts of _load_revision to a new _load_directory method.     -
    tests: Don't use naive datetimes.     - package.loader: Split the
    warning message into multiple chunks     - Replace calls to
    snapshot_get with snapshot_get_all_branches.

 -- Software Heritage autobuilder (on jenkins-debian1) <jenkins@jenkins-debian1.internal.softwareheritage.org>  Fri, 04 Sep 2020 11:28:09 +0000

swh-loader-core (0.9.1-1~swh1) unstable-swh; urgency=medium

  * New upstream release 0.9.1     - (tagged by Antoine R. Dumont
    (@ardumont) <ardumont@softwareheritage.org> on 2020-08-08 14:47:52
    +0200)
  * Upstream changes:     - v0.9.1     - nixguix: Make the unsupported
    artifact extensions configurable     - package.loader: Log a failure
    summary report at the end of the task

 -- Software Heritage autobuilder (on jenkins-debian1) <jenkins@jenkins-debian1.internal.softwareheritage.org>  Sat, 08 Aug 2020 12:51:33 +0000

swh-loader-core (0.9.0-1~swh1) unstable-swh; urgency=medium

  * New upstream release 0.9.0     - (tagged by Antoine R. Dumont
    (@ardumont) <ardumont@softwareheritage.org> on 2020-08-07 22:57:14
    +0200)
  * Upstream changes:     - v0.9.0     - nixguix: Filter out unsupported
    artifact extensions     - swh.loader.tests: Use
    snapshot_get_all_branches in check_snapshot     - test_npm: Adapt
    content_get_metadata call to content_get     - npm: Fix assertion to
    use the correct storage api

 -- Software Heritage autobuilder (on jenkins-debian1) <jenkins@jenkins-debian1.internal.softwareheritage.org>  Fri, 07 Aug 2020 21:00:40 +0000

swh-loader-core (0.8.1-1~swh1) unstable-swh; urgency=medium

  * New upstream release 0.8.1     - (tagged by Antoine R. Dumont
    (@ardumont) <ardumont@softwareheritage.org> on 2020-08-06 16:48:38
    +0200)
  * Upstream changes:     - v0.8.1     - Adapt code according to storage
    signature

 -- Software Heritage autobuilder (on jenkins-debian1) <jenkins@jenkins-debian1.internal.softwareheritage.org>  Thu, 06 Aug 2020 14:50:39 +0000

swh-loader-core (0.8.0-1~swh1) unstable-swh; urgency=medium

  * New upstream release 0.8.0     - (tagged by Antoine R. Dumont
    (@ardumont) <ardumont@softwareheritage.org> on 2020-08-05 10:16:36
    +0200)
  * Upstream changes:     - v0.8.0     - archive: fix docstring     -
    nixguix: Fix docstring     - nixguix: Align error message formatting
    using f-string     - nixguix: Fix format issue in error message     -
    Convert the 'metadata' and 'info' cached-properties/lazy-attributes
    into methods     - cran: fix call to logger.warning     - pypi: Load
    the content of the API's response as extrinsic snapshot metadata
    - Add a default value for RawExtrinsicMetadataCore.discovery_date
    - npm: Load the content of the API's response as extrinsic snapshot
    metadata     - Make retrieve_sources use generic api_info instead of
    duplicating its code     - nixguix: Load the content of sources.json
    as extrinsic snapshot metadata     - Update tests to accept
    PagedResult from storage.raw_extrinsic_metadata_get

 -- Software Heritage autobuilder (on jenkins-debian1) <jenkins@jenkins-debian1.internal.softwareheritage.org>  Wed, 05 Aug 2020 08:19:20 +0000

swh-loader-core (0.7.3-1~swh1) unstable-swh; urgency=medium

  * New upstream release 0.7.3     - (tagged by Valentin Lorentz
    <vlorentz@softwareheritage.org> on 2020-07-30 19:16:21 +0200)
  * Upstream changes:     - v0.7.3     - core.loader: Fix Iterable/List
    typing issues     - package.loader: Fix type warning

 -- Software Heritage autobuilder (on jenkins-debian1) <jenkins@jenkins-debian1.internal.softwareheritage.org>  Thu, 30 Jul 2020 17:23:57 +0000

swh-loader-core (0.7.2-1~swh1) unstable-swh; urgency=medium

  * New upstream release 0.7.2     - (tagged by Valentin Lorentz
    <vlorentz@softwareheritage.org> on 2020-07-29 11:41:39 +0200)
  * Upstream changes:     - v0.7.2     - * Fix typo in message logged on
    extrinsic metadata loading errors.     - * Don't pass non-sequence
    iterables to the storage API.

 -- Software Heritage autobuilder (on jenkins-debian1) <jenkins@jenkins-debian1.internal.softwareheritage.org>  Wed, 29 Jul 2020 09:45:52 +0000

swh-loader-core (0.7.1-1~swh1) unstable-swh; urgency=medium

  * New upstream release 0.7.1     - (tagged by Antoine R. Dumont
    (@ardumont) <ardumont@softwareheritage.org> on 2020-07-28 12:14:02
    +0200)
  * Upstream changes:     - v0.7.1     - Apply rename of object_metadata
    to raw_extrinsic_metadata.

 -- Software Heritage autobuilder (on jenkins-debian1) <jenkins@jenkins-debian1.internal.softwareheritage.org>  Tue, 28 Jul 2020 10:16:56 +0000

swh-loader-core (0.6.1-1~swh1) unstable-swh; urgency=medium

  * New upstream release 0.6.1     - (tagged by Antoine R. Dumont
    (@ardumont) <ardumont@softwareheritage.org> on 2020-07-23 11:12:29
    +0200)
  * Upstream changes:     - v0.6.1     - npm.loader: Fix null author
    parsing corner case     - npm.loader: Fix author parsing corner case
    - npm.loader: Extract _author_str function + add types, tests     -
    core.loader: docs: Update origin_add reference

 -- Software Heritage autobuilder (on jenkins-debian1) <jenkins@jenkins-debian1.internal.softwareheritage.org>  Thu, 23 Jul 2020 09:15:41 +0000

swh-loader-core (0.6.0-1~swh1) unstable-swh; urgency=medium

  * New upstream release 0.6.0     - (tagged by Valentin Lorentz
    <vlorentz@softwareheritage.org> on 2020-07-20 13:23:22 +0200)
  * Upstream changes:     - v0.6.0     - * Use the new
    object_metadata_add endpoint instead of origin_metadata_add.     - *
    Apply renaming of MetadataAuthorityType.DEPOSIT to
    MetadataAuthorityType.DEPOSIT_CLIENT.

 -- Software Heritage autobuilder (on jenkins-debian1) <jenkins@jenkins-debian1.internal.softwareheritage.org>  Mon, 20 Jul 2020 11:27:53 +0000

swh-loader-core (0.5.10-1~swh1) unstable-swh; urgency=medium

  * New upstream release 0.5.10     - (tagged by Antoine R. Dumont
    (@ardumont) <ardumont@softwareheritage.org> on 2020-07-17 15:10:42
    +0200)
  * Upstream changes:     - v0.5.10     - test_init: Decrease assertion
    checks so debian package builds fine     - test_nixguix: Simplify
    the nixguix specific check_snapshot function

 -- Software Heritage autobuilder (on jenkins-debian1) <jenkins@jenkins-debian1.internal.softwareheritage.org>  Fri, 17 Jul 2020 13:13:19 +0000

swh-loader-core (0.5.9-1~swh1) unstable-swh; urgency=medium

  * New upstream release 0.5.9     - (tagged by Antoine R. Dumont
    (@ardumont) <ardumont@softwareheritage.org> on 2020-07-17 11:52:38
    +0200)
  * Upstream changes:     - v0.5.9     - test.check_snapshot: Drop
    accepting using dict for snapshot comparison     - test: Check
    against snapshot model object

 -- Software Heritage autobuilder (on jenkins-debian1) <jenkins@jenkins-debian1.internal.softwareheritage.org>  Fri, 17 Jul 2020 09:55:12 +0000

swh-loader-core (0.5.8-1~swh1) unstable-swh; urgency=medium

  * New upstream release 0.5.8     - (tagged by Antoine R. Dumont
    (@ardumont) <ardumont@softwareheritage.org> on 2020-07-16 17:18:17
    +0200)
  * Upstream changes:     - v0.5.8     - test_init: Use snapshot object

 -- Software Heritage autobuilder (on jenkins-debian1) <jenkins@jenkins-debian1.internal.softwareheritage.org>  Thu, 16 Jul 2020 15:20:49 +0000

swh-loader-core (0.5.7-1~swh1) unstable-swh; urgency=medium

  * New upstream release 0.5.7     - (tagged by Antoine R. Dumont
    (@ardumont) <ardumont@softwareheritage.org> on 2020-07-16 16:10:57
    +0200)
  * Upstream changes:     - v0.5.7     - test_init: Fix tests using the
    latest swh-storage fixture

 -- Software Heritage autobuilder (on jenkins-debian1) <jenkins@jenkins-debian1.internal.softwareheritage.org>  Thu, 16 Jul 2020 14:14:59 +0000

swh-loader-core (0.5.5-1~swh1) unstable-swh; urgency=medium

  * New upstream release 0.5.5     - (tagged by Antoine R. Dumont
    (@ardumont) <ardumont@softwareheritage.org> on 2020-07-15 12:34:09
    +0200)
  * Upstream changes:     - v0.5.5     - check_snapshot: Check existence
    down to contents     - Expose a pytest_plugin module so other
    loaders can reuse for tests     - pytest: Remove no longer needed
    pytest setup     - Fix branches types in tests     - Small code
    improvement in package/loader.py

 -- Software Heritage autobuilder (on jenkins-debian1) <jenkins@jenkins-debian1.internal.softwareheritage.org>  Wed, 15 Jul 2020 10:37:11 +0000

swh-loader-core (0.5.4-1~swh1) unstable-swh; urgency=medium

  * New upstream release 0.5.4     - (tagged by Antoine R. Dumont
    (@ardumont) <ardumont@softwareheritage.org> on 2020-07-10 09:52:21
    +0200)
  * Upstream changes:     - v0.5.4     - Clean up the swh.scheduler /
    swh.storage pytest plugin imports

 -- Software Heritage autobuilder (on jenkins-debian1) <jenkins@jenkins-debian1.internal.softwareheritage.org>  Fri, 10 Jul 2020 07:54:56 +0000

swh-loader-core (0.5.3-1~swh1) unstable-swh; urgency=medium

  * New upstream release 0.5.3     - (tagged by Antoine R. Dumont
    (@ardumont) <ardumont@softwareheritage.org> on 2020-07-09 09:46:21
    +0200)
  * Upstream changes:     - v0.5.3     - Update the revision metadata
    field as an immutable dict     - tests: Use dedicated storage and
    scheduler fixtures     - loaders.tests: Simplify and add coverage to
    check_snapshot

 -- Software Heritage autobuilder (on jenkins-debian1) <jenkins@jenkins-debian1.internal.softwareheritage.org>  Thu, 09 Jul 2020 07:48:33 +0000

swh-loader-core (0.5.2-1~swh1) unstable-swh; urgency=medium

  * New upstream release 0.5.2     - (tagged by Antoine R. Dumont
    (@ardumont) <ardumont@softwareheritage.org> on 2020-07-07 12:29:17
    +0200)
  * Upstream changes:     - v0.5.2     - nixguix/loader: Check further
    the source entry only if it's valid     - nixguix/loader: Allow
    version both as string or integer     - Move remaining common test
    utility functions to top-level arborescence     - Move common test
    utility function to the top-level arborescence     - Define common
    test helper function     - Reuse swh.model.from_disk.iter_directory
    function

 -- Software Heritage autobuilder (on jenkins-debian1) <jenkins@jenkins-debian1.internal.softwareheritage.org>  Tue, 07 Jul 2020 10:31:36 +0000

swh-loader-core (0.5.1-1~swh1) unstable-swh; urgency=medium

  * New upstream release 0.5.1     - (tagged by Antoine R. Dumont
    (@ardumont) <ardumont@softwareheritage.org> on 2020-07-01 12:32:54
    +0200)
  * Upstream changes:     - v0.5.1     - Use origin_add instead of
    deprecated origin_add_one endpoint     - Migrate to use object's
    "object_type" field when computing objects

 -- Software Heritage autobuilder (on jenkins-debian1) <jenkins@jenkins-debian1.internal.softwareheritage.org>  Wed, 01 Jul 2020 10:34:59 +0000

swh-loader-core (0.5.0-1~swh1) unstable-swh; urgency=medium

  * New upstream release 0.5.0     - (tagged by Antoine R. Dumont
    (@ardumont) <ardumont@softwareheritage.org> on 2020-06-29 13:18:41
    +0200)
  * Upstream changes:     - v0.5.0     - loader*: Drop obsolete origin
    visit fields

 -- Software Heritage autobuilder (on jenkins-debian1) <jenkins@jenkins-debian1.internal.softwareheritage.org>  Mon, 29 Jun 2020 11:20:59 +0000

swh-loader-core (0.4.0-1~swh1) unstable-swh; urgency=medium

  * New upstream release 0.4.0     - (tagged by Antoine R. Dumont
    (@ardumont) <ardumont@softwareheritage.org> on 2020-06-23 15:02:20
    +0200)
  * Upstream changes:     - v0.4.0     - loader: Retrieve latest
    snapshot with snapshot-get-latest function

 -- Software Heritage autobuilder (on jenkins-debian1) <jenkins@jenkins-debian1.internal.softwareheritage.org>  Tue, 23 Jun 2020 13:14:09 +0000

swh-loader-core (0.3.2-1~swh1) unstable-swh; urgency=medium

  * New upstream release 0.3.2     - (tagged by Antoine R. Dumont
    (@ardumont) <ardumont@softwareheritage.org> on 2020-06-22 15:13:05
    +0200)
  * Upstream changes:     - v0.3.2     - Add helper function to ensure
    loader visit are as expected

 -- Software Heritage autobuilder (on jenkins-debian1) <jenkins@jenkins-debian1.internal.softwareheritage.org>  Mon, 22 Jun 2020 13:15:41 +0000

swh-loader-core (0.3.1-1~swh1) unstable-swh; urgency=medium

  * New upstream release 0.3.1     - (tagged by Antoine Lambert
    <antoine.lambert@inria.fr> on 2020-06-12 16:43:18 +0200)
  * Upstream changes:     - version 0.3.1

 -- Software Heritage autobuilder (on jenkins-debian1) <jenkins@jenkins-debian1.internal.softwareheritage.org>  Fri, 12 Jun 2020 14:47:42 +0000

swh-loader-core (0.3.0-1~swh1) unstable-swh; urgency=medium

  * New upstream release 0.3.0     - (tagged by Antoine R. Dumont
    (@ardumont) <ardumont@softwareheritage.org> on 2020-06-12 11:05:41
    +0200)
  * Upstream changes:     - v0.3.0     - Migrate to new
    storage.origin_visit_add endpoint     - loader: Migrate to origin
    visit status     - test_deposits: Fix origin_metadata_get which is a
    paginated endpoint     - Fix a potential UnboundLocalError in
    clean_dangling_folders()

 -- Software Heritage autobuilder (on jenkins-debian1) <jenkins@jenkins-debian1.internal.softwareheritage.org>  Fri, 12 Jun 2020 09:08:17 +0000

swh-loader-core (0.2.0-1~swh1) unstable-swh; urgency=medium

  * New upstream release 0.2.0     - (tagged by David Douard
    <david.douard@sdfa3.org> on 2020-06-04 14:20:08 +0200)
  * Upstream changes:     - v0.2.0

 -- Software Heritage autobuilder (on jenkins-debian1) <jenkins@jenkins-debian1.internal.softwareheritage.org>  Thu, 04 Jun 2020 12:25:57 +0000

swh-loader-core (0.1.0-1~swh1) unstable-swh; urgency=medium

  * New upstream release 0.1.0     - (tagged by Nicolas Dandrimont
    <nicolas@dandrimont.eu> on 2020-05-29 16:01:11 +0200)
  * Upstream changes:     - Release swh.loader.core v0.1.0     - Make
    sure partial visits don't reference unloaded snapshots     - Ensure
    proper behavior when loading into partial archives (e.g. staging)
    - Improve test coverage

 -- Software Heritage autobuilder (on jenkins-debian1) <jenkins@jenkins-debian1.internal.softwareheritage.org>  Fri, 29 May 2020 14:05:36 +0000

swh-loader-core (0.0.97-1~swh1) unstable-swh; urgency=medium

  * New upstream release 0.0.97     - (tagged by Antoine R. Dumont
    (@ardumont) <ardumont@softwareheritage.org> on 2020-05-26 14:22:51
    +0200)
  * Upstream changes:     - v0.0.97     - nixguix: catch and log
    artifact resolution failures     - nixguix: Override known_artifacts
    to filter out "evaluation" branch     - nixguix.tests: Add missing
    __init__ file

 -- Software Heritage autobuilder (on jenkins-debian1) <jenkins@jenkins-debian1.internal.softwareheritage.org>  Tue, 26 May 2020 12:25:35 +0000

swh-loader-core (0.0.96-1~swh1) unstable-swh; urgency=medium

  * New upstream release 0.0.96     - (tagged by Valentin Lorentz
    <vlorentz@softwareheritage.org> on 2020-05-19 18:42:23 +0200)
  * Upstream changes:     - v0.0.96     - * Pass bytes instead a dict to
    origin_metadata_add.

 -- Software Heritage autobuilder (on jenkins-debian1) <jenkins@jenkins-debian1.internal.softwareheritage.org>  Tue, 19 May 2020 16:45:03 +0000

swh-loader-core (0.0.95-1~swh1) unstable-swh; urgency=medium

  * New upstream release 0.0.95     - (tagged by Valentin Lorentz
    <vlorentz@softwareheritage.org> on 2020-05-19 14:44:01 +0200)
  * Upstream changes:     - v0.0.95     - * Use the new swh-storage API
    for storing metadata.

 -- Software Heritage autobuilder (on jenkins-debian1) <jenkins@jenkins-debian1.internal.softwareheritage.org>  Tue, 19 May 2020 12:47:48 +0000

swh-loader-core (0.0.94-1~swh1) unstable-swh; urgency=medium

  * New upstream release 0.0.94     - (tagged by Antoine R. Dumont
    (@ardumont) <ardumont@softwareheritage.org> on 2020-05-15 12:49:22
    +0200)
  * Upstream changes:     - v0.0.94     - deposit: Adapt loader to use
    the latest deposit update api     - tests: Use proper date
    initialization     - setup.py: add documentation link

 -- Software Heritage autobuilder (on jenkins-debian1) <jenkins@jenkins-debian1.internal.softwareheritage.org>  Fri, 15 May 2020 10:52:16 +0000

swh-loader-core (0.0.93-1~swh1) unstable-swh; urgency=medium

  * New upstream release 0.0.93     - (tagged by Antoine R. Dumont
    (@ardumont) <antoine.romain.dumont@gmail.com> on 2020-04-23 16:43:16
    +0200)
  * Upstream changes:     - v0.0.93     - deposit.loader: Build revision
    out of the deposit api read metadata

 -- Software Heritage autobuilder (on jenkins-debian1) <jenkins@jenkins-debian1.internal.softwareheritage.org>  Thu, 23 Apr 2020 14:46:48 +0000

swh-loader-core (0.0.92-1~swh1) unstable-swh; urgency=medium

  * New upstream release 0.0.92     - (tagged by Antoine R. Dumont
    (@ardumont) <antoine.romain.dumont@gmail.com> on 2020-04-23 11:49:30
    +0200)
  * Upstream changes:     - v0.0.92     - deposit.loader: Fix revision
    metadata redundancy in deposit metadata     - loader.deposit:
    Clarify FIXME intent     - test_nixguix: Remove the incorrect fixme
    - test_nixguix: Add a fixme note on test_loader_two_visits     -
    package.nixguix: Ensure the revisions are structurally sound

 -- Software Heritage autobuilder (on jenkins-debian1) <jenkins@jenkins-debian1.internal.softwareheritage.org>  Thu, 23 Apr 2020 09:52:18 +0000

swh-loader-core (0.0.91-1~swh1) unstable-swh; urgency=medium

  * New upstream release 0.0.91     - (tagged by Antoine R. Dumont
    (@ardumont) <antoine.romain.dumont@gmail.com> on 2020-04-21 15:59:55
    +0200)
  * Upstream changes:     - v0.0.91     - deposit.loader: Fix committer
    date appropriately     - tests_deposit: Define specific
    requests_mock_datadir fixture     - nixguix: Move helper function
    below the class definition     - setup: Update the minimum required
    runtime python3 version

 -- Software Heritage autobuilder (on jenkins-debian1) <jenkins@jenkins-debian1.internal.softwareheritage.org>  Tue, 21 Apr 2020 14:02:51 +0000

swh-loader-core (0.0.90-1~swh1) unstable-swh; urgency=medium

  * New upstream release 0.0.90     - (tagged by Antoine R. Dumont
    (@ardumont) <antoine.romain.dumont@gmail.com> on 2020-04-15 14:27:01
    +0200)
  * Upstream changes:     - v0.0.90     - Improve exception handling

 -- Software Heritage autobuilder (on jenkins-debian1) <jenkins@jenkins-debian1.internal.softwareheritage.org>  Wed, 15 Apr 2020 12:30:07 +0000

swh-loader-core (0.0.89-1~swh1) unstable-swh; urgency=medium

  * New upstream release 0.0.89     - (tagged by Antoine R. Dumont
    (@ardumont) <antoine.romain.dumont@gmail.com> on 2020-04-14 15:48:15
    +0200)
  * Upstream changes:     - v0.0.89     - package.utils: Define a
    timeout on download connections     - package.loader: Clear proxy
    buffer state when failing to load revision     - Fix a couple of
    storage args deprecation warnings     - cli: Sort loaders list and
    fix some tests     - Add a pyproject.toml file to target py37 for
    black     - Enable black

 -- Software Heritage autobuilder (on jenkins-debian1) <jenkins@jenkins-debian1.internal.softwareheritage.org>  Tue, 14 Apr 2020 15:30:08 +0000

swh-loader-core (0.0.88-1~swh1) unstable-swh; urgency=medium

  * New upstream release 0.0.88     - (tagged by Antoine R. Dumont
    (@ardumont) <antoine.romain.dumont@gmail.com> on 2020-04-03 15:52:07
    +0200)
  * Upstream changes:     - v0.0.88     - v0.0.88 nixguix: validate and
    clean sources.json structure

 -- Software Heritage autobuilder (on jenkins-debian1) <jenkins@jenkins-debian1.internal.softwareheritage.org>  Fri, 03 Apr 2020 13:54:24 +0000

swh-loader-core (0.0.87-1~swh1) unstable-swh; urgency=medium

  * New upstream release 0.0.87     - (tagged by Antoine R. Dumont
    (@ardumont) <antoine.romain.dumont@gmail.com> on 2020-04-02 14:37:37
    +0200)
  * Upstream changes:     - v0.0.87     - nixguix: rename the `url`
    source attribute to `urls`     - nixguix: rename the test file     -
    nixguix: add the integrity attribute in release metadata

 -- Software Heritage autobuilder (on jenkins-debian1) <jenkins@jenkins-debian1.internal.softwareheritage.org>  Thu, 02 Apr 2020 12:39:58 +0000

swh-loader-core (0.0.86-1~swh1) unstable-swh; urgency=medium

  * New upstream release 0.0.86     - (tagged by Antoine R. Dumont
    (@ardumont) <antoine.romain.dumont@gmail.com> on 2020-03-26 16:15:24
    +0100)
  * Upstream changes:     - v0.0.86     - core.loader: Remove
    origin_visit_update call from DVCSLoader class

 -- Software Heritage autobuilder (on jenkins-debian1) <jenkins@jenkins-debian1.internal.softwareheritage.org>  Thu, 26 Mar 2020 15:19:29 +0000

swh-loader-core (0.0.85-1~swh1) unstable-swh; urgency=medium

  * New upstream release 0.0.85     - (tagged by Antoine R. Dumont
    (@ardumont) <antoine.romain.dumont@gmail.com> on 2020-03-26 15:36:58
    +0100)
  * Upstream changes:     - v0.0.85     - core.loader: Allow core loader
    to update origin_visit in one call     - Rename the functional
    loader to nixguix loader

 -- Software Heritage autobuilder (on jenkins-debian1) <jenkins@jenkins-debian1.internal.softwareheritage.org>  Thu, 26 Mar 2020 14:43:17 +0000

swh-loader-core (0.0.84-1~swh1) unstable-swh; urgency=medium

  * New upstream release 0.0.84     - (tagged by Antoine R. Dumont
    (@ardumont) <antoine.romain.dumont@gmail.com> on 2020-03-24 11:29:49
    +0100)
  * Upstream changes:     - v0.0.84     - test: Use storage endpoint to
    check latest origin visit status     - package.loader: Fix status
    visit to 'partial'     - package.loader: add a test to reproduce
    EOFError error

 -- Software Heritage autobuilder (on jenkins-debian1) <jenkins@jenkins-debian1.internal.softwareheritage.org>  Tue, 24 Mar 2020 10:32:55 +0000

swh-loader-core (0.0.83-1~swh1) unstable-swh; urgency=medium

  * New upstream release 0.0.83     - (tagged by Antoine R. Dumont
    (@ardumont) <antoine.romain.dumont@gmail.com> on 2020-03-23 15:16:14
    +0100)
  * Upstream changes:     - v0.0.83     - Make the swh.loader.package
    exception handling more granular     - package.loader: Reference a
    snapshot on partial visit     - package.loader: Extract a
    _load_snapshot method     - functional: create a branch named
    evaluation pointing to the evaluation commit     - package.loader:
    add extra_branches method

 -- Software Heritage autobuilder (on jenkins-debian1) <jenkins@jenkins-debian1.internal.softwareheritage.org>  Mon, 23 Mar 2020 14:19:43 +0000

swh-loader-core (0.0.82-1~swh1) unstable-swh; urgency=medium

  * New upstream release 0.0.82     - (tagged by Antoine R. Dumont
    (@ardumont) <antoine.romain.dumont@gmail.com> on 2020-03-18 11:55:48
    +0100)
  * Upstream changes:     - v0.0.82     - functional.loader: Add loader
    - package.loader: ignore non tarball source

 -- Software Heritage autobuilder (on jenkins-debian1) <jenkins@jenkins-debian1.internal.softwareheritage.org>  Wed, 18 Mar 2020 10:59:38 +0000

swh-loader-core (0.0.81-1~swh1) unstable-swh; urgency=medium

  * New upstream release 0.0.81     - (tagged by Antoine R. Dumont
    (@ardumont) <antoine.romain.dumont@gmail.com> on 2020-03-16 13:14:33
    +0100)
  * Upstream changes:     - v0.0.81     - Migrate to latest
    storage.origin_visit_add api change     - Move Person parsing to swh-
    model.

 -- Software Heritage autobuilder (on jenkins-debian1) <jenkins@jenkins-debian1.internal.softwareheritage.org>  Mon, 16 Mar 2020 12:17:43 +0000

swh-loader-core (0.0.80-1~swh1) unstable-swh; urgency=medium

  * New upstream release 0.0.80     - (tagged by Valentin Lorentz
    <vlorentz@softwareheritage.org> on 2020-02-28 17:05:14 +0100)
  * Upstream changes:     - v0.0.80     - * use swh-model objects
    instead of dicts.

 -- Software Heritage autobuilder (on jenkins-debian1) <jenkins@jenkins-debian1.internal.softwareheritage.org>  Fri, 28 Feb 2020 16:10:06 +0000

swh-loader-core (0.0.79-1~swh1) unstable-swh; urgency=medium

  * New upstream release 0.0.79     - (tagged by Antoine R. Dumont
    (@ardumont) <antoine.romain.dumont@gmail.com> on 2020-02-25 11:40:05
    +0100)
  * Upstream changes:     - v0.0.79     - Move revision loading logic to
    its own function.     - Use swh-storage validation proxy earlier in
    the pipeline.     - Use swh-storage validation proxy.     - Add
    missing __init__.py and fix tests.

 -- Software Heritage autobuilder (on jenkins-debian1) <jenkins@jenkins-debian1.internal.softwareheritage.org>  Tue, 25 Feb 2020 10:48:07 +0000

swh-loader-core (0.0.78-1~swh1) unstable-swh; urgency=medium

  * New upstream release 0.0.78     - (tagged by Antoine R. Dumont
    (@ardumont) <antoine.romain.dumont@gmail.com> on 2020-02-06 15:28:11
    +0100)
  * Upstream changes:     - v0.0.78     - tests: Use new get_storage
    signature     - loader.core.converters: Prefer the with open pattern
    to read file     - test_converters: Add coverage on prepare_contents
    method     - test_converters: Migrate to pytest     -
    loader.core/package: Call storage's (skipped_)content_add endpoints

 -- Software Heritage autobuilder (on jenkins-debian1) <jenkins@jenkins-debian1.internal.softwareheritage.org>  Thu, 06 Feb 2020 15:09:05 +0000

swh-loader-core (0.0.77-1~swh1) unstable-swh; urgency=medium

  * New upstream release 0.0.77     - (tagged by Antoine R. Dumont
    (@ardumont) <antoine.romain.dumont@gmail.com> on 2020-01-30 10:32:08
    +0100)
  * Upstream changes:     - v0.0.77     - loader.npm: If no upload time
    provided, use artifact's mtime if provided     - loader.npm: Fail
    ingestion if at least 1 artifact has no upload time

 -- Software Heritage autobuilder (on jenkins-debian1) <jenkins@jenkins-debian1.internal.softwareheritage.org>  Thu, 30 Jan 2020 09:37:58 +0000

swh-loader-core (0.0.76-1~swh1) unstable-swh; urgency=medium

  * New upstream release 0.0.76     - (tagged by Antoine R. Dumont
    (@ardumont) <antoine.romain.dumont@gmail.com> on 2020-01-28 13:07:30
    +0100)
  * Upstream changes:     - v0.0.76     - npm.loader: Skip artifacts
    with no intrinsic metadata     - pypi.loader: Skip artifacts with no
    intrinsic metadata     - package.loader: Fix edge case when some
    listing returns no content     - core.loader: Drop retro-
    compatibility class names     - loader.tests: Add filter and buffer
    proxy storage     - docs: Fix sphinx warnings     - README: Update
    class names

 -- Software Heritage autobuilder (on jenkins-debian1) <jenkins@jenkins-debian1.internal.softwareheritage.org>  Tue, 28 Jan 2020 12:11:07 +0000

swh-loader-core (0.0.75-1~swh1) unstable-swh; urgency=medium

  * New upstream release 0.0.75     - (tagged by Antoine R. Dumont
    (@ardumont) <antoine.romain.dumont@gmail.com> on 2020-01-16 14:14:29
    +0100)
  * Upstream changes:     - v0.0.75     - cran.loader: Align cran loader
    with other package loaders

 -- Software Heritage autobuilder (on jenkins-debian1) <jenkins@jenkins-debian1.internal.softwareheritage.org>  Thu, 16 Jan 2020 13:17:30 +0000

swh-loader-core (0.0.74-1~swh1) unstable-swh; urgency=medium

  * New upstream release 0.0.74     - (tagged by Antoine R. Dumont
    (@ardumont) <antoine.romain.dumont@gmail.com> on 2020-01-15 15:30:13
    +0100)
  * Upstream changes:     - v0.0.74     - Drop no longer used retrying
    dependency     - core.loader: Clean up indirection and retry
    behavior     - tests: Use retry proxy storage in loaders     -
    core.loader: Drop dead code     - cran.loader: Fix parsing
    description file error

 -- Software Heritage autobuilder (on jenkins-debian1) <jenkins@jenkins-debian1.internal.softwareheritage.org>  Wed, 15 Jan 2020 14:33:57 +0000

swh-loader-core (0.0.73-1~swh1) unstable-swh; urgency=medium

  * New upstream release 0.0.73     - (tagged by Antoine R. Dumont
    (@ardumont) <antoine.romain.dumont@gmail.com> on 2020-01-09 10:00:21
    +0100)
  * Upstream changes:     - v0.0.73     - package.cran: Name CRAN task
    appropriately

 -- Software Heritage autobuilder (on jenkins-debian1) <jenkins@jenkins-debian1.internal.softwareheritage.org>  Thu, 09 Jan 2020 09:05:07 +0000

swh-loader-core (0.0.72-1~swh1) unstable-swh; urgency=medium

  * New upstream release 0.0.72     - (tagged by Antoine R. Dumont
    (@ardumont) <antoine.romain.dumont@gmail.com> on 2020-01-06 16:37:58
    +0100)
  * Upstream changes:     - v0.0.72     - package.loader: Fail fast when
    unable to create origin/origin_visit     - cran.loader: Add
    implementation

 -- Software Heritage autobuilder (on jenkins-debian1) <jenkins@jenkins-debian1.internal.softwareheritage.org>  Mon, 06 Jan 2020 15:50:08 +0000

swh-loader-core (0.0.71-1~swh1) unstable-swh; urgency=medium

  * New upstream release 0.0.71     - (tagged by Antoine R. Dumont
    (@ardumont) <antoine.romain.dumont@gmail.com> on 2019-12-20 14:22:31
    +0100)
  * Upstream changes:     - v0.0.71     - package.utils: Drop unneeded
    hashes from download computation

 -- Software Heritage autobuilder (on jenkins-debian1) <jenkins@jenkins-debian1.internal.softwareheritage.org>  Fri, 20 Dec 2019 13:26:09 +0000

swh-loader-core (0.0.70-1~swh1) unstable-swh; urgency=medium

  * New upstream release 0.0.70     - (tagged by Antoine R. Dumont
    (@ardumont) <antoine.romain.dumont@gmail.com> on 2019-12-20 11:32:09
    +0100)
  * Upstream changes:     - v0.0.70     - debian.loader: Improve and fix
    revision resolution's corner cases

 -- Software Heritage autobuilder (on jenkins-debian1) <jenkins@jenkins-debian1.internal.softwareheritage.org>  Fri, 20 Dec 2019 10:39:34 +0000

swh-loader-core (0.0.69-1~swh1) unstable-swh; urgency=medium

  * New upstream release 0.0.69     - (tagged by Antoine R. Dumont
    (@ardumont) <antoine.romain.dumont@gmail.com> on 2019-12-12 16:21:59
    +0100)
  * Upstream changes:     - v0.0.69     - loader.core: Fix correctly
    loader initialization

 -- Software Heritage autobuilder (on jenkins-debian1) <jenkins@jenkins-debian1.internal.softwareheritage.org>  Thu, 12 Dec 2019 15:26:13 +0000

swh-loader-core (0.0.68-1~swh1) unstable-swh; urgency=medium

  * New upstream release 0.0.68     - (tagged by Antoine R. Dumont
    (@ardumont) <antoine.romain.dumont@gmail.com> on 2019-12-12 15:45:21
    +0100)
  * Upstream changes:     - v0.0.68     - loader.core: Fix
    initialization issue in dvcs loaders

 -- Software Heritage autobuilder (on jenkins-debian1) <jenkins@jenkins-debian1.internal.softwareheritage.org>  Thu, 12 Dec 2019 14:49:12 +0000

swh-loader-core (0.0.67-1~swh1) unstable-swh; urgency=medium

  * New upstream release 0.0.67     - (tagged by Antoine R. Dumont
    (@ardumont) <antoine.romain.dumont@gmail.com> on 2019-12-12 14:02:47
    +0100)
  * Upstream changes:     - v0.0.67     - loader.core: Type methods     -
    loader.core: Transform data input into list     - loader.core: Add
    missing conversion step on content

 -- Software Heritage autobuilder (on jenkins-debian1) <jenkins@jenkins-debian1.internal.softwareheritage.org>  Thu, 12 Dec 2019 13:07:47 +0000

swh-loader-core (0.0.66-1~swh1) unstable-swh; urgency=medium

  * New upstream release 0.0.66     - (tagged by Antoine R. Dumont
    (@ardumont) <antoine.romain.dumont@gmail.com> on 2019-12-12 12:01:14
    +0100)
  * Upstream changes:     - v0.0.66     - Drop deprecated behavior

 -- Software Heritage autobuilder (on jenkins-debian1) <jenkins@jenkins-debian1.internal.softwareheritage.org>  Thu, 12 Dec 2019 11:05:17 +0000

swh-loader-core (0.0.65-1~swh1) unstable-swh; urgency=medium

  * New upstream release 0.0.65     - (tagged by Antoine R. Dumont
    (@ardumont) <antoine.romain.dumont@gmail.com> on 2019-12-12 11:42:46
    +0100)
  * Upstream changes:     - v0.0.65     - loader.cli: Improve current
    implementation     - tasks: Enforce kwargs use in task message

 -- Software Heritage autobuilder (on jenkins-debian1) <jenkins@jenkins-debian1.internal.softwareheritage.org>  Thu, 12 Dec 2019 10:51:02 +0000

swh-loader-core (0.0.64-1~swh1) unstable-swh; urgency=medium

  * New upstream release 0.0.64     - (tagged by Antoine R. Dumont
    (@ardumont) <antoine.romain.dumont@gmail.com> on 2019-12-10 09:49:06
    +0100)
  * Upstream changes:     - v0.0.64     - requirements-test: Add missing
    test dependency     - tests: Refactor using pytest-mock's mocker
    fixture     - loader.cli: Add tests around cli     - package.npm:
    Align loader instantiation     - loader.cli: Reference new loader
    cli

 -- Software Heritage autobuilder (on jenkins-debian1) <jenkins@jenkins-debian1.internal.softwareheritage.org>  Tue, 10 Dec 2019 08:56:02 +0000

swh-loader-core (0.0.63-1~swh1) unstable-swh; urgency=medium

  * New upstream release 0.0.63     - (tagged by Antoine R. Dumont
    (@ardumont) <antoine.romain.dumont@gmail.com> on 2019-12-05 16:01:49
    +0100)
  * Upstream changes:     - v0.0.63     - Add missing inclusion
    instruction

 -- Software Heritage autobuilder (on jenkins-debian1) <jenkins@jenkins-debian1.internal.softwareheritage.org>  Thu, 05 Dec 2019 15:05:39 +0000

swh-loader-core (0.0.62-1~swh1) unstable-swh; urgency=medium

  * New upstream release 0.0.62     - (tagged by Antoine R. Dumont
    (@ardumont) <antoine.romain.dumont@gmail.com> on 2019-12-05 15:46:46
    +0100)
  * Upstream changes:     - v0.0.62     - Move package loaders to their
    own namespace

 -- Software Heritage autobuilder (on jenkins-debian1) <jenkins@jenkins-debian1.internal.softwareheritage.org>  Thu, 05 Dec 2019 14:50:19 +0000

swh-loader-core (0.0.61-1~swh1) unstable-swh; urgency=medium

  * New upstream release 0.0.61     - (tagged by Antoine R. Dumont
    (@ardumont) <antoine.romain.dumont@gmail.com> on 2019-11-28 17:25:49
    +0100)
  * Upstream changes:     - v0.0.61     - pypi: metadata -> revision:
    Deal with previous metadata format     - npm: metadata -> revision:
    Deal with previous metadata format

 -- Software Heritage autobuilder (on jenkins-debian1) <jenkins@jenkins-debian1.internal.softwareheritage.org>  Thu, 28 Nov 2019 16:29:47 +0000

swh-loader-core (0.0.60-1~swh1) unstable-swh; urgency=medium

  * New upstream release 0.0.60     - (tagged by Antoine R. Dumont
    (@ardumont) <antoine.romain.dumont@gmail.com> on 2019-11-26 12:09:28
    +0100)
  * Upstream changes:     - v0.0.60     - package.deposit: Fix revision-
    get inconsistency     - package.deposit: Provide parents in any case
    - package.deposit: Fix url computation issue     - utils: Work
    around header issue during download

 -- Software Heritage autobuilder (on jenkins-debian1) <jenkins@jenkins-debian1.internal.softwareheritage.org>  Tue, 26 Nov 2019 11:18:41 +0000

swh-loader-core (0.0.59-1~swh1) unstable-swh; urgency=medium

  * New upstream release 0.0.59     - (tagged by Antoine R. Dumont
    (@ardumont) <antoine.romain.dumont@gmail.com> on 2019-11-22 18:11:33
    +0100)
  * Upstream changes:     - v0.0.59     - npm: Explicitly retrieve the
    revision date from extrinsic metadata

 -- Software Heritage autobuilder (on jenkins-debian1) <jenkins@jenkins-debian1.internal.softwareheritage.org>  Fri, 22 Nov 2019 17:15:34 +0000

swh-loader-core (0.0.58-1~swh1) unstable-swh; urgency=medium

  * New upstream release 0.0.58     - (tagged by Antoine R. Dumont
    (@ardumont) <antoine.romain.dumont@gmail.com> on 2019-11-22 12:08:10
    +0100)
  * Upstream changes:     - v0.0.58     - package.pypi: Filter out non-
    sdist package type

 -- Software Heritage autobuilder (on jenkins-debian1) <jenkins@jenkins-debian1.internal.softwareheritage.org>  Fri, 22 Nov 2019 11:11:56 +0000

swh-loader-core (0.0.57-1~swh1) unstable-swh; urgency=medium

  * New upstream release 0.0.57     - (tagged by Antoine R. Dumont
    (@ardumont) <antoine.romain.dumont@gmail.com> on 2019-11-22 11:26:11
    +0100)
  * Upstream changes:     - v0.0.57     - package.pypi: Fix project url
    computation edge case     - Use pkg_resources to get the package
    version instead of vcversioner

 -- Software Heritage autobuilder (on jenkins-debian1) <jenkins@jenkins-debian1.internal.softwareheritage.org>  Fri, 22 Nov 2019 10:31:11 +0000

swh-loader-core (0.0.56-1~swh1) unstable-swh; urgency=medium

  * New upstream release 0.0.56     - (tagged by Antoine R. Dumont
    (@ardumont) <antoine.romain.dumont@gmail.com> on 2019-11-21 16:12:46
    +0100)
  * Upstream changes:     - v0.0.56     - package.tasks: Rename
    appropriately load_deb_package task type name     - Fix typos
    reported by codespell     - Add a pre-commit config file

 -- Software Heritage autobuilder (on jenkins-debian1) <jenkins@jenkins-debian1.internal.softwareheritage.org>  Thu, 21 Nov 2019 15:16:23 +0000

swh-loader-core (0.0.55-1~swh1) unstable-swh; urgency=medium

  * New upstream release 0.0.55     - (tagged by Antoine R. Dumont
    (@ardumont) <antoine.romain.dumont@gmail.com> on 2019-11-21 13:51:03
    +0100)
  * Upstream changes:     - v0.0.55     - package.tasks: Rename
    load_archive into load_archive_files     - Migrate tox.ini to extras
    = xxx instead of deps = .[testing]     - Merge tox test environments

 -- Software Heritage autobuilder (on jenkins-debian1) <jenkins@jenkins-debian1.internal.softwareheritage.org>  Thu, 21 Nov 2019 12:56:07 +0000

swh-loader-core (0.0.54-1~swh1) unstable-swh; urgency=medium

  * New upstream release 0.0.54     - (tagged by Antoine R. Dumont
    (@ardumont) <antoine.romain.dumont@gmail.com> on 2019-11-21 11:29:20
    +0100)
  * Upstream changes:     - v0.0.54     - loader.package.deposit: Drop
    swh.deposit.client requirement     - Include all requirements in
    MANIFEST.in

 -- Software Heritage autobuilder (on jenkins-debian1) <jenkins@jenkins-debian1.internal.softwareheritage.org>  Thu, 21 Nov 2019 10:32:23 +0000

swh-loader-core (0.0.53-1~swh1) unstable-swh; urgency=medium

  * New upstream release 0.0.53     - (tagged by Antoine R. Dumont
    (@ardumont) <antoine.romain.dumont@gmail.com> on 2019-11-20 14:26:36
    +0100)
  * Upstream changes:     - v0.0.53     - loader.package.tasks: Document
    tasks     - Define correctly the setup.py's entry_points

 -- Software Heritage autobuilder (on jenkins-debian1) <jenkins@jenkins-debian1.internal.softwareheritage.org>  Wed, 20 Nov 2019 13:30:10 +0000

swh-loader-core (0.0.52-1~swh3) unstable-swh; urgency=medium

  * Update dh-python version constraint

 -- Antoine R. Dumont (@ardumont) <antoine.romain.dumont@gmail.com>  Wed, 20 Nov 2019 12:03:00 +0100

swh-loader-core (0.0.52-1~swh2) unstable-swh; urgency=medium

  * Add egg-info to pybuild.testfiles.

 -- Antoine R. Dumont (@ardumont) <antoine.romain.dumont@gmail.com>  Wed, 20 Nov 2019 11:42:42 +0100

swh-loader-core (0.0.52-1~swh1) unstable-swh; urgency=medium

  * New upstream release 0.0.52     - (tagged by Antoine R. Dumont
    (@ardumont) <antoine.romain.dumont@gmail.com> on 2019-11-19 15:15:40
    +0100)
  * Upstream changes:     - v0.0.52     - Ensure BufferedLoader and
    UnbufferedLoader do flush their storage     - loader.package:
    Register loader package tasks     - package.tasks: Rename debian
    task to load_deb

 -- Software Heritage autobuilder (on jenkins-debian1) <jenkins@jenkins-debian1.internal.softwareheritage.org>  Tue, 19 Nov 2019 14:18:41 +0000

swh-loader-core (0.0.51-1~swh1) unstable-swh; urgency=medium

  * New upstream release 0.0.51     - (tagged by David Douard
    <david.douard@sdfa3.org> on 2019-11-18 17:05:17 +0100)
  * Upstream changes:     - v0.0.51

 -- Software Heritage autobuilder (on jenkins-debian1) <jenkins@jenkins-debian1.internal.softwareheritage.org>  Mon, 18 Nov 2019 16:09:44 +0000

swh-loader-core (0.0.50-1~swh1) unstable-swh; urgency=medium

  * New upstream release 0.0.50     - (tagged by Antoine R. Dumont
    (@ardumont) <antoine.romain.dumont@gmail.com> on 2019-11-13 15:56:55
    +0100)
  * Upstream changes:     - v0.0.50     - package.loader: Check
    snapshot_id is set as returned value     - package.loader: Ensure
    the origin visit type is set appropriately     - package.loader: Fix
    serialization issue     - package.debian: Align origin_visit type to
    'deb' as in production

 -- Software Heritage autobuilder (on jenkins-debian1) <jenkins@jenkins-debian1.internal.softwareheritage.org>  Wed, 13 Nov 2019 15:04:37 +0000

swh-loader-core (0.0.49-1~swh2) unstable-swh; urgency=medium

  * Update dependencies

 -- Antoine R. Dumont <antoine.romain.dumont@gmail.com>  Fri, 08 Nov 2019 14:07:20 +0100

swh-loader-core (0.0.49-1~swh1) unstable-swh; urgency=medium

  * New upstream release 0.0.49     - (tagged by Antoine R. Dumont
    (@ardumont) <antoine.romain.dumont@gmail.com> on 2019-11-08 13:21:56
    +0100)
  * Upstream changes:     - v0.0.49     - New package loader
    implementations: archive, pypi, npm, deposit, debian

 -- Software Heritage autobuilder (on jenkins-debian1) <jenkins@jenkins-debian1.internal.softwareheritage.org>  Fri, 08 Nov 2019 12:29:47 +0000

swh-loader-core (0.0.48-1~swh1) unstable-swh; urgency=medium

  * New upstream release 0.0.48     - (tagged by Stefano Zacchiroli
    <zack@upsilon.cc> on 2019-10-01 16:49:39 +0200)
  * Upstream changes:     - v0.0.48     - * typing: minimal changes to
    make a no-op mypy run pass

 -- Software Heritage autobuilder (on jenkins-debian1) <jenkins@jenkins-debian1.internal.softwareheritage.org>  Tue, 01 Oct 2019 14:52:59 +0000

swh-loader-core (0.0.47-1~swh1) unstable-swh; urgency=medium

  * New upstream release 0.0.47     - (tagged by Antoine Lambert
    <antoine.lambert@inria.fr> on 2019-10-01 11:32:50 +0200)
  * Upstream changes:     - version 0.0.47: Workaround HashCollision
    errors

 -- Software Heritage autobuilder (on jenkins-debian1) <jenkins@jenkins-debian1.internal.softwareheritage.org>  Tue, 01 Oct 2019 09:35:38 +0000

swh-loader-core (0.0.46-1~swh1) unstable-swh; urgency=medium

  * New upstream release 0.0.46     - (tagged by Antoine R. Dumont
    (@ardumont) <antoine.romain.dumont@gmail.com> on 2019-09-06 18:30:42
    +0200)
  * Upstream changes:     - v0.0.46     - pytest.ini: Remove warnings
    about our custom markers     - pep8: Fix log.warning calls     -
    core/loader: Fix get_save_data_path implementation     - Fix
    validation errors in test.

 -- Software Heritage autobuilder (on jenkins-debian1) <jenkins@jenkins-debian1.internal.softwareheritage.org>  Fri, 06 Sep 2019 16:33:13 +0000

swh-loader-core (0.0.45-1~swh2) unstable-swh; urgency=medium

  * Fix missing build dependency

 -- Antoine R. Dumont (@ardumont) <antoine.romain.dumont@gmail.com>  Tue, 03 Sep 2019 14:12:13 +0200

swh-loader-core (0.0.45-1~swh1) unstable-swh; urgency=medium

  * New upstream release 0.0.45     - (tagged by Antoine R. Dumont
    (@ardumont) <antoine.romain.dumont@gmail.com> on 2019-09-03 10:38:36
    +0200)
  * Upstream changes:     - v0.0.45     - loader: Provide visit type
    when calling origin_visit_add     - loader: Drop keys 'perms' and
    'path' from content before sending to the     - storage     -
    swh.loader.package: Implement GNU loader     - docs: add code of
    conduct document

 -- Software Heritage autobuilder (on jenkins-debian1) <jenkins@jenkins-debian1.internal.softwareheritage.org>  Tue, 03 Sep 2019 08:41:49 +0000

swh-loader-core (0.0.44-1~swh1) unstable-swh; urgency=medium

  * New upstream release 0.0.44     - (tagged by Valentin Lorentz
    <vlorentz@softwareheritage.org> on 2019-06-25 12:18:27 +0200)
  * Upstream changes:     - Drop use of deprecated methods
    fetch_history_*

 -- Software Heritage autobuilder (on jenkins-debian1) <jenkins@jenkins-debian1.internal.softwareheritage.org>  Wed, 26 Jun 2019 09:40:59 +0000

swh-loader-core (0.0.43-1~swh1) unstable-swh; urgency=medium

  * New upstream release 0.0.43     - (tagged by Valentin Lorentz
    <vlorentz@softwareheritage.org> on 2019-06-18 16:21:58 +0200)
  * Upstream changes:     - Use origin urls instead of origin ids.

 -- Software Heritage autobuilder (on jenkins-debian1) <jenkins@jenkins-debian1.internal.softwareheritage.org>  Wed, 19 Jun 2019 09:33:53 +0000

swh-loader-core (0.0.42-1~swh1) unstable-swh; urgency=medium

  * New upstream release 0.0.42     - (tagged by David Douard
    <david.douard@sdfa3.org> on 2019-05-20 11:28:49 +0200)
  * Upstream changes:     - v0.0.42     - update/fix requirements

 -- Software Heritage autobuilder (on jenkins-debian1) <jenkins@jenkins-debian1.internal.softwareheritage.org>  Mon, 20 May 2019 09:33:47 +0000

swh-loader-core (0.0.41-1~swh1) unstable-swh; urgency=medium

  * New upstream release 0.0.41     - (tagged by Antoine R. Dumont
    (@ardumont) <antoine.romain.dumont@gmail.com> on 2019-04-11 11:46:00
    +0200)
  * Upstream changes:     - v0.0.41     - core.loader: Migrate to latest
    snapshot_add, origin_visit_update api     - core.loader: Count only
    the effectively new objects ingested     - test_utils: Add coverage
    on utils module

 -- Software Heritage autobuilder (on jenkins-debian1) <jenkins@jenkins-debian1.internal.softwareheritage.org>  Thu, 11 Apr 2019 09:52:55 +0000

swh-loader-core (0.0.40-1~swh1) unstable-swh; urgency=medium

  * New upstream release 0.0.40     - (tagged by Antoine Lambert
    <antoine.lambert@inria.fr> on 2019-03-29 10:57:14 +0100)
  * Upstream changes:     - version 0.0.40

 -- Software Heritage autobuilder (on jenkins-debian1) <jenkins@jenkins-debian1.internal.softwareheritage.org>  Fri, 29 Mar 2019 10:02:37 +0000

swh-loader-core (0.0.39-1~swh1) unstable-swh; urgency=medium

  * New upstream release 0.0.39     - (tagged by Antoine R. Dumont
    (@ardumont) <antoine.romain.dumont@gmail.com> on 2019-01-30 11:10:39
    +0100)
  * Upstream changes:     - v0.0.39

 -- Software Heritage autobuilder (on jenkins-debian1) <jenkins@jenkins-debian1.internal.softwareheritage.org>  Wed, 30 Jan 2019 10:13:56 +0000

swh-loader-core (0.0.35-1~swh1) unstable-swh; urgency=medium

  * v0.0.35
  * tests: Initialize tox.ini use
  * tests, debian/*: Migrate to pytest

 -- Antoine R. Dumont (@ardumont) <antoine.romain.dumont@gmail.com>  Tue, 23 Oct 2018 15:47:22 +0200

swh-loader-core (0.0.34-1~swh1) unstable-swh; urgency=medium

  * v0.0.34
  * setup: prepare for PyPI upload
  * README.md: Simplify module description
  * core.tests: Install tests fixture for derivative loaders to use

 -- Antoine R. Dumont (@ardumont) <antoine.romain.dumont@gmail.com>  Tue, 09 Oct 2018 14:11:29 +0200

swh-loader-core (0.0.33-1~swh1) unstable-swh; urgency=medium

  * v0.0.33
  * loader/utils: Add clean_dangling_folders function to ease clean up
  * loader/core: Add optional pre_cleanup for dangling files cleaning

 -- Antoine R. Dumont (@ardumont) <antoine.romain.dumont@gmail.com>  Fri, 09 Mar 2018 14:41:17 +0100

swh-loader-core (0.0.32-1~swh1) unstable-swh; urgency=medium

  * v0.0.32
  * Improve origin_visit initialization step
  * Properly sandbox the prepare statement so that if it breaks, we can
  * update appropriately the visit with the correct status

 -- Antoine R. Dumont (@ardumont) <antoine.romain.dumont@gmail.com>  Wed, 07 Mar 2018 11:06:27 +0100

swh-loader-core (0.0.31-1~swh1) unstable-swh; urgency=medium

  * Release swh.loader.core v0.0.31
  * Remove backwards-compatibility when sending snapshots

 -- Nicolas Dandrimont <nicolas@dandrimont.eu>  Tue, 13 Feb 2018 18:52:20 +0100

swh-loader-core (0.0.30-1~swh1) unstable-swh; urgency=medium

  * Release swh.loader.core v0.0.30
  * Update Debian metadata for snapshot-related breakage

 -- Nicolas Dandrimont <nicolas@dandrimont.eu>  Tue, 06 Feb 2018 14:22:53 +0100

swh-loader-core (0.0.29-1~swh1) unstable-swh; urgency=medium

  * Release swh.loader.core v0.0.29
  * Replace occurrences with snapshots
  * Enhance logging on error cases

 -- Nicolas Dandrimont <nicolas@dandrimont.eu>  Tue, 06 Feb 2018 14:13:11 +0100

swh-loader-core (0.0.28-1~swh1) unstable-swh; urgency=medium

  * v0.0.28
  * Add stateless loader base class
  * Remove bare exception handlers

 -- Antoine R. Dumont (@ardumont) <antoine.romain.dumont@gmail.com>  Tue, 19 Dec 2017 17:48:09 +0100

swh-loader-core (0.0.27-1~swh1) unstable-swh; urgency=medium

  * v0.0.27
  * Migrate from indexer's indexer_configuration to storage's tool
    notion.

 -- Antoine R. Dumont (@ardumont) <antoine.romain.dumont@gmail.com>  Thu, 07 Dec 2017 10:36:23 +0100

swh-loader-core (0.0.26-1~swh1) unstable-swh; urgency=medium

  * v0.0.26
  * Fix send_provider method

 -- Antoine R. Dumont (@ardumont) <antoine.romain.dumont@gmail.com>  Tue, 05 Dec 2017 15:40:57 +0100

swh-loader-core (0.0.25-1~swh1) unstable-swh; urgency=medium

  * v0.0.25
  * swh.loader.core: Fix to retrieve the provider_id as an actual id
  * swh.loader.core: Fix log format error
  * swh.loader.core: Align log message according to conventions

 -- Antoine R. Dumont (@ardumont) <antoine.romain.dumont@gmail.com>  Wed, 29 Nov 2017 12:55:45 +0100

swh-loader-core (0.0.24-1~swh1) unstable-swh; urgency=medium

  * v0.0.24
  * Added metadata injection possible from loader core

 -- Antoine R. Dumont (@ardumont) <antoine.romain.dumont@gmail.com>  Fri, 24 Nov 2017 11:35:40 +0100

swh-loader-core (0.0.23-1~swh1) unstable-swh; urgency=medium

  * v0.0.23
  * loader: Fix dangling data flush

 -- Antoine R. Dumont (@ardumont) <antoine.romain.dumont@gmail.com>  Tue, 07 Nov 2017 16:25:20 +0100

swh-loader-core (0.0.22-1~swh1) unstable-swh; urgency=medium

  * v0.0.22
  * core.loader: Use the global setup set in swh.core.config
  * core.loader: Properly batch object insertions for big requests

 -- Antoine R. Dumont (@ardumont) <antoine.romain.dumont@gmail.com>  Mon, 30 Oct 2017 18:50:00 +0100

swh-loader-core (0.0.21-1~swh1) unstable-swh; urgency=medium

  * v0.0.21
  * swh.loader.core: Only send origin if not already sent before

 -- Antoine R. Dumont (@ardumont) <antoine.romain.dumont@gmail.com>  Tue, 24 Oct 2017 16:30:53 +0200

swh-loader-core (0.0.20-1~swh1) unstable-swh; urgency=medium

  * v0.0.20
  * Permit to add 'post_load' actions in loaders

 -- Antoine R. Dumont (@ardumont) <antoine.romain.dumont@gmail.com>  Fri, 13 Oct 2017 14:30:37 +0200

swh-loader-core (0.0.19-1~swh1) unstable-swh; urgency=medium

  * v0.0.19
  * Permit to add 'post_load' actions in loaders

 -- Antoine R. Dumont (@ardumont) <antoine.romain.dumont@gmail.com>  Fri, 13 Oct 2017 14:14:14 +0200

swh-loader-core (0.0.18-1~swh1) unstable-swh; urgency=medium

  * Release swh.loader.core version 0.0.18
  * Update packaging runes

 -- Nicolas Dandrimont <nicolas@dandrimont.eu>  Thu, 12 Oct 2017 18:07:53 +0200

swh-loader-core (0.0.17-1~swh1) unstable-swh; urgency=medium

  * Release swh.loader.core v0.0.17
  * Allow iterating when fetching and storing data
  * Allow overriding the status of the loaded visit
  * Allow overriding the status of the load itself

 -- Nicolas Dandrimont <nicolas@dandrimont.eu>  Wed, 11 Oct 2017 16:38:29 +0200

swh-loader-core (0.0.16-1~swh1) unstable-swh; urgency=medium

  * Release swh.loader.core v0.0.16
  * Migrate from swh.model.git to swh.model.from_disk

 -- Nicolas Dandrimont <nicolas@dandrimont.eu>  Fri, 06 Oct 2017 14:46:41 +0200

swh-loader-core (0.0.15-1~swh1) unstable-swh; urgency=medium

  * v0.0.15
  * docs: Add sphinx apidoc generation skeleton
  * docs: Add a simple README.md explaining the module's goal
  * swh.loader.core.loader: Unify origin_visit add/update function call

 -- Antoine R. Dumont (@ardumont) <antoine.romain.dumont@gmail.com>  Fri, 29 Sep 2017 11:47:37 +0200

swh-loader-core (0.0.14-1~swh1) unstable-swh; urgency=medium

  * v0.0.14
  * Add the blake2s256 hash computation

 -- Antoine R. Dumont (@ardumont) <antoine.romain.dumont@gmail.com>  Sat, 25 Mar 2017 18:20:52 +0100

swh-loader-core (0.0.13-1~swh1) unstable-swh; urgency=medium

  * v0.0.13
  * Improve core loader's interface api

 -- Antoine R. Dumont (@ardumont) <antoine.romain.dumont@gmail.com>  Wed, 22 Feb 2017 13:43:54 +0100

swh-loader-core (0.0.12-1~swh1) unstable-swh; urgency=medium

  * v0.0.12
  * Update storage configuration reading

 -- Antoine R. Dumont (@ardumont) <antoine.romain.dumont@gmail.com>  Thu, 15 Dec 2016 18:34:41 +0100

swh-loader-core (0.0.11-1~swh1) unstable-swh; urgency=medium

  * v0.0.11
  * d/control: Bump dependency to latest storage
  * Fix: Objects can be injected even though global loading failed
  * Populate the counters in fetch_history
  * Open open/close fetch_history function in the core loader

 -- Antoine R. Dumont (@ardumont) <antoine.romain.dumont@gmail.com>  Wed, 24 Aug 2016 14:38:55 +0200

swh-loader-core (0.0.10-1~swh1) unstable-swh; urgency=medium

  * v0.0.10
  * d/control: Update dependency

 -- Antoine R. Dumont (@ardumont) <antoine.romain.dumont@gmail.com>  Sat, 11 Jun 2016 02:26:50 +0200

swh-loader-core (0.0.9-1~swh1) unstable-swh; urgency=medium

  * v0.0.9
  * Improve default task that initialize storage as well

 -- Antoine R. Dumont (@ardumont) <antoine.romain.dumont@gmail.com>  Fri, 10 Jun 2016 15:12:14 +0200

swh-loader-core (0.0.8-1~swh1) unstable-swh; urgency=medium

  * v0.0.8
  * Migrate specific converter to the right module
  * Fix dangling parameter

 -- Antoine R. Dumont (@ardumont) <antoine.romain.dumont@gmail.com>  Wed, 08 Jun 2016 18:09:23 +0200

swh-loader-core (0.0.7-1~swh1) unstable-swh; urgency=medium

  * v0.0.7
  * Fix on revision conversion

 -- Antoine R. Dumont (@ardumont) <antoine.romain.dumont@gmail.com>  Wed, 08 Jun 2016 16:19:02 +0200

swh-loader-core (0.0.6-1~swh1) unstable-swh; urgency=medium

  * v0.0.6
  * d/control: Bump dependency on swh-model
  * d/control: Add missing description
  * Keep the abstraction for all entities
  * Align parameter definition order
  * Fix missing option in DEFAULT ones
  * Decrease verbosity
  * Fix missing origin_id assignment
  * d/rules: Add target to run tests during packaging

 -- Antoine R. Dumont (@ardumont) <antoine.romain.dumont@gmail.com>  Wed, 08 Jun 2016 16:00:40 +0200

swh-loader-core (0.0.5-1~swh1) unstable-swh; urgency=medium

  * v0.0.5

 -- Antoine R. Dumont (@ardumont) <antoine.romain.dumont@gmail.com>  Wed, 25 May 2016 12:17:06 +0200

swh-loader-core (0.0.4-1~swh1) unstable-swh; urgency=medium

  * v0.0.4
  * Rename package from python3-swh.loader to python3-swh.loader.core

 -- Antoine R. Dumont (@ardumont) <antoine.romain.dumont@gmail.com>  Wed, 25 May 2016 11:44:48 +0200

swh-loader-core (0.0.3-1~swh1) unstable-swh; urgency=medium

  * v0.0.3
  * Improve default configuration
  * Rename package from swh-loader-vcs to swh-loader

 -- Antoine R. Dumont (@ardumont) <antoine.romain.dumont@gmail.com>  Wed, 25 May 2016 11:23:06 +0200

swh-loader-core (0.0.2-1~swh1) unstable-swh; urgency=medium

  * v0.0.2
  * Fix: Flush data even when no data is sent to swh-storage

 -- Antoine R. Dumont (@ardumont) <antoine.romain.dumont@gmail.com>  Tue, 24 May 2016 16:41:49 +0200

swh-loader-core (0.0.1-1~swh1) unstable-swh; urgency=medium

  * Initial release
  * v0.0.1

 -- Antoine R. Dumont (@ardumont) <antoine.romain.dumont@gmail.com>  Wed, 13 Apr 2016 16:54:47 +0200<|MERGE_RESOLUTION|>--- conflicted
+++ resolved
@@ -1,10 +1,3 @@
-<<<<<<< HEAD
-swh-loader-core (5.4.0-1~swh1~bpo10+1) buster-swh; urgency=medium
-
-  * Rebuild for buster-swh
-
- -- Software Heritage autobuilder (on jenkins-debian1) <jenkins@jenkins-debian1.internal.softwareheritage.org>  Thu, 25 May 2023 15:24:30 +0000
-=======
 swh-loader-core (5.5.0-1~swh1) unstable-swh; urgency=medium
 
   * New upstream release 5.5.0     - (tagged by Antoine R. Dumont
@@ -15,7 +8,6 @@
     fetched artifact
 
  -- Software Heritage autobuilder (on jenkins-debian1) <jenkins@jenkins-debian1.internal.softwareheritage.org>  Tue, 30 May 2023 15:01:28 +0000
->>>>>>> a2111cf7
 
 swh-loader-core (5.4.0-1~swh1) unstable-swh; urgency=medium
 
