--- conflicted
+++ resolved
@@ -1,17 +1,9 @@
-<<<<<<< HEAD
-swh-loader-core (0.0.3-1~swh1~bpo9+1) stretch-swh; urgency=medium
-
-  * Rebuild for stretch-backports.
-
- -- Antoine R. Dumont (@ardumont) <antoine.romain.dumont@gmail.com>  Wed, 25 May 2016 11:23:06 +0200
-=======
 swh-loader-core (0.0.4-1~swh1) unstable-swh; urgency=medium
 
   * v0.0.4
   * Rename package from python3-swh.loader to python3-swh.loader.core
 
  -- Antoine R. Dumont (@ardumont) <antoine.romain.dumont@gmail.com>  Wed, 25 May 2016 11:44:48 +0200
->>>>>>> 856fdeb2
 
 swh-loader-core (0.0.3-1~swh1) unstable-swh; urgency=medium
 
