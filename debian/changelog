--- conflicted
+++ resolved
@@ -1,17 +1,9 @@
-<<<<<<< HEAD
-swh-loader-core (0.0.22-1~swh1~bpo9+1) stretch-swh; urgency=medium
-
-  * Rebuild for stretch-backports.
-
- -- Antoine R. Dumont (@ardumont) <antoine.romain.dumont@gmail.com>  Mon, 30 Oct 2017 18:49:59 +0100
-=======
 swh-loader-core (0.0.23-1~swh1) unstable-swh; urgency=medium
 
   * v0.0.23
   * loader: Fix dangling data flush
 
  -- Antoine R. Dumont (@ardumont) <antoine.romain.dumont@gmail.com>  Tue, 07 Nov 2017 16:25:20 +0100
->>>>>>> ac2070e4
 
 swh-loader-core (0.0.22-1~swh1) unstable-swh; urgency=medium
 
