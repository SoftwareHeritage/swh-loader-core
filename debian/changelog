--- conflicted
+++ resolved
@@ -1,17 +1,9 @@
-<<<<<<< HEAD
-swh-loader-core (0.0.30-1~swh1~bpo9+1) stretch-swh; urgency=medium
-
-  * Rebuild for stretch-backports.
-
- -- Nicolas Dandrimont <nicolas@dandrimont.eu>  Tue, 06 Feb 2018 14:22:52 +0100
-=======
 swh-loader-core (0.0.31-1~swh1) unstable-swh; urgency=medium
 
   * Release swh.loader.core v0.0.31
   * Remove backwards-compatibility when sending snapshots
 
  -- Nicolas Dandrimont <nicolas@dandrimont.eu>  Tue, 13 Feb 2018 18:52:20 +0100
->>>>>>> 4a29ab95
 
 swh-loader-core (0.0.30-1~swh1) unstable-swh; urgency=medium
 
