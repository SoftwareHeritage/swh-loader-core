--- conflicted
+++ resolved
@@ -1,10 +1,3 @@
-<<<<<<< HEAD
-swh-loader-core (0.0.97-1~swh1~bpo10+1) buster-swh; urgency=medium
-
-  * Rebuild for buster-swh
-
- -- Software Heritage autobuilder (on jenkins-debian1) <jenkins@jenkins-debian1.internal.softwareheritage.org>  Tue, 26 May 2020 12:27:36 +0000
-=======
 swh-loader-core (0.1.0-1~swh1) unstable-swh; urgency=medium
 
   * New upstream release 0.1.0     - (tagged by Nicolas Dandrimont
@@ -15,7 +8,6 @@
     - Improve test coverage
 
  -- Software Heritage autobuilder (on jenkins-debian1) <jenkins@jenkins-debian1.internal.softwareheritage.org>  Fri, 29 May 2020 14:05:36 +0000
->>>>>>> 6f42e5e5
 
 swh-loader-core (0.0.97-1~swh1) unstable-swh; urgency=medium
 
