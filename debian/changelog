<<<<<<< HEAD
swh-loader-core (0.0.31-1~swh1~bpo9+1) stretch-swh; urgency=medium

  * Rebuild for stretch-backports.

 -- Nicolas Dandrimont <nicolas@dandrimont.eu>  Tue, 13 Feb 2018 18:52:20 +0100
=======
swh-loader-core (0.0.32-1~swh1) unstable-swh; urgency=medium

  * v0.0.32
  * Improve origin_visit initialization step
  * Properly sandbox the prepare statement so that if it breaks, we can
  * update appropriately the visit with the correct status

 -- Antoine R. Dumont (@ardumont) <antoine.romain.dumont@gmail.com>  Wed, 07 Mar 2018 11:06:27 +0100
>>>>>>> 2fab3e69

swh-loader-core (0.0.31-1~swh1) unstable-swh; urgency=medium

  * Release swh.loader.core v0.0.31
  * Remove backwards-compatibility when sending snapshots

 -- Nicolas Dandrimont <nicolas@dandrimont.eu>  Tue, 13 Feb 2018 18:52:20 +0100

swh-loader-core (0.0.30-1~swh1) unstable-swh; urgency=medium

  * Release swh.loader.core v0.0.30
  * Update Debian metadata for snapshot-related breakage

 -- Nicolas Dandrimont <nicolas@dandrimont.eu>  Tue, 06 Feb 2018 14:22:53 +0100

swh-loader-core (0.0.29-1~swh1) unstable-swh; urgency=medium

  * Release swh.loader.core v0.0.29
  * Replace occurrences with snapshots
  * Enhance logging on error cases

 -- Nicolas Dandrimont <nicolas@dandrimont.eu>  Tue, 06 Feb 2018 14:13:11 +0100

swh-loader-core (0.0.28-1~swh1) unstable-swh; urgency=medium

  * v0.0.28
  * Add stateless loader base class
  * Remove bare exception handlers

 -- Antoine R. Dumont (@ardumont) <antoine.romain.dumont@gmail.com>  Tue, 19 Dec 2017 17:48:09 +0100

swh-loader-core (0.0.27-1~swh1) unstable-swh; urgency=medium

  * v0.0.27
  * Migrate from indexer's indexer_configuration to storage's tool
    notion.

 -- Antoine R. Dumont (@ardumont) <antoine.romain.dumont@gmail.com>  Thu, 07 Dec 2017 10:36:23 +0100

swh-loader-core (0.0.26-1~swh1) unstable-swh; urgency=medium

  * v0.0.26
  * Fix send_provider method

 -- Antoine R. Dumont (@ardumont) <antoine.romain.dumont@gmail.com>  Tue, 05 Dec 2017 15:40:57 +0100

swh-loader-core (0.0.25-1~swh1) unstable-swh; urgency=medium

  * v0.0.25
  * swh.loader.core: Fix to retrieve the provider_id as an actual id
  * swh.loader.core: Fix log format error
  * swh.loader.core: Align log message according to conventions

 -- Antoine R. Dumont (@ardumont) <antoine.romain.dumont@gmail.com>  Wed, 29 Nov 2017 12:55:45 +0100

swh-loader-core (0.0.24-1~swh1) unstable-swh; urgency=medium

  * v0.0.24
  * Added metadata injection possible from loader core

 -- Antoine R. Dumont (@ardumont) <antoine.romain.dumont@gmail.com>  Fri, 24 Nov 2017 11:35:40 +0100

swh-loader-core (0.0.23-1~swh1) unstable-swh; urgency=medium

  * v0.0.23
  * loader: Fix dangling data flush

 -- Antoine R. Dumont (@ardumont) <antoine.romain.dumont@gmail.com>  Tue, 07 Nov 2017 16:25:20 +0100

swh-loader-core (0.0.22-1~swh1) unstable-swh; urgency=medium

  * v0.0.22
  * core.loader: Use the global setup set in swh.core.config
  * core.loader: Properly batch object insertions for big requests

 -- Antoine R. Dumont (@ardumont) <antoine.romain.dumont@gmail.com>  Mon, 30 Oct 2017 18:50:00 +0100

swh-loader-core (0.0.21-1~swh1) unstable-swh; urgency=medium

  * v0.0.21
  * swh.loader.core: Only send origin if not already sent before

 -- Antoine R. Dumont (@ardumont) <antoine.romain.dumont@gmail.com>  Tue, 24 Oct 2017 16:30:53 +0200

swh-loader-core (0.0.20-1~swh1) unstable-swh; urgency=medium

  * v0.0.20
  * Permit to add 'post_load' actions in loaders

 -- Antoine R. Dumont (@ardumont) <antoine.romain.dumont@gmail.com>  Fri, 13 Oct 2017 14:30:37 +0200

swh-loader-core (0.0.19-1~swh1) unstable-swh; urgency=medium

  * v0.0.19
  * Permit to add 'post_load' actions in loaders

 -- Antoine R. Dumont (@ardumont) <antoine.romain.dumont@gmail.com>  Fri, 13 Oct 2017 14:14:14 +0200

swh-loader-core (0.0.18-1~swh1) unstable-swh; urgency=medium

  * Release swh.loader.core version 0.0.18
  * Update packaging runes

 -- Nicolas Dandrimont <nicolas@dandrimont.eu>  Thu, 12 Oct 2017 18:07:53 +0200

swh-loader-core (0.0.17-1~swh1) unstable-swh; urgency=medium

  * Release swh.loader.core v0.0.17
  * Allow iterating when fetching and storing data
  * Allow overriding the status of the loaded visit
  * Allow overriding the status of the load itself

 -- Nicolas Dandrimont <nicolas@dandrimont.eu>  Wed, 11 Oct 2017 16:38:29 +0200

swh-loader-core (0.0.16-1~swh1) unstable-swh; urgency=medium

  * Release swh.loader.core v0.0.16
  * Migrate from swh.model.git to swh.model.from_disk

 -- Nicolas Dandrimont <nicolas@dandrimont.eu>  Fri, 06 Oct 2017 14:46:41 +0200

swh-loader-core (0.0.15-1~swh1) unstable-swh; urgency=medium

  * v0.0.15
  * docs: Add sphinx apidoc generation skeleton
  * docs: Add a simple README.md explaining the module's goal
  * swh.loader.core.loader: Unify origin_visit add/update function call

 -- Antoine R. Dumont (@ardumont) <antoine.romain.dumont@gmail.com>  Fri, 29 Sep 2017 11:47:37 +0200

swh-loader-core (0.0.14-1~swh1) unstable-swh; urgency=medium

  * v0.0.14
  * Add the blake2s256 hash computation

 -- Antoine R. Dumont (@ardumont) <antoine.romain.dumont@gmail.com>  Sat, 25 Mar 2017 18:20:52 +0100

swh-loader-core (0.0.13-1~swh1) unstable-swh; urgency=medium

  * v0.0.13
  * Improve core loader's interface api

 -- Antoine R. Dumont (@ardumont) <antoine.romain.dumont@gmail.com>  Wed, 22 Feb 2017 13:43:54 +0100

swh-loader-core (0.0.12-1~swh1) unstable-swh; urgency=medium

  * v0.0.12
  * Update storage configuration reading

 -- Antoine R. Dumont (@ardumont) <antoine.romain.dumont@gmail.com>  Thu, 15 Dec 2016 18:34:41 +0100

swh-loader-core (0.0.11-1~swh1) unstable-swh; urgency=medium

  * v0.0.11
  * d/control: Bump dependency to latest storage
  * Fix: Objects can be injected even though global loading failed
  * Populate the counters in fetch_history
  * Open open/close fetch_history function in the core loader

 -- Antoine R. Dumont (@ardumont) <antoine.romain.dumont@gmail.com>  Wed, 24 Aug 2016 14:38:55 +0200

swh-loader-core (0.0.10-1~swh1) unstable-swh; urgency=medium

  * v0.0.10
  * d/control: Update dependency

 -- Antoine R. Dumont (@ardumont) <antoine.romain.dumont@gmail.com>  Sat, 11 Jun 2016 02:26:50 +0200

swh-loader-core (0.0.9-1~swh1) unstable-swh; urgency=medium

  * v0.0.9
  * Improve default task that initialize storage as well

 -- Antoine R. Dumont (@ardumont) <antoine.romain.dumont@gmail.com>  Fri, 10 Jun 2016 15:12:14 +0200

swh-loader-core (0.0.8-1~swh1) unstable-swh; urgency=medium

  * v0.0.8
  * Migrate specific converter to the right module
  * Fix dangling parameter

 -- Antoine R. Dumont (@ardumont) <antoine.romain.dumont@gmail.com>  Wed, 08 Jun 2016 18:09:23 +0200

swh-loader-core (0.0.7-1~swh1) unstable-swh; urgency=medium

  * v0.0.7
  * Fix on revision conversion

 -- Antoine R. Dumont (@ardumont) <antoine.romain.dumont@gmail.com>  Wed, 08 Jun 2016 16:19:02 +0200

swh-loader-core (0.0.6-1~swh1) unstable-swh; urgency=medium

  * v0.0.6
  * d/control: Bump dependency on swh-model
  * d/control: Add missing description
  * Keep the abstraction for all entities
  * Align parameter definition order
  * Fix missing option in DEFAULT ones
  * Decrease verbosity
  * Fix missing origin_id assignment
  * d/rules: Add target to run tests during packaging

 -- Antoine R. Dumont (@ardumont) <antoine.romain.dumont@gmail.com>  Wed, 08 Jun 2016 16:00:40 +0200

swh-loader-core (0.0.5-1~swh1) unstable-swh; urgency=medium

  * v0.0.5

 -- Antoine R. Dumont (@ardumont) <antoine.romain.dumont@gmail.com>  Wed, 25 May 2016 12:17:06 +0200

swh-loader-core (0.0.4-1~swh1) unstable-swh; urgency=medium

  * v0.0.4
  * Rename package from python3-swh.loader to python3-swh.loader.core

 -- Antoine R. Dumont (@ardumont) <antoine.romain.dumont@gmail.com>  Wed, 25 May 2016 11:44:48 +0200

swh-loader-core (0.0.3-1~swh1) unstable-swh; urgency=medium

  * v0.0.3
  * Improve default configuration
  * Rename package from swh-loader-vcs to swh-loader

 -- Antoine R. Dumont (@ardumont) <antoine.romain.dumont@gmail.com>  Wed, 25 May 2016 11:23:06 +0200

swh-loader-core (0.0.2-1~swh1) unstable-swh; urgency=medium

  * v0.0.2
  * Fix: Flush data even when no data is sent to swh-storage

 -- Antoine R. Dumont (@ardumont) <antoine.romain.dumont@gmail.com>  Tue, 24 May 2016 16:41:49 +0200

swh-loader-core (0.0.1-1~swh1) unstable-swh; urgency=medium

  * Initial release
  * v0.0.1

 -- Antoine R. Dumont (@ardumont) <antoine.romain.dumont@gmail.com>  Wed, 13 Apr 2016 16:54:47 +0200<|MERGE_RESOLUTION|>--- conflicted
+++ resolved
@@ -1,10 +1,3 @@
-<<<<<<< HEAD
-swh-loader-core (0.0.31-1~swh1~bpo9+1) stretch-swh; urgency=medium
-
-  * Rebuild for stretch-backports.
-
- -- Nicolas Dandrimont <nicolas@dandrimont.eu>  Tue, 13 Feb 2018 18:52:20 +0100
-=======
 swh-loader-core (0.0.32-1~swh1) unstable-swh; urgency=medium
 
   * v0.0.32
@@ -13,7 +6,6 @@
   * update appropriately the visit with the correct status
 
  -- Antoine R. Dumont (@ardumont) <antoine.romain.dumont@gmail.com>  Wed, 07 Mar 2018 11:06:27 +0100
->>>>>>> 2fab3e69
 
 swh-loader-core (0.0.31-1~swh1) unstable-swh; urgency=medium
 
