--- conflicted
+++ resolved
@@ -1,17 +1,9 @@
-<<<<<<< HEAD
-swh-loader-core (0.0.9-1~swh1~bpo9+1) stretch-swh; urgency=medium
-
-  * Rebuild for stretch-backports.
-
- -- Antoine R. Dumont (@ardumont) <antoine.romain.dumont@gmail.com>  Fri, 10 Jun 2016 15:12:14 +0200
-=======
 swh-loader-core (0.0.10-1~swh1) unstable-swh; urgency=medium
 
   * v0.0.10
   * d/control: Update dependency
 
  -- Antoine R. Dumont (@ardumont) <antoine.romain.dumont@gmail.com>  Sat, 11 Jun 2016 02:26:50 +0200
->>>>>>> abd56ae4
 
 swh-loader-core (0.0.9-1~swh1) unstable-swh; urgency=medium
 
