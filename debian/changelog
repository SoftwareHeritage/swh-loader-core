--- conflicted
+++ resolved
@@ -1,10 +1,3 @@
-<<<<<<< HEAD
-swh-loader-core (4.2.0-1~swh1~bpo10+1) buster-swh; urgency=medium
-
-  * Rebuild for buster-swh
-
- -- Software Heritage autobuilder (on jenkins-debian1) <jenkins@jenkins-debian1.internal.softwareheritage.org>  Wed, 21 Sep 2022 20:17:08 +0000
-=======
 swh-loader-core (5.0.0-1~swh1) unstable-swh; urgency=medium
 
   * New upstream release 5.0.0     - (tagged by Antoine Lambert
@@ -12,7 +5,6 @@
   * Upstream changes:     - version 5.0.0
 
  -- Software Heritage autobuilder (on jenkins-debian1) <jenkins@jenkins-debian1.internal.softwareheritage.org>  Tue, 18 Oct 2022 10:23:22 +0000
->>>>>>> e5ceb0dd
 
 swh-loader-core (4.2.0-1~swh1) unstable-swh; urgency=medium
 
