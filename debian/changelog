--- conflicted
+++ resolved
@@ -1,17 +1,9 @@
-<<<<<<< HEAD
-swh-loader-core (0.0.8-1~swh1~bpo9+1) stretch-swh; urgency=medium
-
-  * Rebuild for stretch-backports.
-
- -- Antoine R. Dumont (@ardumont) <antoine.romain.dumont@gmail.com>  Wed, 08 Jun 2016 18:09:23 +0200
-=======
 swh-loader-core (0.0.9-1~swh1) unstable-swh; urgency=medium
 
   * v0.0.9
   * Improve default task that initialize storage as well
 
  -- Antoine R. Dumont (@ardumont) <antoine.romain.dumont@gmail.com>  Fri, 10 Jun 2016 15:12:14 +0200
->>>>>>> 98d022af
 
 swh-loader-core (0.0.8-1~swh1) unstable-swh; urgency=medium
 
