<<<<<<< HEAD
swh-loader-core (0.0.92-1~swh1~bpo10+1) buster-swh; urgency=medium

  * Rebuild for buster-swh

 -- Software Heritage autobuilder (on jenkins-debian1) <jenkins@jenkins-debian1.internal.softwareheritage.org>  Thu, 23 Apr 2020 09:54:06 +0000
=======
swh-loader-core (0.0.93-1~swh1) unstable-swh; urgency=medium

  * New upstream release 0.0.93     - (tagged by Antoine R. Dumont
    (@ardumont) <antoine.romain.dumont@gmail.com> on 2020-04-23 16:43:16
    +0200)
  * Upstream changes:     - v0.0.93     - deposit.loader: Build revision
    out of the deposit api read metadata

 -- Software Heritage autobuilder (on jenkins-debian1) <jenkins@jenkins-debian1.internal.softwareheritage.org>  Thu, 23 Apr 2020 14:46:48 +0000
>>>>>>> 67fc81f1

swh-loader-core (0.0.92-1~swh1) unstable-swh; urgency=medium

  * New upstream release 0.0.92     - (tagged by Antoine R. Dumont
    (@ardumont) <antoine.romain.dumont@gmail.com> on 2020-04-23 11:49:30
    +0200)
  * Upstream changes:     - v0.0.92     - deposit.loader: Fix revision
    metadata redundancy in deposit metadata     - loader.deposit:
    Clarify FIXME intent     - test_nixguix: Remove the incorrect fixme
    - test_nixguix: Add a fixme note on test_loader_two_visits     -
    package.nixguix: Ensure the revisions are structurally sound

 -- Software Heritage autobuilder (on jenkins-debian1) <jenkins@jenkins-debian1.internal.softwareheritage.org>  Thu, 23 Apr 2020 09:52:18 +0000

swh-loader-core (0.0.91-1~swh1) unstable-swh; urgency=medium

  * New upstream release 0.0.91     - (tagged by Antoine R. Dumont
    (@ardumont) <antoine.romain.dumont@gmail.com> on 2020-04-21 15:59:55
    +0200)
  * Upstream changes:     - v0.0.91     - deposit.loader: Fix committer
    date appropriately     - tests_deposit: Define specific
    requests_mock_datadir fixture     - nixguix: Move helper function
    below the class definition     - setup: Update the minimum required
    runtime python3 version

 -- Software Heritage autobuilder (on jenkins-debian1) <jenkins@jenkins-debian1.internal.softwareheritage.org>  Tue, 21 Apr 2020 14:02:51 +0000

swh-loader-core (0.0.90-1~swh1) unstable-swh; urgency=medium

  * New upstream release 0.0.90     - (tagged by Antoine R. Dumont
    (@ardumont) <antoine.romain.dumont@gmail.com> on 2020-04-15 14:27:01
    +0200)
  * Upstream changes:     - v0.0.90     - Improve exception handling

 -- Software Heritage autobuilder (on jenkins-debian1) <jenkins@jenkins-debian1.internal.softwareheritage.org>  Wed, 15 Apr 2020 12:30:07 +0000

swh-loader-core (0.0.89-1~swh1) unstable-swh; urgency=medium

  * New upstream release 0.0.89     - (tagged by Antoine R. Dumont
    (@ardumont) <antoine.romain.dumont@gmail.com> on 2020-04-14 15:48:15
    +0200)
  * Upstream changes:     - v0.0.89     - package.utils: Define a
    timeout on download connections     - package.loader: Clear proxy
    buffer state when failing to load revision     - Fix a couple of
    storage args deprecation warnings     - cli: Sort loaders list and
    fix some tests     - Add a pyproject.toml file to target py37 for
    black     - Enable black

 -- Software Heritage autobuilder (on jenkins-debian1) <jenkins@jenkins-debian1.internal.softwareheritage.org>  Tue, 14 Apr 2020 15:30:08 +0000

swh-loader-core (0.0.88-1~swh1) unstable-swh; urgency=medium

  * New upstream release 0.0.88     - (tagged by Antoine R. Dumont
    (@ardumont) <antoine.romain.dumont@gmail.com> on 2020-04-03 15:52:07
    +0200)
  * Upstream changes:     - v0.0.88     - v0.0.88 nixguix: validate and
    clean sources.json structure

 -- Software Heritage autobuilder (on jenkins-debian1) <jenkins@jenkins-debian1.internal.softwareheritage.org>  Fri, 03 Apr 2020 13:54:24 +0000

swh-loader-core (0.0.87-1~swh1) unstable-swh; urgency=medium

  * New upstream release 0.0.87     - (tagged by Antoine R. Dumont
    (@ardumont) <antoine.romain.dumont@gmail.com> on 2020-04-02 14:37:37
    +0200)
  * Upstream changes:     - v0.0.87     - nixguix: rename the `url`
    source attribute to `urls`     - nixguix: rename the test file     -
    nixguix: add the integrity attribute in release metadata

 -- Software Heritage autobuilder (on jenkins-debian1) <jenkins@jenkins-debian1.internal.softwareheritage.org>  Thu, 02 Apr 2020 12:39:58 +0000

swh-loader-core (0.0.86-1~swh1) unstable-swh; urgency=medium

  * New upstream release 0.0.86     - (tagged by Antoine R. Dumont
    (@ardumont) <antoine.romain.dumont@gmail.com> on 2020-03-26 16:15:24
    +0100)
  * Upstream changes:     - v0.0.86     - core.loader: Remove
    origin_visit_update call from DVCSLoader class

 -- Software Heritage autobuilder (on jenkins-debian1) <jenkins@jenkins-debian1.internal.softwareheritage.org>  Thu, 26 Mar 2020 15:19:29 +0000

swh-loader-core (0.0.85-1~swh1) unstable-swh; urgency=medium

  * New upstream release 0.0.85     - (tagged by Antoine R. Dumont
    (@ardumont) <antoine.romain.dumont@gmail.com> on 2020-03-26 15:36:58
    +0100)
  * Upstream changes:     - v0.0.85     - core.loader: Allow core loader
    to update origin_visit in one call     - Rename the functional
    loader to nixguix loader

 -- Software Heritage autobuilder (on jenkins-debian1) <jenkins@jenkins-debian1.internal.softwareheritage.org>  Thu, 26 Mar 2020 14:43:17 +0000

swh-loader-core (0.0.84-1~swh1) unstable-swh; urgency=medium

  * New upstream release 0.0.84     - (tagged by Antoine R. Dumont
    (@ardumont) <antoine.romain.dumont@gmail.com> on 2020-03-24 11:29:49
    +0100)
  * Upstream changes:     - v0.0.84     - test: Use storage endpoint to
    check latest origin visit status     - package.loader: Fix status
    visit to 'partial'     - package.loader: add a test to reproduce
    EOFError error

 -- Software Heritage autobuilder (on jenkins-debian1) <jenkins@jenkins-debian1.internal.softwareheritage.org>  Tue, 24 Mar 2020 10:32:55 +0000

swh-loader-core (0.0.83-1~swh1) unstable-swh; urgency=medium

  * New upstream release 0.0.83     - (tagged by Antoine R. Dumont
    (@ardumont) <antoine.romain.dumont@gmail.com> on 2020-03-23 15:16:14
    +0100)
  * Upstream changes:     - v0.0.83     - Make the swh.loader.package
    exception handling more granular     - package.loader: Reference a
    snapshot on partial visit     - package.loader: Extract a
    _load_snapshot method     - functional: create a branch named
    evaluation pointing to the evaluation commit     - package.loader:
    add extra_branches method

 -- Software Heritage autobuilder (on jenkins-debian1) <jenkins@jenkins-debian1.internal.softwareheritage.org>  Mon, 23 Mar 2020 14:19:43 +0000

swh-loader-core (0.0.82-1~swh1) unstable-swh; urgency=medium

  * New upstream release 0.0.82     - (tagged by Antoine R. Dumont
    (@ardumont) <antoine.romain.dumont@gmail.com> on 2020-03-18 11:55:48
    +0100)
  * Upstream changes:     - v0.0.82     - functional.loader: Add loader
    - package.loader: ignore non tarball source

 -- Software Heritage autobuilder (on jenkins-debian1) <jenkins@jenkins-debian1.internal.softwareheritage.org>  Wed, 18 Mar 2020 10:59:38 +0000

swh-loader-core (0.0.81-1~swh1) unstable-swh; urgency=medium

  * New upstream release 0.0.81     - (tagged by Antoine R. Dumont
    (@ardumont) <antoine.romain.dumont@gmail.com> on 2020-03-16 13:14:33
    +0100)
  * Upstream changes:     - v0.0.81     - Migrate to latest
    storage.origin_visit_add api change     - Move Person parsing to swh-
    model.

 -- Software Heritage autobuilder (on jenkins-debian1) <jenkins@jenkins-debian1.internal.softwareheritage.org>  Mon, 16 Mar 2020 12:17:43 +0000

swh-loader-core (0.0.80-1~swh1) unstable-swh; urgency=medium

  * New upstream release 0.0.80     - (tagged by Valentin Lorentz
    <vlorentz@softwareheritage.org> on 2020-02-28 17:05:14 +0100)
  * Upstream changes:     - v0.0.80     - * use swh-model objects
    instead of dicts.

 -- Software Heritage autobuilder (on jenkins-debian1) <jenkins@jenkins-debian1.internal.softwareheritage.org>  Fri, 28 Feb 2020 16:10:06 +0000

swh-loader-core (0.0.79-1~swh1) unstable-swh; urgency=medium

  * New upstream release 0.0.79     - (tagged by Antoine R. Dumont
    (@ardumont) <antoine.romain.dumont@gmail.com> on 2020-02-25 11:40:05
    +0100)
  * Upstream changes:     - v0.0.79     - Move revision loading logic to
    its own function.     - Use swh-storage validation proxy earlier in
    the pipeline.     - Use swh-storage validation proxy.     - Add
    missing __init__.py and fix tests.

 -- Software Heritage autobuilder (on jenkins-debian1) <jenkins@jenkins-debian1.internal.softwareheritage.org>  Tue, 25 Feb 2020 10:48:07 +0000

swh-loader-core (0.0.78-1~swh1) unstable-swh; urgency=medium

  * New upstream release 0.0.78     - (tagged by Antoine R. Dumont
    (@ardumont) <antoine.romain.dumont@gmail.com> on 2020-02-06 15:28:11
    +0100)
  * Upstream changes:     - v0.0.78     - tests: Use new get_storage
    signature     - loader.core.converters: Prefer the with open pattern
    to read file     - test_converters: Add coverage on prepare_contents
    method     - test_converters: Migrate to pytest     -
    loader.core/package: Call storage's (skipped_)content_add endpoints

 -- Software Heritage autobuilder (on jenkins-debian1) <jenkins@jenkins-debian1.internal.softwareheritage.org>  Thu, 06 Feb 2020 15:09:05 +0000

swh-loader-core (0.0.77-1~swh1) unstable-swh; urgency=medium

  * New upstream release 0.0.77     - (tagged by Antoine R. Dumont
    (@ardumont) <antoine.romain.dumont@gmail.com> on 2020-01-30 10:32:08
    +0100)
  * Upstream changes:     - v0.0.77     - loader.npm: If no upload time
    provided, use artifact's mtime if provided     - loader.npm: Fail
    ingestion if at least 1 artifact has no upload time

 -- Software Heritage autobuilder (on jenkins-debian1) <jenkins@jenkins-debian1.internal.softwareheritage.org>  Thu, 30 Jan 2020 09:37:58 +0000

swh-loader-core (0.0.76-1~swh1) unstable-swh; urgency=medium

  * New upstream release 0.0.76     - (tagged by Antoine R. Dumont
    (@ardumont) <antoine.romain.dumont@gmail.com> on 2020-01-28 13:07:30
    +0100)
  * Upstream changes:     - v0.0.76     - npm.loader: Skip artifacts
    with no intrinsic metadata     - pypi.loader: Skip artifacts with no
    intrinsic metadata     - package.loader: Fix edge case when some
    listing returns no content     - core.loader: Drop retro-
    compatibility class names     - loader.tests: Add filter and buffer
    proxy storage     - docs: Fix sphinx warnings     - README: Update
    class names

 -- Software Heritage autobuilder (on jenkins-debian1) <jenkins@jenkins-debian1.internal.softwareheritage.org>  Tue, 28 Jan 2020 12:11:07 +0000

swh-loader-core (0.0.75-1~swh1) unstable-swh; urgency=medium

  * New upstream release 0.0.75     - (tagged by Antoine R. Dumont
    (@ardumont) <antoine.romain.dumont@gmail.com> on 2020-01-16 14:14:29
    +0100)
  * Upstream changes:     - v0.0.75     - cran.loader: Align cran loader
    with other package loaders

 -- Software Heritage autobuilder (on jenkins-debian1) <jenkins@jenkins-debian1.internal.softwareheritage.org>  Thu, 16 Jan 2020 13:17:30 +0000

swh-loader-core (0.0.74-1~swh1) unstable-swh; urgency=medium

  * New upstream release 0.0.74     - (tagged by Antoine R. Dumont
    (@ardumont) <antoine.romain.dumont@gmail.com> on 2020-01-15 15:30:13
    +0100)
  * Upstream changes:     - v0.0.74     - Drop no longer used retrying
    dependency     - core.loader: Clean up indirection and retry
    behavior     - tests: Use retry proxy storage in loaders     -
    core.loader: Drop dead code     - cran.loader: Fix parsing
    description file error

 -- Software Heritage autobuilder (on jenkins-debian1) <jenkins@jenkins-debian1.internal.softwareheritage.org>  Wed, 15 Jan 2020 14:33:57 +0000

swh-loader-core (0.0.73-1~swh1) unstable-swh; urgency=medium

  * New upstream release 0.0.73     - (tagged by Antoine R. Dumont
    (@ardumont) <antoine.romain.dumont@gmail.com> on 2020-01-09 10:00:21
    +0100)
  * Upstream changes:     - v0.0.73     - package.cran: Name CRAN task
    appropriately

 -- Software Heritage autobuilder (on jenkins-debian1) <jenkins@jenkins-debian1.internal.softwareheritage.org>  Thu, 09 Jan 2020 09:05:07 +0000

swh-loader-core (0.0.72-1~swh1) unstable-swh; urgency=medium

  * New upstream release 0.0.72     - (tagged by Antoine R. Dumont
    (@ardumont) <antoine.romain.dumont@gmail.com> on 2020-01-06 16:37:58
    +0100)
  * Upstream changes:     - v0.0.72     - package.loader: Fail fast when
    unable to create origin/origin_visit     - cran.loader: Add
    implementation

 -- Software Heritage autobuilder (on jenkins-debian1) <jenkins@jenkins-debian1.internal.softwareheritage.org>  Mon, 06 Jan 2020 15:50:08 +0000

swh-loader-core (0.0.71-1~swh1) unstable-swh; urgency=medium

  * New upstream release 0.0.71     - (tagged by Antoine R. Dumont
    (@ardumont) <antoine.romain.dumont@gmail.com> on 2019-12-20 14:22:31
    +0100)
  * Upstream changes:     - v0.0.71     - package.utils: Drop unneeded
    hashes from download computation

 -- Software Heritage autobuilder (on jenkins-debian1) <jenkins@jenkins-debian1.internal.softwareheritage.org>  Fri, 20 Dec 2019 13:26:09 +0000

swh-loader-core (0.0.70-1~swh1) unstable-swh; urgency=medium

  * New upstream release 0.0.70     - (tagged by Antoine R. Dumont
    (@ardumont) <antoine.romain.dumont@gmail.com> on 2019-12-20 11:32:09
    +0100)
  * Upstream changes:     - v0.0.70     - debian.loader: Improve and fix
    revision resolution's corner cases

 -- Software Heritage autobuilder (on jenkins-debian1) <jenkins@jenkins-debian1.internal.softwareheritage.org>  Fri, 20 Dec 2019 10:39:34 +0000

swh-loader-core (0.0.69-1~swh1) unstable-swh; urgency=medium

  * New upstream release 0.0.69     - (tagged by Antoine R. Dumont
    (@ardumont) <antoine.romain.dumont@gmail.com> on 2019-12-12 16:21:59
    +0100)
  * Upstream changes:     - v0.0.69     - loader.core: Fix correctly
    loader initialization

 -- Software Heritage autobuilder (on jenkins-debian1) <jenkins@jenkins-debian1.internal.softwareheritage.org>  Thu, 12 Dec 2019 15:26:13 +0000

swh-loader-core (0.0.68-1~swh1) unstable-swh; urgency=medium

  * New upstream release 0.0.68     - (tagged by Antoine R. Dumont
    (@ardumont) <antoine.romain.dumont@gmail.com> on 2019-12-12 15:45:21
    +0100)
  * Upstream changes:     - v0.0.68     - loader.core: Fix
    initialization issue in dvcs loaders

 -- Software Heritage autobuilder (on jenkins-debian1) <jenkins@jenkins-debian1.internal.softwareheritage.org>  Thu, 12 Dec 2019 14:49:12 +0000

swh-loader-core (0.0.67-1~swh1) unstable-swh; urgency=medium

  * New upstream release 0.0.67     - (tagged by Antoine R. Dumont
    (@ardumont) <antoine.romain.dumont@gmail.com> on 2019-12-12 14:02:47
    +0100)
  * Upstream changes:     - v0.0.67     - loader.core: Type methods     -
    loader.core: Transform data input into list     - loader.core: Add
    missing conversion step on content

 -- Software Heritage autobuilder (on jenkins-debian1) <jenkins@jenkins-debian1.internal.softwareheritage.org>  Thu, 12 Dec 2019 13:07:47 +0000

swh-loader-core (0.0.66-1~swh1) unstable-swh; urgency=medium

  * New upstream release 0.0.66     - (tagged by Antoine R. Dumont
    (@ardumont) <antoine.romain.dumont@gmail.com> on 2019-12-12 12:01:14
    +0100)
  * Upstream changes:     - v0.0.66     - Drop deprecated behavior

 -- Software Heritage autobuilder (on jenkins-debian1) <jenkins@jenkins-debian1.internal.softwareheritage.org>  Thu, 12 Dec 2019 11:05:17 +0000

swh-loader-core (0.0.65-1~swh1) unstable-swh; urgency=medium

  * New upstream release 0.0.65     - (tagged by Antoine R. Dumont
    (@ardumont) <antoine.romain.dumont@gmail.com> on 2019-12-12 11:42:46
    +0100)
  * Upstream changes:     - v0.0.65     - loader.cli: Improve current
    implementation     - tasks: Enforce kwargs use in task message

 -- Software Heritage autobuilder (on jenkins-debian1) <jenkins@jenkins-debian1.internal.softwareheritage.org>  Thu, 12 Dec 2019 10:51:02 +0000

swh-loader-core (0.0.64-1~swh1) unstable-swh; urgency=medium

  * New upstream release 0.0.64     - (tagged by Antoine R. Dumont
    (@ardumont) <antoine.romain.dumont@gmail.com> on 2019-12-10 09:49:06
    +0100)
  * Upstream changes:     - v0.0.64     - requirements-test: Add missing
    test dependency     - tests: Refactor using pytest-mock's mocker
    fixture     - loader.cli: Add tests around cli     - package.npm:
    Align loader instantiation     - loader.cli: Reference new loader
    cli

 -- Software Heritage autobuilder (on jenkins-debian1) <jenkins@jenkins-debian1.internal.softwareheritage.org>  Tue, 10 Dec 2019 08:56:02 +0000

swh-loader-core (0.0.63-1~swh1) unstable-swh; urgency=medium

  * New upstream release 0.0.63     - (tagged by Antoine R. Dumont
    (@ardumont) <antoine.romain.dumont@gmail.com> on 2019-12-05 16:01:49
    +0100)
  * Upstream changes:     - v0.0.63     - Add missing inclusion
    instruction

 -- Software Heritage autobuilder (on jenkins-debian1) <jenkins@jenkins-debian1.internal.softwareheritage.org>  Thu, 05 Dec 2019 15:05:39 +0000

swh-loader-core (0.0.62-1~swh1) unstable-swh; urgency=medium

  * New upstream release 0.0.62     - (tagged by Antoine R. Dumont
    (@ardumont) <antoine.romain.dumont@gmail.com> on 2019-12-05 15:46:46
    +0100)
  * Upstream changes:     - v0.0.62     - Move package loaders to their
    own namespace

 -- Software Heritage autobuilder (on jenkins-debian1) <jenkins@jenkins-debian1.internal.softwareheritage.org>  Thu, 05 Dec 2019 14:50:19 +0000

swh-loader-core (0.0.61-1~swh1) unstable-swh; urgency=medium

  * New upstream release 0.0.61     - (tagged by Antoine R. Dumont
    (@ardumont) <antoine.romain.dumont@gmail.com> on 2019-11-28 17:25:49
    +0100)
  * Upstream changes:     - v0.0.61     - pypi: metadata -> revision:
    Deal with previous metadata format     - npm: metadata -> revision:
    Deal with previous metadata format

 -- Software Heritage autobuilder (on jenkins-debian1) <jenkins@jenkins-debian1.internal.softwareheritage.org>  Thu, 28 Nov 2019 16:29:47 +0000

swh-loader-core (0.0.60-1~swh1) unstable-swh; urgency=medium

  * New upstream release 0.0.60     - (tagged by Antoine R. Dumont
    (@ardumont) <antoine.romain.dumont@gmail.com> on 2019-11-26 12:09:28
    +0100)
  * Upstream changes:     - v0.0.60     - package.deposit: Fix revision-
    get inconsistency     - package.deposit: Provide parents in any case
    - package.deposit: Fix url computation issue     - utils: Work
    around header issue during download

 -- Software Heritage autobuilder (on jenkins-debian1) <jenkins@jenkins-debian1.internal.softwareheritage.org>  Tue, 26 Nov 2019 11:18:41 +0000

swh-loader-core (0.0.59-1~swh1) unstable-swh; urgency=medium

  * New upstream release 0.0.59     - (tagged by Antoine R. Dumont
    (@ardumont) <antoine.romain.dumont@gmail.com> on 2019-11-22 18:11:33
    +0100)
  * Upstream changes:     - v0.0.59     - npm: Explicitely retrieve the
    revision date from extrinsic metadata

 -- Software Heritage autobuilder (on jenkins-debian1) <jenkins@jenkins-debian1.internal.softwareheritage.org>  Fri, 22 Nov 2019 17:15:34 +0000

swh-loader-core (0.0.58-1~swh1) unstable-swh; urgency=medium

  * New upstream release 0.0.58     - (tagged by Antoine R. Dumont
    (@ardumont) <antoine.romain.dumont@gmail.com> on 2019-11-22 12:08:10
    +0100)
  * Upstream changes:     - v0.0.58     - package.pypi: Filter out non-
    sdist package type

 -- Software Heritage autobuilder (on jenkins-debian1) <jenkins@jenkins-debian1.internal.softwareheritage.org>  Fri, 22 Nov 2019 11:11:56 +0000

swh-loader-core (0.0.57-1~swh1) unstable-swh; urgency=medium

  * New upstream release 0.0.57     - (tagged by Antoine R. Dumont
    (@ardumont) <antoine.romain.dumont@gmail.com> on 2019-11-22 11:26:11
    +0100)
  * Upstream changes:     - v0.0.57     - package.pypi: Fix project url
    computation edge case     - Use pkg_resources to get the package
    version instead of vcversioner

 -- Software Heritage autobuilder (on jenkins-debian1) <jenkins@jenkins-debian1.internal.softwareheritage.org>  Fri, 22 Nov 2019 10:31:11 +0000

swh-loader-core (0.0.56-1~swh1) unstable-swh; urgency=medium

  * New upstream release 0.0.56     - (tagged by Antoine R. Dumont
    (@ardumont) <antoine.romain.dumont@gmail.com> on 2019-11-21 16:12:46
    +0100)
  * Upstream changes:     - v0.0.56     - package.tasks: Rename
    appropriately load_deb_package task type name     - Fix typos
    reported by codespell     - Add a pre-commit config file

 -- Software Heritage autobuilder (on jenkins-debian1) <jenkins@jenkins-debian1.internal.softwareheritage.org>  Thu, 21 Nov 2019 15:16:23 +0000

swh-loader-core (0.0.55-1~swh1) unstable-swh; urgency=medium

  * New upstream release 0.0.55     - (tagged by Antoine R. Dumont
    (@ardumont) <antoine.romain.dumont@gmail.com> on 2019-11-21 13:51:03
    +0100)
  * Upstream changes:     - v0.0.55     - package.tasks: Rename
    load_archive into load_archive_files     - Migrate tox.ini to extras
    = xxx instead of deps = .[testing]     - Merge tox test environments

 -- Software Heritage autobuilder (on jenkins-debian1) <jenkins@jenkins-debian1.internal.softwareheritage.org>  Thu, 21 Nov 2019 12:56:07 +0000

swh-loader-core (0.0.54-1~swh1) unstable-swh; urgency=medium

  * New upstream release 0.0.54     - (tagged by Antoine R. Dumont
    (@ardumont) <antoine.romain.dumont@gmail.com> on 2019-11-21 11:29:20
    +0100)
  * Upstream changes:     - v0.0.54     - loader.package.deposit: Drop
    swh.deposit.client requirement     - Include all requirements in
    MANIFEST.in

 -- Software Heritage autobuilder (on jenkins-debian1) <jenkins@jenkins-debian1.internal.softwareheritage.org>  Thu, 21 Nov 2019 10:32:23 +0000

swh-loader-core (0.0.53-1~swh1) unstable-swh; urgency=medium

  * New upstream release 0.0.53     - (tagged by Antoine R. Dumont
    (@ardumont) <antoine.romain.dumont@gmail.com> on 2019-11-20 14:26:36
    +0100)
  * Upstream changes:     - v0.0.53     - loader.package.tasks: Document
    tasks     - Define correctly the setup.py's entry_points

 -- Software Heritage autobuilder (on jenkins-debian1) <jenkins@jenkins-debian1.internal.softwareheritage.org>  Wed, 20 Nov 2019 13:30:10 +0000

swh-loader-core (0.0.52-1~swh3) unstable-swh; urgency=medium

  * Update dh-python version constraint

 -- Antoine R. Dumont (@ardumont) <antoine.romain.dumont@gmail.com>  Wed, 20 Nov 2019 12:03:00 +0100

swh-loader-core (0.0.52-1~swh2) unstable-swh; urgency=medium

  * Add egg-info to pybuild.testfiles.

 -- Antoine R. Dumont (@ardumont) <antoine.romain.dumont@gmail.com>  Wed, 20 Nov 2019 11:42:42 +0100

swh-loader-core (0.0.52-1~swh1) unstable-swh; urgency=medium

  * New upstream release 0.0.52     - (tagged by Antoine R. Dumont
    (@ardumont) <antoine.romain.dumont@gmail.com> on 2019-11-19 15:15:40
    +0100)
  * Upstream changes:     - v0.0.52     - Ensure BufferedLoader and
    UnbufferedLoader do flush their storage     - loader.package:
    Register loader package tasks     - package.tasks: Rename debian
    task to load_deb

 -- Software Heritage autobuilder (on jenkins-debian1) <jenkins@jenkins-debian1.internal.softwareheritage.org>  Tue, 19 Nov 2019 14:18:41 +0000

swh-loader-core (0.0.51-1~swh1) unstable-swh; urgency=medium

  * New upstream release 0.0.51     - (tagged by David Douard
    <david.douard@sdfa3.org> on 2019-11-18 17:05:17 +0100)
  * Upstream changes:     - v0.0.51

 -- Software Heritage autobuilder (on jenkins-debian1) <jenkins@jenkins-debian1.internal.softwareheritage.org>  Mon, 18 Nov 2019 16:09:44 +0000

swh-loader-core (0.0.50-1~swh1) unstable-swh; urgency=medium

  * New upstream release 0.0.50     - (tagged by Antoine R. Dumont
    (@ardumont) <antoine.romain.dumont@gmail.com> on 2019-11-13 15:56:55
    +0100)
  * Upstream changes:     - v0.0.50     - package.loader: Check
    snapshot_id is set as returned value     - package.loader: Ensure
    the origin visit type is set appropriately     - package.loader: Fix
    serialization issue     - package.debian: Align origin_visit type to
    'deb' as in production

 -- Software Heritage autobuilder (on jenkins-debian1) <jenkins@jenkins-debian1.internal.softwareheritage.org>  Wed, 13 Nov 2019 15:04:37 +0000

swh-loader-core (0.0.49-1~swh2) unstable-swh; urgency=medium

  * Update dependencies

 -- Antoine R. Dumont <antoine.romain.dumont@gmail.com>  Fri, 08 Nov 2019 14:07:20 +0100

swh-loader-core (0.0.49-1~swh1) unstable-swh; urgency=medium

  * New upstream release 0.0.49     - (tagged by Antoine R. Dumont
    (@ardumont) <antoine.romain.dumont@gmail.com> on 2019-11-08 13:21:56
    +0100)
  * Upstream changes:     - v0.0.49     - New package loader
    implementations: archive, pypi, npm, deposit, debian

 -- Software Heritage autobuilder (on jenkins-debian1) <jenkins@jenkins-debian1.internal.softwareheritage.org>  Fri, 08 Nov 2019 12:29:47 +0000

swh-loader-core (0.0.48-1~swh1) unstable-swh; urgency=medium

  * New upstream release 0.0.48     - (tagged by Stefano Zacchiroli
    <zack@upsilon.cc> on 2019-10-01 16:49:39 +0200)
  * Upstream changes:     - v0.0.48     - * typing: minimal changes to
    make a no-op mypy run pass

 -- Software Heritage autobuilder (on jenkins-debian1) <jenkins@jenkins-debian1.internal.softwareheritage.org>  Tue, 01 Oct 2019 14:52:59 +0000

swh-loader-core (0.0.47-1~swh1) unstable-swh; urgency=medium

  * New upstream release 0.0.47     - (tagged by Antoine Lambert
    <antoine.lambert@inria.fr> on 2019-10-01 11:32:50 +0200)
  * Upstream changes:     - version 0.0.47: Workaround HashCollision
    errors

 -- Software Heritage autobuilder (on jenkins-debian1) <jenkins@jenkins-debian1.internal.softwareheritage.org>  Tue, 01 Oct 2019 09:35:38 +0000

swh-loader-core (0.0.46-1~swh1) unstable-swh; urgency=medium

  * New upstream release 0.0.46     - (tagged by Antoine R. Dumont
    (@ardumont) <antoine.romain.dumont@gmail.com> on 2019-09-06 18:30:42
    +0200)
  * Upstream changes:     - v0.0.46     - pytest.ini: Remove warnings
    about our custom markers     - pep8: Fix log.warning calls     -
    core/loader: Fix get_save_data_path implementation     - Fix
    validation errors in test.

 -- Software Heritage autobuilder (on jenkins-debian1) <jenkins@jenkins-debian1.internal.softwareheritage.org>  Fri, 06 Sep 2019 16:33:13 +0000

swh-loader-core (0.0.45-1~swh2) unstable-swh; urgency=medium

  * Fix missing build dependency

 -- Antoine R. Dumont (@ardumont) <antoine.romain.dumont@gmail.com>  Tue, 03 Sep 2019 14:12:13 +0200

swh-loader-core (0.0.45-1~swh1) unstable-swh; urgency=medium

  * New upstream release 0.0.45     - (tagged by Antoine R. Dumont
    (@ardumont) <antoine.romain.dumont@gmail.com> on 2019-09-03 10:38:36
    +0200)
  * Upstream changes:     - v0.0.45     - loader: Provide visit type
    when calling origin_visit_add     - loader: Drop keys 'perms' and
    'path' from content before sending to the     - storage     -
    swh.loader.package: Implement GNU loader     - docs: add code of
    conduct document

 -- Software Heritage autobuilder (on jenkins-debian1) <jenkins@jenkins-debian1.internal.softwareheritage.org>  Tue, 03 Sep 2019 08:41:49 +0000

swh-loader-core (0.0.44-1~swh1) unstable-swh; urgency=medium

  * New upstream release 0.0.44     - (tagged by Valentin Lorentz
    <vlorentz@softwareheritage.org> on 2019-06-25 12:18:27 +0200)
  * Upstream changes:     - Drop use of deprecated methods
    fetch_history_*

 -- Software Heritage autobuilder (on jenkins-debian1) <jenkins@jenkins-debian1.internal.softwareheritage.org>  Wed, 26 Jun 2019 09:40:59 +0000

swh-loader-core (0.0.43-1~swh1) unstable-swh; urgency=medium

  * New upstream release 0.0.43     - (tagged by Valentin Lorentz
    <vlorentz@softwareheritage.org> on 2019-06-18 16:21:58 +0200)
  * Upstream changes:     - Use origin urls instead of origin ids.

 -- Software Heritage autobuilder (on jenkins-debian1) <jenkins@jenkins-debian1.internal.softwareheritage.org>  Wed, 19 Jun 2019 09:33:53 +0000

swh-loader-core (0.0.42-1~swh1) unstable-swh; urgency=medium

  * New upstream release 0.0.42     - (tagged by David Douard
    <david.douard@sdfa3.org> on 2019-05-20 11:28:49 +0200)
  * Upstream changes:     - v0.0.42     - update/fix requirements

 -- Software Heritage autobuilder (on jenkins-debian1) <jenkins@jenkins-debian1.internal.softwareheritage.org>  Mon, 20 May 2019 09:33:47 +0000

swh-loader-core (0.0.41-1~swh1) unstable-swh; urgency=medium

  * New upstream release 0.0.41     - (tagged by Antoine R. Dumont
    (@ardumont) <antoine.romain.dumont@gmail.com> on 2019-04-11 11:46:00
    +0200)
  * Upstream changes:     - v0.0.41     - core.loader: Migrate to latest
    snapshot_add, origin_visit_update api     - core.loader: Count only
    the effectively new objects ingested     - test_utils: Add coverage
    on utils module

 -- Software Heritage autobuilder (on jenkins-debian1) <jenkins@jenkins-debian1.internal.softwareheritage.org>  Thu, 11 Apr 2019 09:52:55 +0000

swh-loader-core (0.0.40-1~swh1) unstable-swh; urgency=medium

  * New upstream release 0.0.40     - (tagged by Antoine Lambert
    <antoine.lambert@inria.fr> on 2019-03-29 10:57:14 +0100)
  * Upstream changes:     - version 0.0.40

 -- Software Heritage autobuilder (on jenkins-debian1) <jenkins@jenkins-debian1.internal.softwareheritage.org>  Fri, 29 Mar 2019 10:02:37 +0000

swh-loader-core (0.0.39-1~swh1) unstable-swh; urgency=medium

  * New upstream release 0.0.39     - (tagged by Antoine R. Dumont
    (@ardumont) <antoine.romain.dumont@gmail.com> on 2019-01-30 11:10:39
    +0100)
  * Upstream changes:     - v0.0.39

 -- Software Heritage autobuilder (on jenkins-debian1) <jenkins@jenkins-debian1.internal.softwareheritage.org>  Wed, 30 Jan 2019 10:13:56 +0000

swh-loader-core (0.0.35-1~swh1) unstable-swh; urgency=medium

  * v0.0.35
  * tests: Initialize tox.ini use
  * tests, debian/*: Migrate to pytest

 -- Antoine R. Dumont (@ardumont) <antoine.romain.dumont@gmail.com>  Tue, 23 Oct 2018 15:47:22 +0200

swh-loader-core (0.0.34-1~swh1) unstable-swh; urgency=medium

  * v0.0.34
  * setup: prepare for PyPI upload
  * README.md: Simplify module description
  * core.tests: Install tests fixture for derivative loaders to use

 -- Antoine R. Dumont (@ardumont) <antoine.romain.dumont@gmail.com>  Tue, 09 Oct 2018 14:11:29 +0200

swh-loader-core (0.0.33-1~swh1) unstable-swh; urgency=medium

  * v0.0.33
  * loader/utils: Add clean_dangling_folders function to ease clean up
  * loader/core: Add optional pre_cleanup for dangling files cleaning

 -- Antoine R. Dumont (@ardumont) <antoine.romain.dumont@gmail.com>  Fri, 09 Mar 2018 14:41:17 +0100

swh-loader-core (0.0.32-1~swh1) unstable-swh; urgency=medium

  * v0.0.32
  * Improve origin_visit initialization step
  * Properly sandbox the prepare statement so that if it breaks, we can
  * update appropriately the visit with the correct status

 -- Antoine R. Dumont (@ardumont) <antoine.romain.dumont@gmail.com>  Wed, 07 Mar 2018 11:06:27 +0100

swh-loader-core (0.0.31-1~swh1) unstable-swh; urgency=medium

  * Release swh.loader.core v0.0.31
  * Remove backwards-compatibility when sending snapshots

 -- Nicolas Dandrimont <nicolas@dandrimont.eu>  Tue, 13 Feb 2018 18:52:20 +0100

swh-loader-core (0.0.30-1~swh1) unstable-swh; urgency=medium

  * Release swh.loader.core v0.0.30
  * Update Debian metadata for snapshot-related breakage

 -- Nicolas Dandrimont <nicolas@dandrimont.eu>  Tue, 06 Feb 2018 14:22:53 +0100

swh-loader-core (0.0.29-1~swh1) unstable-swh; urgency=medium

  * Release swh.loader.core v0.0.29
  * Replace occurrences with snapshots
  * Enhance logging on error cases

 -- Nicolas Dandrimont <nicolas@dandrimont.eu>  Tue, 06 Feb 2018 14:13:11 +0100

swh-loader-core (0.0.28-1~swh1) unstable-swh; urgency=medium

  * v0.0.28
  * Add stateless loader base class
  * Remove bare exception handlers

 -- Antoine R. Dumont (@ardumont) <antoine.romain.dumont@gmail.com>  Tue, 19 Dec 2017 17:48:09 +0100

swh-loader-core (0.0.27-1~swh1) unstable-swh; urgency=medium

  * v0.0.27
  * Migrate from indexer's indexer_configuration to storage's tool
    notion.

 -- Antoine R. Dumont (@ardumont) <antoine.romain.dumont@gmail.com>  Thu, 07 Dec 2017 10:36:23 +0100

swh-loader-core (0.0.26-1~swh1) unstable-swh; urgency=medium

  * v0.0.26
  * Fix send_provider method

 -- Antoine R. Dumont (@ardumont) <antoine.romain.dumont@gmail.com>  Tue, 05 Dec 2017 15:40:57 +0100

swh-loader-core (0.0.25-1~swh1) unstable-swh; urgency=medium

  * v0.0.25
  * swh.loader.core: Fix to retrieve the provider_id as an actual id
  * swh.loader.core: Fix log format error
  * swh.loader.core: Align log message according to conventions

 -- Antoine R. Dumont (@ardumont) <antoine.romain.dumont@gmail.com>  Wed, 29 Nov 2017 12:55:45 +0100

swh-loader-core (0.0.24-1~swh1) unstable-swh; urgency=medium

  * v0.0.24
  * Added metadata injection possible from loader core

 -- Antoine R. Dumont (@ardumont) <antoine.romain.dumont@gmail.com>  Fri, 24 Nov 2017 11:35:40 +0100

swh-loader-core (0.0.23-1~swh1) unstable-swh; urgency=medium

  * v0.0.23
  * loader: Fix dangling data flush

 -- Antoine R. Dumont (@ardumont) <antoine.romain.dumont@gmail.com>  Tue, 07 Nov 2017 16:25:20 +0100

swh-loader-core (0.0.22-1~swh1) unstable-swh; urgency=medium

  * v0.0.22
  * core.loader: Use the global setup set in swh.core.config
  * core.loader: Properly batch object insertions for big requests

 -- Antoine R. Dumont (@ardumont) <antoine.romain.dumont@gmail.com>  Mon, 30 Oct 2017 18:50:00 +0100

swh-loader-core (0.0.21-1~swh1) unstable-swh; urgency=medium

  * v0.0.21
  * swh.loader.core: Only send origin if not already sent before

 -- Antoine R. Dumont (@ardumont) <antoine.romain.dumont@gmail.com>  Tue, 24 Oct 2017 16:30:53 +0200

swh-loader-core (0.0.20-1~swh1) unstable-swh; urgency=medium

  * v0.0.20
  * Permit to add 'post_load' actions in loaders

 -- Antoine R. Dumont (@ardumont) <antoine.romain.dumont@gmail.com>  Fri, 13 Oct 2017 14:30:37 +0200

swh-loader-core (0.0.19-1~swh1) unstable-swh; urgency=medium

  * v0.0.19
  * Permit to add 'post_load' actions in loaders

 -- Antoine R. Dumont (@ardumont) <antoine.romain.dumont@gmail.com>  Fri, 13 Oct 2017 14:14:14 +0200

swh-loader-core (0.0.18-1~swh1) unstable-swh; urgency=medium

  * Release swh.loader.core version 0.0.18
  * Update packaging runes

 -- Nicolas Dandrimont <nicolas@dandrimont.eu>  Thu, 12 Oct 2017 18:07:53 +0200

swh-loader-core (0.0.17-1~swh1) unstable-swh; urgency=medium

  * Release swh.loader.core v0.0.17
  * Allow iterating when fetching and storing data
  * Allow overriding the status of the loaded visit
  * Allow overriding the status of the load itself

 -- Nicolas Dandrimont <nicolas@dandrimont.eu>  Wed, 11 Oct 2017 16:38:29 +0200

swh-loader-core (0.0.16-1~swh1) unstable-swh; urgency=medium

  * Release swh.loader.core v0.0.16
  * Migrate from swh.model.git to swh.model.from_disk

 -- Nicolas Dandrimont <nicolas@dandrimont.eu>  Fri, 06 Oct 2017 14:46:41 +0200

swh-loader-core (0.0.15-1~swh1) unstable-swh; urgency=medium

  * v0.0.15
  * docs: Add sphinx apidoc generation skeleton
  * docs: Add a simple README.md explaining the module's goal
  * swh.loader.core.loader: Unify origin_visit add/update function call

 -- Antoine R. Dumont (@ardumont) <antoine.romain.dumont@gmail.com>  Fri, 29 Sep 2017 11:47:37 +0200

swh-loader-core (0.0.14-1~swh1) unstable-swh; urgency=medium

  * v0.0.14
  * Add the blake2s256 hash computation

 -- Antoine R. Dumont (@ardumont) <antoine.romain.dumont@gmail.com>  Sat, 25 Mar 2017 18:20:52 +0100

swh-loader-core (0.0.13-1~swh1) unstable-swh; urgency=medium

  * v0.0.13
  * Improve core loader's interface api

 -- Antoine R. Dumont (@ardumont) <antoine.romain.dumont@gmail.com>  Wed, 22 Feb 2017 13:43:54 +0100

swh-loader-core (0.0.12-1~swh1) unstable-swh; urgency=medium

  * v0.0.12
  * Update storage configuration reading

 -- Antoine R. Dumont (@ardumont) <antoine.romain.dumont@gmail.com>  Thu, 15 Dec 2016 18:34:41 +0100

swh-loader-core (0.0.11-1~swh1) unstable-swh; urgency=medium

  * v0.0.11
  * d/control: Bump dependency to latest storage
  * Fix: Objects can be injected even though global loading failed
  * Populate the counters in fetch_history
  * Open open/close fetch_history function in the core loader

 -- Antoine R. Dumont (@ardumont) <antoine.romain.dumont@gmail.com>  Wed, 24 Aug 2016 14:38:55 +0200

swh-loader-core (0.0.10-1~swh1) unstable-swh; urgency=medium

  * v0.0.10
  * d/control: Update dependency

 -- Antoine R. Dumont (@ardumont) <antoine.romain.dumont@gmail.com>  Sat, 11 Jun 2016 02:26:50 +0200

swh-loader-core (0.0.9-1~swh1) unstable-swh; urgency=medium

  * v0.0.9
  * Improve default task that initialize storage as well

 -- Antoine R. Dumont (@ardumont) <antoine.romain.dumont@gmail.com>  Fri, 10 Jun 2016 15:12:14 +0200

swh-loader-core (0.0.8-1~swh1) unstable-swh; urgency=medium

  * v0.0.8
  * Migrate specific converter to the right module
  * Fix dangling parameter

 -- Antoine R. Dumont (@ardumont) <antoine.romain.dumont@gmail.com>  Wed, 08 Jun 2016 18:09:23 +0200

swh-loader-core (0.0.7-1~swh1) unstable-swh; urgency=medium

  * v0.0.7
  * Fix on revision conversion

 -- Antoine R. Dumont (@ardumont) <antoine.romain.dumont@gmail.com>  Wed, 08 Jun 2016 16:19:02 +0200

swh-loader-core (0.0.6-1~swh1) unstable-swh; urgency=medium

  * v0.0.6
  * d/control: Bump dependency on swh-model
  * d/control: Add missing description
  * Keep the abstraction for all entities
  * Align parameter definition order
  * Fix missing option in DEFAULT ones
  * Decrease verbosity
  * Fix missing origin_id assignment
  * d/rules: Add target to run tests during packaging

 -- Antoine R. Dumont (@ardumont) <antoine.romain.dumont@gmail.com>  Wed, 08 Jun 2016 16:00:40 +0200

swh-loader-core (0.0.5-1~swh1) unstable-swh; urgency=medium

  * v0.0.5

 -- Antoine R. Dumont (@ardumont) <antoine.romain.dumont@gmail.com>  Wed, 25 May 2016 12:17:06 +0200

swh-loader-core (0.0.4-1~swh1) unstable-swh; urgency=medium

  * v0.0.4
  * Rename package from python3-swh.loader to python3-swh.loader.core

 -- Antoine R. Dumont (@ardumont) <antoine.romain.dumont@gmail.com>  Wed, 25 May 2016 11:44:48 +0200

swh-loader-core (0.0.3-1~swh1) unstable-swh; urgency=medium

  * v0.0.3
  * Improve default configuration
  * Rename package from swh-loader-vcs to swh-loader

 -- Antoine R. Dumont (@ardumont) <antoine.romain.dumont@gmail.com>  Wed, 25 May 2016 11:23:06 +0200

swh-loader-core (0.0.2-1~swh1) unstable-swh; urgency=medium

  * v0.0.2
  * Fix: Flush data even when no data is sent to swh-storage

 -- Antoine R. Dumont (@ardumont) <antoine.romain.dumont@gmail.com>  Tue, 24 May 2016 16:41:49 +0200

swh-loader-core (0.0.1-1~swh1) unstable-swh; urgency=medium

  * Initial release
  * v0.0.1

 -- Antoine R. Dumont (@ardumont) <antoine.romain.dumont@gmail.com>  Wed, 13 Apr 2016 16:54:47 +0200<|MERGE_RESOLUTION|>--- conflicted
+++ resolved
@@ -1,10 +1,3 @@
-<<<<<<< HEAD
-swh-loader-core (0.0.92-1~swh1~bpo10+1) buster-swh; urgency=medium
-
-  * Rebuild for buster-swh
-
- -- Software Heritage autobuilder (on jenkins-debian1) <jenkins@jenkins-debian1.internal.softwareheritage.org>  Thu, 23 Apr 2020 09:54:06 +0000
-=======
 swh-loader-core (0.0.93-1~swh1) unstable-swh; urgency=medium
 
   * New upstream release 0.0.93     - (tagged by Antoine R. Dumont
@@ -14,7 +7,6 @@
     out of the deposit api read metadata
 
  -- Software Heritage autobuilder (on jenkins-debian1) <jenkins@jenkins-debian1.internal.softwareheritage.org>  Thu, 23 Apr 2020 14:46:48 +0000
->>>>>>> 67fc81f1
 
 swh-loader-core (0.0.92-1~swh1) unstable-swh; urgency=medium
 
