<<<<<<< HEAD
swh-loader-core (5.3.1-1~swh1~bpo10+1) buster-swh; urgency=medium

  * Rebuild for buster-swh

 -- Software Heritage autobuilder (on jenkins-debian1) <jenkins@jenkins-debian1.internal.softwareheritage.org>  Tue, 16 May 2023 08:29:22 +0000
=======
swh-loader-core (5.4.0-1~swh1) unstable-swh; urgency=medium

  * New upstream release 5.4.0     - (tagged by Antoine R. Dumont
    (@ardumont) <ardumont@softwareheritage.org> on 2023-05-25 17:17:00
    +0200)
  * Upstream changes:     - v5.4.0     - core.loader: Refactor common
    behavior between ContentLoader and *DirectoryLoader     -
    core.loader: Split DirectoryLoader in BaseDirectoryLoader and
    TarballDirectoryLoader

 -- Software Heritage autobuilder (on jenkins-debian1) <jenkins@jenkins-debian1.internal.softwareheritage.org>  Thu, 25 May 2023 15:21:55 +0000
>>>>>>> dea364ab

swh-loader-core (5.3.1-1~swh1) unstable-swh; urgency=medium

  * New upstream release 5.3.1     - (tagged by Valentin Lorentz
    <vlorentz@softwareheritage.org> on 2023-05-16 10:21:04 +0200)
  * Upstream changes:     - v5.3.1     - * Fix support of Python 3.11
    - * tests: arch: Fix origin URL used in tests to match actual lister
    data     - * tests: Force older version of urllib3.

 -- Software Heritage autobuilder (on jenkins-debian1) <jenkins@jenkins-debian1.internal.softwareheritage.org>  Tue, 16 May 2023 08:26:53 +0000

swh-loader-core (5.3.0-3~swh1) unstable-swh; urgency=medium

  * Also add B-D on cpio itself

 -- Nicolas Dandrimont <olasd@debian.org>  Mon, 15 May 2023 14:03:10 +0200

swh-loader-core (5.3.0-2~swh1) unstable-swh; urgency=medium

  * Add missing build-dependency on rpm2cpio.

 -- Nicolas Dandrimont <olasd@debian.org>  Mon, 15 May 2023 13:57:15 +0200

swh-loader-core (5.3.0-1~swh1) unstable-swh; urgency=medium

  * New upstream release 5.3.0     - (tagged by Antoine R. Dumont
    (@ardumont) <ardumont@softwareheritage.org> on 2023-04-26 14:55:57
    +0200)
  * Upstream changes:     - v5.3.0     - hex: Add loader for hex.pm
    (Erlang package manager)     - nixguix: NodeLoader: Rename
    checksums_computation to checksum_layout     - nixguix: content,
    directory loaders: Store validated nar as ExtIDs     - nixguix: Make
    core loader use swh.loader.core.nar module     - nixguix: Add
    swh.loader.core.nar module     - package/utils: Use http_retry
    decorator from swh.core.retry     - package/loader: Handle dangling
    branches when processing last snapshot     - debian: Handle invalid
    version string when parsing changelog     - rubygems: Discard
    anything other than the source code     - pubdev: Handle packages
    with dash in version numbers     - docs: Fix presentation of the
    loader specification table     - maintenance:     - Invert symlink
    and content for the README file     - Update and clean tox
    configuration for version 4     - Fix test broken by swh-storage
    v1.8.0     - mypy: Bump to 1.0.1 and fix new typing errors

 -- Software Heritage autobuilder (on jenkins-debian1) <jenkins@jenkins-debian1.internal.softwareheritage.org>  Wed, 26 Apr 2023 13:02:54 +0000

swh-loader-core (5.2.0-1~swh1) unstable-swh; urgency=medium

  * New upstream release 5.2.0     - (tagged by Valentin Lorentz
    <vlorentz@softwareheritage.org> on 2023-02-10 14:12:23 +0100)
  * Upstream changes:     - v5.2.0     - * Move py.typed from
    swh/loader/{package,core}/ to swh/loader/     - * Allow partial
    snapshot creation during ingestion     - * conda: Fix versions
    sorting and update release names     - * Disable reporting of
    NotFound exceptions to Sentry     - * docs: Include module indices
    only when building standalone package doc     - * Drop unused
    core.loader.DVCSLoader class     - * maven: Add support for md5
    checkums to check download integrity     - * cpan: Add extid
    manifest to CpanPackageInfo     - * Add loaders for: Rubygems, RPM,
    Hackage

 -- Software Heritage autobuilder (on jenkins-debian1) <jenkins@jenkins-debian1.internal.softwareheritage.org>  Mon, 13 Feb 2023 11:06:40 +0000

swh-loader-core (5.1.0-1~swh1) unstable-swh; urgency=medium

  * New upstream release 5.1.0     - (tagged by Antoine R. Dumont
    (@ardumont) <ardumont@softwareheritage.org> on 2022-10-26 14:36:33
    +0200)
  * Upstream changes:     - v5.1.0     - Puppet: Artifacts as lists     -
    Conda: Anaconda packages archive loader     - pre-commit, tox: Bump
    pre-commit, codespell, black and flake8

 -- Software Heritage autobuilder (on jenkins-debian1) <jenkins@jenkins-debian1.internal.softwareheritage.org>  Wed, 26 Oct 2022 12:52:43 +0000

swh-loader-core (5.0.0-1~swh1) unstable-swh; urgency=medium

  * New upstream release 5.0.0     - (tagged by Antoine Lambert
    <anlambert@softwareheritage.org> on 2022-10-18 12:17:57 +0200)
  * Upstream changes:     - version 5.0.0

 -- Software Heritage autobuilder (on jenkins-debian1) <jenkins@jenkins-debian1.internal.softwareheritage.org>  Tue, 18 Oct 2022 10:23:22 +0000

swh-loader-core (4.2.0-1~swh1) unstable-swh; urgency=medium

  * New upstream release 4.2.0     - (tagged by Antoine R. Dumont
    (@ardumont) <ardumont@softwareheritage.org> on 2022-09-21 22:09:47
    +0200)
  * Upstream changes:     - v4.2.0     - package/utils: rename api_info
    function to get_url_body     - package/utils: Add debug log and
    throttling retry to api_info     - package/loader: Handle errors
    when retrieving package version info     - package/loader: Implement
    load_status and visit_status     - package/tests: Add a visit
    success test for StubPackageLoader     - golang: Ensure to include
    dev version when no releases exist     - golang: Ensure to case-
    encode URLs for retrieving package info

 -- Software Heritage autobuilder (on jenkins-debian1) <jenkins@jenkins-debian1.internal.softwareheritage.org>  Wed, 21 Sep 2022 20:14:57 +0000

swh-loader-core (4.1.0-1~swh1) unstable-swh; urgency=medium

  * New upstream release 4.1.0     - (tagged by Antoine R. Dumont
    (@ardumont) <ardumont@softwareheritage.org> on 2022-09-14 09:36:57
    +0200)
  * Upstream changes:     - v4.1.0     - Pubdev: Ensure we correctly
    parse and sort release versions     - loader: Add origin URL and
    visit type as sentry tags

 -- Software Heritage autobuilder (on jenkins-debian1) <jenkins@jenkins-debian1.internal.softwareheritage.org>  Wed, 14 Sep 2022 07:41:42 +0000

swh-loader-core (4.0.0-1~swh2) unstable-swh; urgency=medium

  * Update build dependencies and bump new release

 -- Antoine R. Dumont (@ardumont) <ardumont@softwareheritage.org>  Fri, 09 Sep 2022 11:47:53 +0200

swh-loader-core (4.0.0-1~swh1) unstable-swh; urgency=medium

  * New upstream release 4.0.0     - (tagged by Antoine R. Dumont
    (@ardumont) <ardumont@softwareheritage.org> on 2022-09-09 09:03:40
    +0200)
  * Upstream changes:     - v4.0.0     - New package loader Golang     -
    New package loader pubdev     - New package loader Arch Linux     -
    New package loader Arch Linux User     - New package loader Crates
    - docs: Mention caveats of using archive checksums as ExtID.     -
    package/utils: Add retry policy to download in case of throttling
    - package/archive: Handle tarball artifact with null time     -
    Initialize 'status' before try block     - Always log an error when
    setting 'failed' status     - Add method process_data(), run between
    fetch_data() and store_data()

 -- Software Heritage autobuilder (on jenkins-debian1) <jenkins@jenkins-debian1.internal.softwareheritage.org>  Fri, 09 Sep 2022 07:11:14 +0000

swh-loader-core (3.5.0-1~swh1) unstable-swh; urgency=medium

  * New upstream release 3.5.0     - (tagged by Valentin Lorentz
    <vlorentz@softwareheritage.org> on 2022-05-20 14:19:02 +0200)
  * Upstream changes:     - v3.5.0     - * BaseLoader.flush: Return the
    output of storage.flush

 -- Software Heritage autobuilder (on jenkins-debian1) <jenkins@jenkins-debian1.internal.softwareheritage.org>  Fri, 20 May 2022 12:24:23 +0000

swh-loader-core (3.4.1-1~swh1) unstable-swh; urgency=medium

  * New upstream release 3.4.1     - (tagged by Antoine R. Dumont
    (@ardumont) <ardumont@softwareheritage.org> on 2022-05-13 10:22:15
    +0200)
  * Upstream changes:     - v3.4.1     - Initialize the success boolean
    early to avoid unbound exception

 -- Software Heritage autobuilder (on jenkins-debian1) <jenkins@jenkins-debian1.internal.softwareheritage.org>  Fri, 13 May 2022 08:26:59 +0000

swh-loader-core (3.4.0-1~swh1) unstable-swh; urgency=medium

  * New upstream release 3.4.0     - (tagged by Valentin Lorentz
    <vlorentz@softwareheritage.org> on 2022-05-06 10:36:18 +0200)
  * Upstream changes:     - v3.4.0     - * crates: Do not literalinclude
    JSON file in ExtrinsicPackageMetadata doc     - * Add Sentry
    Captures     - * maven: Use most recent release of a package as
    default version     - * loader.core: Add statsd timing and metadata
    metrics

 -- Software Heritage autobuilder (on jenkins-debian1) <jenkins@jenkins-debian1.internal.softwareheritage.org>  Fri, 06 May 2022 08:42:14 +0000

swh-loader-core (3.3.0-1~swh1) unstable-swh; urgency=medium

  * New upstream release 3.3.0     - (tagged by Antoine R. Dumont
    (@ardumont) <ardumont@softwareheritage.org> on 2022-04-29 14:46:13
    +0200)
  * Upstream changes:     - v3.3.0     - Rust lang, Crates loader     -
    package/maven: Fix jar archive download after changes in lister

 -- Software Heritage autobuilder (on jenkins-debian1) <jenkins@jenkins-debian1.internal.softwareheritage.org>  Fri, 29 Apr 2022 12:51:12 +0000

swh-loader-core (3.2.0-1~swh1) unstable-swh; urgency=medium

  * New upstream release 3.2.0     - (tagged by Valentin Lorentz
    <vlorentz@softwareheritage.org> on 2022-04-27 16:26:36 +0200)
  * Upstream changes:     - v3.2.0     - * Store the result of
    MetadataFetcher.get_parent_origins     - * cli: Pass
    metadata_fetcher_credentials from the config to the loader

 -- Software Heritage autobuilder (on jenkins-debian1) <jenkins@jenkins-debian1.internal.softwareheritage.org>  Wed, 27 Apr 2022 14:31:04 +0000

swh-loader-core (3.1.0-1~swh1) unstable-swh; urgency=medium

  * New upstream release 3.1.0     - (tagged by Valentin Lorentz
    <vlorentz@softwareheritage.org> on 2022-04-26 11:36:30 +0200)
  * Upstream changes:     - v3.1.0     - * package loaders: Simplify
    initialization     - * BaseLoader: Add hook to call metadata
    fetchers before loading an origin     - * pre-commit maintenance
    - * debian: Fix loading when md5sum is missing in dsc file

 -- Software Heritage autobuilder (on jenkins-debian1) <jenkins@jenkins-debian1.internal.softwareheritage.org>  Tue, 26 Apr 2022 09:41:57 +0000

swh-loader-core (3.0.0-1~swh1) unstable-swh; urgency=medium

  * New upstream release 3.0.0     - (tagged by Valentin Lorentz
    <vlorentz@softwareheritage.org> on 2022-04-21 10:27:07 +0200)
  * Upstream changes:     - v3.0.0     - * Remove unused function
    BaseLoader.store_metadata.     - * Remove unused
    BaseLoader.origin_metadata attribute     - * Replace self.url with
    self.origin.url in package loaders     - * BaseLoader: Add
    'origin_url' argument and remove 'prepare_origin_visit' method

 -- Software Heritage autobuilder (on jenkins-debian1) <jenkins@jenkins-debian1.internal.softwareheritage.org>  Thu, 21 Apr 2022 08:31:52 +0000

swh-loader-core (2.6.2-1~swh1) unstable-swh; urgency=medium

  * New upstream release 2.6.2     - (tagged by Antoine R. Dumont
    (@ardumont) <ardumont@softwareheritage.org> on 2022-04-14 11:46:06
    +0200)
  * Upstream changes:     - v2.6.2     - maven: Consistently read lister
    input to ingest a mvn origin

 -- Software Heritage autobuilder (on jenkins-debian1) <jenkins@jenkins-debian1.internal.softwareheritage.org>  Thu, 14 Apr 2022 09:53:26 +0000

swh-loader-core (2.6.1-1~swh1) unstable-swh; urgency=medium

  * New upstream release 2.6.1     - (tagged by Antoine R. Dumont
    (@ardumont) <ardumont@softwareheritage.org> on 2022-04-08 11:03:06
    +0200)
  * Upstream changes:     - v2.6.1     - Rename metadata key in data
    received from the deposit server     - origin/master npm: Add all
    fields we use to the ExtID manifest     - npm: Include package
    version id in ExtID manifest

 -- Software Heritage autobuilder (on jenkins-debian1) <jenkins@jenkins-debian1.internal.softwareheritage.org>  Fri, 08 Apr 2022 09:13:17 +0000

swh-loader-core (2.6.0-1~swh1) unstable-swh; urgency=medium

  * New upstream release 2.6.0     - (tagged by Valentin Lorentz
    <vlorentz@softwareheritage.org> on 2022-03-02 13:54:45 +0100)
  * Upstream changes:     - v2.6.0     - * Update for the new output
    format of the Deposit's API.

 -- Software Heritage autobuilder (on jenkins-debian1) <jenkins@jenkins-debian1.internal.softwareheritage.org>  Wed, 02 Mar 2022 12:58:43 +0000

swh-loader-core (2.5.4-1~swh2) unstable-swh; urgency=medium

  * Bump new release with opam tests deactivated

 -- Antoine R. Dumont (@ardumont) <ardumont@softwareheritage.org>  Fri, 25 Feb 2022 12:40:40 +0100

swh-loader-core (2.5.4-1~swh1) unstable-swh; urgency=medium

  * New upstream release 2.5.4     - (tagged by Antoine R. Dumont
    (@ardumont) <ardumont@softwareheritage.org> on 2022-02-25 10:23:51
    +0100)
  * Upstream changes:     - v2.5.4     - loader/opam/tests: Do not run
    actual opam init command call

 -- Software Heritage autobuilder (on jenkins-debian1) <jenkins@jenkins-debian1.internal.softwareheritage.org>  Fri, 25 Feb 2022 09:28:10 +0000

swh-loader-core (2.5.3-1~swh1) unstable-swh; urgency=medium

  * New upstream release 2.5.3     - (tagged by Antoine R. Dumont
    (@ardumont) <ardumont@softwareheritage.org> on 2022-02-24 16:02:53
    +0100)
  * Upstream changes:     - v2.5.3     - opam: Allow build to run the
    opam init completely

 -- Software Heritage autobuilder (on jenkins-debian1) <jenkins@jenkins-debian1.internal.softwareheritage.org>  Thu, 24 Feb 2022 15:07:20 +0000

swh-loader-core (2.5.2-1~swh1) unstable-swh; urgency=medium

  * New upstream release 2.5.2     - (tagged by Valentin Lorentz
    <vlorentz@softwareheritage.org> on 2022-02-24 09:52:26 +0100)
  * Upstream changes:     - v2.5.2     - * deposit: Remove unused
    raw_info

 -- Software Heritage autobuilder (on jenkins-debian1) <jenkins@jenkins-debian1.internal.softwareheritage.org>  Thu, 24 Feb 2022 08:57:52 +0000

swh-loader-core (2.5.1-1~swh1) unstable-swh; urgency=medium

  * New upstream release 2.5.1     - (tagged by Antoine R. Dumont
    (@ardumont) <ardumont@softwareheritage.org> on 2022-02-16 15:27:02
    +0100)
  * Upstream changes:     - v2.5.1     - Add URL and directory to CLI
    loader status echo     - Fix load_maven scheduling task name     -
    docs: Fix typo detected with codespell     - pre-commit: Bump hooks
    and add new one to check commit message spelling

 -- Software Heritage autobuilder (on jenkins-debian1) <jenkins@jenkins-debian1.internal.softwareheritage.org>  Wed, 16 Feb 2022 14:30:47 +0000

swh-loader-core (2.5.0-1~swh1) unstable-swh; urgency=medium

  * New upstream release 2.5.0     - (tagged by Antoine R. Dumont
    (@ardumont) <ardumont@softwareheritage.org> on 2022-02-08 10:46:14
    +0100)
  * Upstream changes:     - v2.5.0     - Move visit date helper from hg
    loader to core

 -- Software Heritage autobuilder (on jenkins-debian1) <jenkins@jenkins-debian1.internal.softwareheritage.org>  Tue, 08 Feb 2022 09:49:53 +0000

swh-loader-core (2.4.1-1~swh1) unstable-swh; urgency=medium

  * New upstream release 2.4.1     - (tagged by Nicolas Dandrimont
    <nicolas@dandrimont.eu> on 2022-02-03 14:12:05 +0100)
  * Upstream changes:     - Release swh.loader.core 2.4.1     - fix
    Person mangling

 -- Software Heritage autobuilder (on jenkins-debian1) <jenkins@jenkins-debian1.internal.softwareheritage.org>  Thu, 03 Feb 2022 13:17:35 +0000

swh-loader-core (2.3.0-1~swh1) unstable-swh; urgency=medium

  * New upstream release 2.3.0     - (tagged by Nicolas Dandrimont
    <nicolas@dandrimont.eu> on 2022-01-24 11:18:43 +0100)
  * Upstream changes:     - Release swh.loader.core     - Stop using the
    deprecated 'TimestampWithTimezone.offset' attribute     - Include
    clone_with_timeout utility from swh.loader.mercurial

 -- Software Heritage autobuilder (on jenkins-debian1) <jenkins@jenkins-debian1.internal.softwareheritage.org>  Mon, 24 Jan 2022 10:22:35 +0000

swh-loader-core (2.2.0-1~swh1) unstable-swh; urgency=medium

  * New upstream release 2.2.0     - (tagged by Antoine R. Dumont
    (@ardumont) <ardumont@softwareheritage.org> on 2022-01-18 14:33:08
    +0100)
  * Upstream changes:     - v2.2.0     - tests: Replace 'offset' and
    'negative_utc' with 'offset_bytes'     - deposit: Remove
    'negative_utc' from test data     - tests: Use
    TimestampWithTimezone.from_datetime() instead of the constructor
    - Add releases notes (from user-provided Atom document) to release
    messages.     - deposit: Strip 'offset_bytes' from date dicts to
    support swh-model 4.0.0     - Pin mypy and drop type annotations
    which makes mypy unhappy

 -- Software Heritage autobuilder (on jenkins-debian1) <jenkins@jenkins-debian1.internal.softwareheritage.org>  Tue, 18 Jan 2022 15:52:53 +0000

swh-loader-core (2.1.1-1~swh1) unstable-swh; urgency=medium

  * New upstream release 2.1.1     - (tagged by Valentin Lorentz
    <vlorentz@softwareheritage.org> on 2021-12-09 17:14:12 +0100)
  * Upstream changes:     - v2.1.1     - * nixguix: Fix crash when
    filtering extids on archives that were already loaded, but only from
    different URLs

 -- Software Heritage autobuilder (on jenkins-debian1) <jenkins@jenkins-debian1.internal.softwareheritage.org>  Thu, 09 Dec 2021 16:17:54 +0000

swh-loader-core (2.1.0-1~swh1) unstable-swh; urgency=medium

  * New upstream release 2.1.0     - (tagged by Valentin Lorentz
    <vlorentz@softwareheritage.org> on 2021-12-09 16:34:51 +0100)
  * Upstream changes:     - v2.1.0     - * maven: various refactorings
    - * nixguix: Filter out releases with URLs different from the
    expected one

 -- Software Heritage autobuilder (on jenkins-debian1) <jenkins@jenkins-debian1.internal.softwareheritage.org>  Thu, 09 Dec 2021 15:38:14 +0000

swh-loader-core (2.0.0-1~swh1) unstable-swh; urgency=medium

  * New upstream release 2.0.0     - (tagged by Antoine R. Dumont
    (@ardumont) <ardumont@softwareheritage.org> on 2021-12-07 15:53:23
    +0100)
  * Upstream changes:     - v2.0.0     - package-loaders: Add support
    for extid versions, and bump it for Debian     - debian: Remove the
    extrinsic version from release names     - debian: Fix confusion
    between the two versions

 -- Software Heritage autobuilder (on jenkins-debian1) <jenkins@jenkins-debian1.internal.softwareheritage.org>  Tue, 07 Dec 2021 14:57:19 +0000

swh-loader-core (1.3.0-1~swh1) unstable-swh; urgency=medium

  * New upstream release 1.3.0     - (tagged by Antoine Lambert
    <anlambert@softwareheritage.org> on 2021-12-07 10:54:49 +0100)
  * Upstream changes:     - version 1.3.0

 -- Software Heritage autobuilder (on jenkins-debian1) <jenkins@jenkins-debian1.internal.softwareheritage.org>  Tue, 07 Dec 2021 09:58:53 +0000

swh-loader-core (1.2.1-1~swh1) unstable-swh; urgency=medium

  * New upstream release 1.2.1     - (tagged by Antoine R. Dumont
    (@ardumont) <ardumont@softwareheritage.org> on 2021-12-03 16:15:32
    +0100)
  * Upstream changes:     - v1.2.1     - package.loader: Deduplicate
    extid target

 -- Software Heritage autobuilder (on jenkins-debian1) <jenkins@jenkins-debian1.internal.softwareheritage.org>  Fri, 03 Dec 2021 15:19:13 +0000

swh-loader-core (1.2.0-1~swh1) unstable-swh; urgency=medium

  * New upstream release 1.2.0     - (tagged by Antoine R. Dumont
    (@ardumont) <ardumont@softwareheritage.org> on 2021-12-03 12:16:04
    +0100)
  * Upstream changes:     - v1.2.0     - debian: Rename loading task
    function to fix scheduling     - debian: Handle extra sha1 sum in
    source package metadata     - debian: Remove unused date parameter
    of DebianLoader     - package.loader: Deduplicate target SWHIDs     -
    package-loader-tutorial: Update to mention releases instead of
    revisions     - package-loader-tutorial: Add a checklist     -
    package-loader-tutorial: Highlight the recommendation to submit the
    loader early.

 -- Software Heritage autobuilder (on jenkins-debian1) <jenkins@jenkins-debian1.internal.softwareheritage.org>  Fri, 03 Dec 2021 11:19:52 +0000

swh-loader-core (1.1.0-1~swh1) unstable-swh; urgency=medium

  * New upstream release 1.1.0     - (tagged by Valentin Lorentz
    <vlorentz@softwareheritage.org> on 2021-11-22 11:58:11 +0100)
  * Upstream changes:     - v1.1.0     - * Package loader: Uniformize
    author and message

 -- Software Heritage autobuilder (on jenkins-debian1) <jenkins@jenkins-debian1.internal.softwareheritage.org>  Mon, 22 Nov 2021 11:01:45 +0000

swh-loader-core (1.0.1-1~swh1) unstable-swh; urgency=medium

  * New upstream release 1.0.1     - (tagged by Valentin Lorentz
    <vlorentz@softwareheritage.org> on 2021-11-10 14:47:52 +0100)
  * Upstream changes:     - v1.0.1     - * utils: Add types and let log
    instruction do the formatting     - * Fix tests when run by gbp on
    Sid.

 -- Software Heritage autobuilder (on jenkins-debian1) <jenkins@jenkins-debian1.internal.softwareheritage.org>  Wed, 10 Nov 2021 13:53:43 +0000

swh-loader-core (1.0.0-1~swh1) unstable-swh; urgency=medium

  * New upstream release 1.0.0     - (tagged by Valentin Lorentz
    <vlorentz@softwareheritage.org> on 2021-11-10 14:25:24 +0100)
  * Upstream changes:     - v1.0.0     - Main change: thismakes package
    loaders write releases instead of revisions     - Other more-or-less
    related changes:     - * Add missing documentation for
    `get_metadata_authority`.     - * opam: Write package definitions to
    the extrinsic metadata storage     - * deposit: Remove 'parent'
    deposit     - * cleanup tests and unused code     - * Document how
    each package loader populates fields.     - * Refactor package
    loaders to make the version part of BasePackageInfo

 -- Software Heritage autobuilder (on jenkins-debian1) <jenkins@jenkins-debian1.internal.softwareheritage.org>  Wed, 10 Nov 2021 13:38:43 +0000

swh-loader-core (0.25.0-1~swh1) unstable-swh; urgency=medium

  * New upstream release 0.25.0     - (tagged by Antoine R. Dumont
    (@ardumont) <ardumont@softwareheritage.org> on 2021-09-29 09:19:10
    +0200)
  * Upstream changes:     - v0.25.0     - Allow opam loader to actually
    use multi-instance opam root     - opam: Define a
    initialize_opam_root parameter for opam loader

 -- Software Heritage autobuilder (on jenkins-debian1) <jenkins@jenkins-debian1.internal.softwareheritage.org>  Wed, 29 Sep 2021 07:26:12 +0000

swh-loader-core (0.23.5-1~swh1) unstable-swh; urgency=medium

  * New upstream release 0.23.5     - (tagged by Antoine R. Dumont
    (@ardumont) <ardumont@softwareheritage.org> on 2021-09-24 17:31:22
    +0200)
  * Upstream changes:     - v0.23.5     - opam: Initialize opam root
    directory outside the constructor

 -- Software Heritage autobuilder (on jenkins-debian1) <jenkins@jenkins-debian1.internal.softwareheritage.org>  Fri, 24 Sep 2021 15:34:52 +0000

swh-loader-core (0.23.4-1~swh1) unstable-swh; urgency=medium

  * New upstream release 0.23.4     - (tagged by Antoine R. Dumont
    (@ardumont) <ardumont@softwareheritage.org> on 2021-09-20 11:53:11
    +0200)
  * Upstream changes:     - v0.23.4     - Ensure that filename fallback
    out of an url is properly sanitized

 -- Software Heritage autobuilder (on jenkins-debian1) <jenkins@jenkins-debian1.internal.softwareheritage.org>  Mon, 20 Sep 2021 09:56:31 +0000

swh-loader-core (0.23.3-1~swh1) unstable-swh; urgency=medium

  * New upstream release 0.23.3     - (tagged by Antoine Lambert
    <anlambert@softwareheritage.org> on 2021-09-16 10:47:40 +0200)
  * Upstream changes:     - version 0.23.3

 -- Software Heritage autobuilder (on jenkins-debian1) <jenkins@jenkins-debian1.internal.softwareheritage.org>  Thu, 16 Sep 2021 08:51:47 +0000

swh-loader-core (0.23.2-1~swh1) unstable-swh; urgency=medium

  * New upstream release 0.23.2     - (tagged by Valentin Lorentz
    <vlorentz@softwareheritage.org> on 2021-08-12 12:22:44 +0200)
  * Upstream changes:     - v0.23.2     - * deposit: Update
    status_detail on loader failure

 -- Software Heritage autobuilder (on jenkins-debian1) <jenkins@jenkins-debian1.internal.softwareheritage.org>  Thu, 12 Aug 2021 10:25:44 +0000

swh-loader-core (0.23.1-1~swh1) unstable-swh; urgency=medium

  * New upstream release 0.23.1     - (tagged by Antoine R. Dumont
    (@ardumont) <ardumont@softwareheritage.org> on 2021-08-05 16:11:02
    +0200)
  * Upstream changes:     - v0.23.1     - Fix pypi upload issue.

 -- Software Heritage autobuilder (on jenkins-debian1) <jenkins@jenkins-debian1.internal.softwareheritage.org>  Thu, 05 Aug 2021 14:20:37 +0000

swh-loader-core (0.22.3-1~swh1) unstable-swh; urgency=medium

  * New upstream release 0.22.3     - (tagged by Valentin Lorentz
    <vlorentz@softwareheritage.org> on 2021-06-25 14:50:40 +0200)
  * Upstream changes:     - v0.22.3     - * Use the postgresql class to
    instantiate storage in tests     - * package-loader-tutorial: Add
    anchor so it can be referenced from swh-docs

 -- Software Heritage autobuilder (on jenkins-debian1) <jenkins@jenkins-debian1.internal.softwareheritage.org>  Fri, 25 Jun 2021 12:57:33 +0000

swh-loader-core (0.22.2-1~swh1) unstable-swh; urgency=medium

  * New upstream release 0.22.2     - (tagged by Antoine Lambert
    <antoine.lambert@inria.fr> on 2021-06-10 16:11:30 +0200)
  * Upstream changes:     - version 0.22.2

 -- Software Heritage autobuilder (on jenkins-debian1) <jenkins@jenkins-debian1.internal.softwareheritage.org>  Thu, 10 Jun 2021 14:19:06 +0000

swh-loader-core (0.22.1-1~swh1) unstable-swh; urgency=medium

  * New upstream release 0.22.1     - (tagged by Antoine Lambert
    <antoine.lambert@inria.fr> on 2021-05-27 14:02:35 +0200)
  * Upstream changes:     - version 0.22.1

 -- Software Heritage autobuilder (on jenkins-debian1) <jenkins@jenkins-debian1.internal.softwareheritage.org>  Thu, 27 May 2021 12:20:04 +0000

swh-loader-core (0.22.0-1~swh1) unstable-swh; urgency=medium

  * New upstream release 0.22.0     - (tagged by Valentin Lorentz
    <vlorentz@softwareheritage.org> on 2021-04-15 15:13:56 +0200)
  * Upstream changes:     - v0.22.0     - Documentation:     - *
    Document the big picture view of VCS and package loaders     - * Add
    a package loader tutorial.     - * Write an overview of how to write
    VCS loaders.     - * Fix various Sphinx warnings     - Package
    loaders:     - * Add sha512 as a valid field in dsc metadata     - *
    package loaders: Stop reading/writing Revision.metadata

 -- Software Heritage autobuilder (on jenkins-debian1) <jenkins@jenkins-debian1.internal.softwareheritage.org>  Thu, 15 Apr 2021 13:18:13 +0000

swh-loader-core (0.21.0-1~swh1) unstable-swh; urgency=medium

  * New upstream release 0.21.0     - (tagged by Valentin Lorentz
    <vlorentz@softwareheritage.org> on 2021-03-30 17:19:13 +0200)
  * Upstream changes:     - v0.21.0     - * tests: recompute ids when
    evolving RawExtrinsicMetadata objects, to support swh-model 2.0.0
    - * deposit.loader: Make archive.tar the default_filename     - *
    debian: Make resolve_revision_from use the sha256 of the .dsc     -
    * package.loader.*: unify package "cache"/deduplication using ExtIDs
    - * package.loader: Lookup packages from the ExtID storage     - *
    package.loader: Write to the ExtID storage

 -- Software Heritage autobuilder (on jenkins-debian1) <jenkins@jenkins-debian1.internal.softwareheritage.org>  Tue, 30 Mar 2021 15:26:35 +0000

swh-loader-core (0.20.0-1~swh1) unstable-swh; urgency=medium

  * New upstream release 0.20.0     - (tagged by Valentin Lorentz
    <vlorentz@softwareheritage.org> on 2021-03-02 10:52:18 +0100)
  * Upstream changes:     - v0.20.0     - * RawExtrinsicMetadata: update
    to use the API in swh-model 1.0.0

 -- Software Heritage autobuilder (on jenkins-debian1) <jenkins@jenkins-debian1.internal.softwareheritage.org>  Tue, 02 Mar 2021 09:57:21 +0000

swh-loader-core (0.19.0-1~swh1) unstable-swh; urgency=medium

  * New upstream release 0.19.0     - (tagged by Antoine R. Dumont
    (@ardumont) <ardumont@softwareheritage.org> on 2021-02-25 15:52:12
    +0100)
  * Upstream changes:     - v0.19.0     - deposit: Make deposit loader
    deal with tarball as well     - deposit: Update deposit status when
    the load status is 'partial'     - Make finalize_visit a method
    instead of nested function.

 -- Software Heritage autobuilder (on jenkins-debian1) <jenkins@jenkins-debian1.internal.softwareheritage.org>  Thu, 25 Feb 2021 14:55:54 +0000

swh-loader-core (0.18.1-1~swh1) unstable-swh; urgency=medium

  * New upstream release 0.18.1     - (tagged by Antoine R. Dumont
    (@ardumont) <ardumont@softwareheritage.org> on 2021-02-19 18:02:58
    +0100)
  * Upstream changes:     - v0.18.1     - nixguix: Fix missing
    max_content_size constructor parameter

 -- Software Heritage autobuilder (on jenkins-debian1) <jenkins@jenkins-debian1.internal.softwareheritage.org>  Fri, 19 Feb 2021 17:06:33 +0000

swh-loader-core (0.18.0-1~swh1) unstable-swh; urgency=medium

  * New upstream release 0.18.0     - (tagged by Antoine R. Dumont
    (@ardumont) <ardumont@softwareheritage.org> on 2021-02-17 13:13:24
    +0100)
  * Upstream changes:     - v0.18.0     - core.loader: Merge Loader into
    BaseLoader     - Unify loader instantiation     - nixguix: Ensure
    interaction with the origin url for edge case tests

 -- Software Heritage autobuilder (on jenkins-debian1) <jenkins@jenkins-debian1.internal.softwareheritage.org>  Wed, 17 Feb 2021 12:16:47 +0000

swh-loader-core (0.17.0-1~swh1) unstable-swh; urgency=medium

  * New upstream release 0.17.0     - (tagged by Antoine R. Dumont
    (@ardumont) <ardumont@softwareheritage.org> on 2021-02-11 11:20:55
    +0100)
  * Upstream changes:     - v0.17.0     - package: Mark visit as
    not_found when relevant     - package: Mark visit status as failed
    when relevant     - core: Allow vcs loaders to deal with not_found
    status     - core: Mark visit status as failed when relevant     -
    loader: Make loader write the origin_visit_status' type

 -- Software Heritage autobuilder (on jenkins-debian1) <jenkins@jenkins-debian1.internal.softwareheritage.org>  Thu, 11 Feb 2021 10:23:42 +0000

swh-loader-core (0.16.0-1~swh2) unstable-swh; urgency=medium

  * Bump dependencies

 -- Antoine R. Dumont (@ardumont) <ardumont@softwareheritage.org>  Wed, 03 Feb 2021 14:25:26 +0100

swh-loader-core (0.16.0-1~swh1) unstable-swh; urgency=medium

  * New upstream release 0.16.0     - (tagged by Antoine R. Dumont
    (@ardumont) <ardumont@softwareheritage.org> on 2021-02-03 14:14:01
    +0100)
  * Upstream changes:     - v0.16.0     - Adapt
    origin_get_latest_visit_status according to latest api change     -
    Add a cli section in the doc     - tox.ini: Add swh.core[testing]
    requirement     - Small docstring improvements in the deposit loader
    code

 -- Software Heritage autobuilder (on jenkins-debian1) <jenkins@jenkins-debian1.internal.softwareheritage.org>  Wed, 03 Feb 2021 13:17:30 +0000

swh-loader-core (0.15.0-1~swh1) unstable-swh; urgency=medium

  * New upstream release 0.15.0     - (tagged by Nicolas Dandrimont
    <nicolas@dandrimont.eu> on 2020-11-03 17:21:21 +0100)
  * Upstream changes:     - Release swh-loader-core v0.15.0     - Attach
    raw extrinsic metadata to directories, not revisions     - Handle a
    bunch of deprecation warnings:     - explicit args in swh.objstorage
    get_objstorage     - id -> target for raw extrinsic metadata objects
    - positional arguments for storage.raw_extrinsic_metadata_get

 -- Software Heritage autobuilder (on jenkins-debian1) <jenkins@jenkins-debian1.internal.softwareheritage.org>  Tue, 03 Nov 2020 16:26:20 +0000

swh-loader-core (0.14.0-1~swh1) unstable-swh; urgency=medium

  * New upstream release 0.14.0     - (tagged by Valentin Lorentz
    <vlorentz@softwareheritage.org> on 2020-10-16 18:23:28 +0200)
  * Upstream changes:     - v0.14.0     - * npm: write metadata on
    revisions instead of snapshots.     - * pypi: write metadata on
    revisions instead of snapshots.     - * deposit.loader: Avoid
    unnecessary metadata json transformation

 -- Software Heritage autobuilder (on jenkins-debian1) <jenkins@jenkins-debian1.internal.softwareheritage.org>  Fri, 16 Oct 2020 16:26:14 +0000

swh-loader-core (0.13.1-1~swh1) unstable-swh; urgency=medium

  * New upstream release 0.13.1     - (tagged by Antoine R. Dumont
    (@ardumont) <ardumont@softwareheritage.org> on 2020-10-02 16:54:05
    +0200)
  * Upstream changes:     - v0.13.1     - core.loader: Allow config
    parameter passing through constructor     - tox.ini: pin black to
    the pre-commit version (19.10b0) to avoid flip-flops

 -- Software Heritage autobuilder (on jenkins-debian1) <jenkins@jenkins-debian1.internal.softwareheritage.org>  Fri, 02 Oct 2020 14:55:59 +0000

swh-loader-core (0.13.0-1~swh1) unstable-swh; urgency=medium

  * New upstream release 0.13.0     - (tagged by Antoine R. Dumont
    (@ardumont) <ardumont@softwareheritage.org> on 2020-10-02 13:18:55
    +0200)
  * Upstream changes:     - v0.13.0     - package.loader: Migrate away
    from SWHConfig mixin     - core.loader: Migrate away from SWHConfig
    mixin     - Expose deposit configuration only within the deposit
    tests

 -- Software Heritage autobuilder (on jenkins-debian1) <jenkins@jenkins-debian1.internal.softwareheritage.org>  Fri, 02 Oct 2020 11:21:55 +0000

swh-loader-core (0.12.0-1~swh1) unstable-swh; urgency=medium

  * New upstream release 0.12.0     - (tagged by Antoine R. Dumont
    (@ardumont) <ardumont@softwareheritage.org> on 2020-10-01 16:03:45
    +0200)
  * Upstream changes:     - v0.12.0     - deposit: Adapt loader to send
    extrinsic raw metadata to the metadata storage     - core.loader:
    Log information about origin currently being ingested     - Adapt
    cli declaration entrypoint to swh.core 0.3

 -- Software Heritage autobuilder (on jenkins-debian1) <jenkins@jenkins-debian1.internal.softwareheritage.org>  Thu, 01 Oct 2020 14:04:59 +0000

swh-loader-core (0.11.0-1~swh1) unstable-swh; urgency=medium

  * New upstream release 0.11.0     - (tagged by Antoine R. Dumont
    (@ardumont) <ardumont@softwareheritage.org> on 2020-09-18 10:19:56
    +0200)
  * Upstream changes:     - v0.11.0     - loader: Stop materializing
    full lists of objects to be stored     - tests.get_stats: Don't
    return a 'person' count     - python: Reorder imports with isort
    - pre-commit: Add isort hook and configuration     - pre-commit:
    Update flake8 hook configuration     - cli: speedup the `swh` cli
    command startup time

 -- Software Heritage autobuilder (on jenkins-debian1) <jenkins@jenkins-debian1.internal.softwareheritage.org>  Fri, 18 Sep 2020 09:12:18 +0000

swh-loader-core (0.10.0-1~swh1) unstable-swh; urgency=medium

  * New upstream release 0.10.0     - (tagged by Antoine R. Dumont
    (@ardumont) <ardumont@softwareheritage.org> on 2020-09-04 13:19:29
    +0200)
  * Upstream changes:     - v0.10.0     - loader: Adapt to latest
    storage revision_get change     - origin/master Rename metadata
    format 'original-artifact-json' to 'original-artifacts-json'.     -
    Tell pytest not to recurse in dotdirs.     - package loader: Add the
    'url' to the 'original_artifact' extrinsic metadata.     - Write
    'original_artifact' metadata to the extrinsic metadata storage.     -
    Move parts of _load_revision to a new _load_directory method.     -
    tests: Don't use naive datetimes.     - package.loader: Split the
    warning message into multiple chunks     - Replace calls to
    snapshot_get with snapshot_get_all_branches.

 -- Software Heritage autobuilder (on jenkins-debian1) <jenkins@jenkins-debian1.internal.softwareheritage.org>  Fri, 04 Sep 2020 11:28:09 +0000

swh-loader-core (0.9.1-1~swh1) unstable-swh; urgency=medium

  * New upstream release 0.9.1     - (tagged by Antoine R. Dumont
    (@ardumont) <ardumont@softwareheritage.org> on 2020-08-08 14:47:52
    +0200)
  * Upstream changes:     - v0.9.1     - nixguix: Make the unsupported
    artifact extensions configurable     - package.loader: Log a failure
    summary report at the end of the task

 -- Software Heritage autobuilder (on jenkins-debian1) <jenkins@jenkins-debian1.internal.softwareheritage.org>  Sat, 08 Aug 2020 12:51:33 +0000

swh-loader-core (0.9.0-1~swh1) unstable-swh; urgency=medium

  * New upstream release 0.9.0     - (tagged by Antoine R. Dumont
    (@ardumont) <ardumont@softwareheritage.org> on 2020-08-07 22:57:14
    +0200)
  * Upstream changes:     - v0.9.0     - nixguix: Filter out unsupported
    artifact extensions     - swh.loader.tests: Use
    snapshot_get_all_branches in check_snapshot     - test_npm: Adapt
    content_get_metadata call to content_get     - npm: Fix assertion to
    use the correct storage api

 -- Software Heritage autobuilder (on jenkins-debian1) <jenkins@jenkins-debian1.internal.softwareheritage.org>  Fri, 07 Aug 2020 21:00:40 +0000

swh-loader-core (0.8.1-1~swh1) unstable-swh; urgency=medium

  * New upstream release 0.8.1     - (tagged by Antoine R. Dumont
    (@ardumont) <ardumont@softwareheritage.org> on 2020-08-06 16:48:38
    +0200)
  * Upstream changes:     - v0.8.1     - Adapt code according to storage
    signature

 -- Software Heritage autobuilder (on jenkins-debian1) <jenkins@jenkins-debian1.internal.softwareheritage.org>  Thu, 06 Aug 2020 14:50:39 +0000

swh-loader-core (0.8.0-1~swh1) unstable-swh; urgency=medium

  * New upstream release 0.8.0     - (tagged by Antoine R. Dumont
    (@ardumont) <ardumont@softwareheritage.org> on 2020-08-05 10:16:36
    +0200)
  * Upstream changes:     - v0.8.0     - archive: fix docstring     -
    nixguix: Fix docstring     - nixguix: Align error message formatting
    using f-string     - nixguix: Fix format issue in error message     -
    Convert the 'metadata' and 'info' cached-properties/lazy-attributes
    into methods     - cran: fix call to logger.warning     - pypi: Load
    the content of the API's response as extrinsic snapshot metadata
    - Add a default value for RawExtrinsicMetadataCore.discovery_date
    - npm: Load the content of the API's response as extrinsic snapshot
    metadata     - Make retrieve_sources use generic api_info instead of
    duplicating its code     - nixguix: Load the content of sources.json
    as extrinsic snapshot metadata     - Update tests to accept
    PagedResult from storage.raw_extrinsic_metadata_get

 -- Software Heritage autobuilder (on jenkins-debian1) <jenkins@jenkins-debian1.internal.softwareheritage.org>  Wed, 05 Aug 2020 08:19:20 +0000

swh-loader-core (0.7.3-1~swh1) unstable-swh; urgency=medium

  * New upstream release 0.7.3     - (tagged by Valentin Lorentz
    <vlorentz@softwareheritage.org> on 2020-07-30 19:16:21 +0200)
  * Upstream changes:     - v0.7.3     - core.loader: Fix Iterable/List
    typing issues     - package.loader: Fix type warning

 -- Software Heritage autobuilder (on jenkins-debian1) <jenkins@jenkins-debian1.internal.softwareheritage.org>  Thu, 30 Jul 2020 17:23:57 +0000

swh-loader-core (0.7.2-1~swh1) unstable-swh; urgency=medium

  * New upstream release 0.7.2     - (tagged by Valentin Lorentz
    <vlorentz@softwareheritage.org> on 2020-07-29 11:41:39 +0200)
  * Upstream changes:     - v0.7.2     - * Fix typo in message logged on
    extrinsic metadata loading errors.     - * Don't pass non-sequence
    iterables to the storage API.

 -- Software Heritage autobuilder (on jenkins-debian1) <jenkins@jenkins-debian1.internal.softwareheritage.org>  Wed, 29 Jul 2020 09:45:52 +0000

swh-loader-core (0.7.1-1~swh1) unstable-swh; urgency=medium

  * New upstream release 0.7.1     - (tagged by Antoine R. Dumont
    (@ardumont) <ardumont@softwareheritage.org> on 2020-07-28 12:14:02
    +0200)
  * Upstream changes:     - v0.7.1     - Apply rename of object_metadata
    to raw_extrinsic_metadata.

 -- Software Heritage autobuilder (on jenkins-debian1) <jenkins@jenkins-debian1.internal.softwareheritage.org>  Tue, 28 Jul 2020 10:16:56 +0000

swh-loader-core (0.6.1-1~swh1) unstable-swh; urgency=medium

  * New upstream release 0.6.1     - (tagged by Antoine R. Dumont
    (@ardumont) <ardumont@softwareheritage.org> on 2020-07-23 11:12:29
    +0200)
  * Upstream changes:     - v0.6.1     - npm.loader: Fix null author
    parsing corner case     - npm.loader: Fix author parsing corner case
    - npm.loader: Extract _author_str function + add types, tests     -
    core.loader: docs: Update origin_add reference

 -- Software Heritage autobuilder (on jenkins-debian1) <jenkins@jenkins-debian1.internal.softwareheritage.org>  Thu, 23 Jul 2020 09:15:41 +0000

swh-loader-core (0.6.0-1~swh1) unstable-swh; urgency=medium

  * New upstream release 0.6.0     - (tagged by Valentin Lorentz
    <vlorentz@softwareheritage.org> on 2020-07-20 13:23:22 +0200)
  * Upstream changes:     - v0.6.0     - * Use the new
    object_metadata_add endpoint instead of origin_metadata_add.     - *
    Apply renaming of MetadataAuthorityType.DEPOSIT to
    MetadataAuthorityType.DEPOSIT_CLIENT.

 -- Software Heritage autobuilder (on jenkins-debian1) <jenkins@jenkins-debian1.internal.softwareheritage.org>  Mon, 20 Jul 2020 11:27:53 +0000

swh-loader-core (0.5.10-1~swh1) unstable-swh; urgency=medium

  * New upstream release 0.5.10     - (tagged by Antoine R. Dumont
    (@ardumont) <ardumont@softwareheritage.org> on 2020-07-17 15:10:42
    +0200)
  * Upstream changes:     - v0.5.10     - test_init: Decrease assertion
    checks so debian package builds fine     - test_nixguix: Simplify
    the nixguix specific check_snapshot function

 -- Software Heritage autobuilder (on jenkins-debian1) <jenkins@jenkins-debian1.internal.softwareheritage.org>  Fri, 17 Jul 2020 13:13:19 +0000

swh-loader-core (0.5.9-1~swh1) unstable-swh; urgency=medium

  * New upstream release 0.5.9     - (tagged by Antoine R. Dumont
    (@ardumont) <ardumont@softwareheritage.org> on 2020-07-17 11:52:38
    +0200)
  * Upstream changes:     - v0.5.9     - test.check_snapshot: Drop
    accepting using dict for snapshot comparison     - test: Check
    against snapshot model object

 -- Software Heritage autobuilder (on jenkins-debian1) <jenkins@jenkins-debian1.internal.softwareheritage.org>  Fri, 17 Jul 2020 09:55:12 +0000

swh-loader-core (0.5.8-1~swh1) unstable-swh; urgency=medium

  * New upstream release 0.5.8     - (tagged by Antoine R. Dumont
    (@ardumont) <ardumont@softwareheritage.org> on 2020-07-16 17:18:17
    +0200)
  * Upstream changes:     - v0.5.8     - test_init: Use snapshot object

 -- Software Heritage autobuilder (on jenkins-debian1) <jenkins@jenkins-debian1.internal.softwareheritage.org>  Thu, 16 Jul 2020 15:20:49 +0000

swh-loader-core (0.5.7-1~swh1) unstable-swh; urgency=medium

  * New upstream release 0.5.7     - (tagged by Antoine R. Dumont
    (@ardumont) <ardumont@softwareheritage.org> on 2020-07-16 16:10:57
    +0200)
  * Upstream changes:     - v0.5.7     - test_init: Fix tests using the
    latest swh-storage fixture

 -- Software Heritage autobuilder (on jenkins-debian1) <jenkins@jenkins-debian1.internal.softwareheritage.org>  Thu, 16 Jul 2020 14:14:59 +0000

swh-loader-core (0.5.5-1~swh1) unstable-swh; urgency=medium

  * New upstream release 0.5.5     - (tagged by Antoine R. Dumont
    (@ardumont) <ardumont@softwareheritage.org> on 2020-07-15 12:34:09
    +0200)
  * Upstream changes:     - v0.5.5     - check_snapshot: Check existence
    down to contents     - Expose a pytest_plugin module so other
    loaders can reuse for tests     - pytest: Remove no longer needed
    pytest setup     - Fix branches types in tests     - Small code
    improvement in package/loader.py

 -- Software Heritage autobuilder (on jenkins-debian1) <jenkins@jenkins-debian1.internal.softwareheritage.org>  Wed, 15 Jul 2020 10:37:11 +0000

swh-loader-core (0.5.4-1~swh1) unstable-swh; urgency=medium

  * New upstream release 0.5.4     - (tagged by Antoine R. Dumont
    (@ardumont) <ardumont@softwareheritage.org> on 2020-07-10 09:52:21
    +0200)
  * Upstream changes:     - v0.5.4     - Clean up the swh.scheduler /
    swh.storage pytest plugin imports

 -- Software Heritage autobuilder (on jenkins-debian1) <jenkins@jenkins-debian1.internal.softwareheritage.org>  Fri, 10 Jul 2020 07:54:56 +0000

swh-loader-core (0.5.3-1~swh1) unstable-swh; urgency=medium

  * New upstream release 0.5.3     - (tagged by Antoine R. Dumont
    (@ardumont) <ardumont@softwareheritage.org> on 2020-07-09 09:46:21
    +0200)
  * Upstream changes:     - v0.5.3     - Update the revision metadata
    field as an immutable dict     - tests: Use dedicated storage and
    scheduler fixtures     - loaders.tests: Simplify and add coverage to
    check_snapshot

 -- Software Heritage autobuilder (on jenkins-debian1) <jenkins@jenkins-debian1.internal.softwareheritage.org>  Thu, 09 Jul 2020 07:48:33 +0000

swh-loader-core (0.5.2-1~swh1) unstable-swh; urgency=medium

  * New upstream release 0.5.2     - (tagged by Antoine R. Dumont
    (@ardumont) <ardumont@softwareheritage.org> on 2020-07-07 12:29:17
    +0200)
  * Upstream changes:     - v0.5.2     - nixguix/loader: Check further
    the source entry only if it's valid     - nixguix/loader: Allow
    version both as string or integer     - Move remaining common test
    utility functions to top-level arborescence     - Move common test
    utility function to the top-level arborescence     - Define common
    test helper function     - Reuse swh.model.from_disk.iter_directory
    function

 -- Software Heritage autobuilder (on jenkins-debian1) <jenkins@jenkins-debian1.internal.softwareheritage.org>  Tue, 07 Jul 2020 10:31:36 +0000

swh-loader-core (0.5.1-1~swh1) unstable-swh; urgency=medium

  * New upstream release 0.5.1     - (tagged by Antoine R. Dumont
    (@ardumont) <ardumont@softwareheritage.org> on 2020-07-01 12:32:54
    +0200)
  * Upstream changes:     - v0.5.1     - Use origin_add instead of
    deprecated origin_add_one endpoint     - Migrate to use object's
    "object_type" field when computing objects

 -- Software Heritage autobuilder (on jenkins-debian1) <jenkins@jenkins-debian1.internal.softwareheritage.org>  Wed, 01 Jul 2020 10:34:59 +0000

swh-loader-core (0.5.0-1~swh1) unstable-swh; urgency=medium

  * New upstream release 0.5.0     - (tagged by Antoine R. Dumont
    (@ardumont) <ardumont@softwareheritage.org> on 2020-06-29 13:18:41
    +0200)
  * Upstream changes:     - v0.5.0     - loader*: Drop obsolete origin
    visit fields

 -- Software Heritage autobuilder (on jenkins-debian1) <jenkins@jenkins-debian1.internal.softwareheritage.org>  Mon, 29 Jun 2020 11:20:59 +0000

swh-loader-core (0.4.0-1~swh1) unstable-swh; urgency=medium

  * New upstream release 0.4.0     - (tagged by Antoine R. Dumont
    (@ardumont) <ardumont@softwareheritage.org> on 2020-06-23 15:02:20
    +0200)
  * Upstream changes:     - v0.4.0     - loader: Retrieve latest
    snapshot with snapshot-get-latest function

 -- Software Heritage autobuilder (on jenkins-debian1) <jenkins@jenkins-debian1.internal.softwareheritage.org>  Tue, 23 Jun 2020 13:14:09 +0000

swh-loader-core (0.3.2-1~swh1) unstable-swh; urgency=medium

  * New upstream release 0.3.2     - (tagged by Antoine R. Dumont
    (@ardumont) <ardumont@softwareheritage.org> on 2020-06-22 15:13:05
    +0200)
  * Upstream changes:     - v0.3.2     - Add helper function to ensure
    loader visit are as expected

 -- Software Heritage autobuilder (on jenkins-debian1) <jenkins@jenkins-debian1.internal.softwareheritage.org>  Mon, 22 Jun 2020 13:15:41 +0000

swh-loader-core (0.3.1-1~swh1) unstable-swh; urgency=medium

  * New upstream release 0.3.1     - (tagged by Antoine Lambert
    <antoine.lambert@inria.fr> on 2020-06-12 16:43:18 +0200)
  * Upstream changes:     - version 0.3.1

 -- Software Heritage autobuilder (on jenkins-debian1) <jenkins@jenkins-debian1.internal.softwareheritage.org>  Fri, 12 Jun 2020 14:47:42 +0000

swh-loader-core (0.3.0-1~swh1) unstable-swh; urgency=medium

  * New upstream release 0.3.0     - (tagged by Antoine R. Dumont
    (@ardumont) <ardumont@softwareheritage.org> on 2020-06-12 11:05:41
    +0200)
  * Upstream changes:     - v0.3.0     - Migrate to new
    storage.origin_visit_add endpoint     - loader: Migrate to origin
    visit status     - test_deposits: Fix origin_metadata_get which is a
    paginated endpoint     - Fix a potential UnboundLocalError in
    clean_dangling_folders()

 -- Software Heritage autobuilder (on jenkins-debian1) <jenkins@jenkins-debian1.internal.softwareheritage.org>  Fri, 12 Jun 2020 09:08:17 +0000

swh-loader-core (0.2.0-1~swh1) unstable-swh; urgency=medium

  * New upstream release 0.2.0     - (tagged by David Douard
    <david.douard@sdfa3.org> on 2020-06-04 14:20:08 +0200)
  * Upstream changes:     - v0.2.0

 -- Software Heritage autobuilder (on jenkins-debian1) <jenkins@jenkins-debian1.internal.softwareheritage.org>  Thu, 04 Jun 2020 12:25:57 +0000

swh-loader-core (0.1.0-1~swh1) unstable-swh; urgency=medium

  * New upstream release 0.1.0     - (tagged by Nicolas Dandrimont
    <nicolas@dandrimont.eu> on 2020-05-29 16:01:11 +0200)
  * Upstream changes:     - Release swh.loader.core v0.1.0     - Make
    sure partial visits don't reference unloaded snapshots     - Ensure
    proper behavior when loading into partial archives (e.g. staging)
    - Improve test coverage

 -- Software Heritage autobuilder (on jenkins-debian1) <jenkins@jenkins-debian1.internal.softwareheritage.org>  Fri, 29 May 2020 14:05:36 +0000

swh-loader-core (0.0.97-1~swh1) unstable-swh; urgency=medium

  * New upstream release 0.0.97     - (tagged by Antoine R. Dumont
    (@ardumont) <ardumont@softwareheritage.org> on 2020-05-26 14:22:51
    +0200)
  * Upstream changes:     - v0.0.97     - nixguix: catch and log
    artifact resolution failures     - nixguix: Override known_artifacts
    to filter out "evaluation" branch     - nixguix.tests: Add missing
    __init__ file

 -- Software Heritage autobuilder (on jenkins-debian1) <jenkins@jenkins-debian1.internal.softwareheritage.org>  Tue, 26 May 2020 12:25:35 +0000

swh-loader-core (0.0.96-1~swh1) unstable-swh; urgency=medium

  * New upstream release 0.0.96     - (tagged by Valentin Lorentz
    <vlorentz@softwareheritage.org> on 2020-05-19 18:42:23 +0200)
  * Upstream changes:     - v0.0.96     - * Pass bytes instead a dict to
    origin_metadata_add.

 -- Software Heritage autobuilder (on jenkins-debian1) <jenkins@jenkins-debian1.internal.softwareheritage.org>  Tue, 19 May 2020 16:45:03 +0000

swh-loader-core (0.0.95-1~swh1) unstable-swh; urgency=medium

  * New upstream release 0.0.95     - (tagged by Valentin Lorentz
    <vlorentz@softwareheritage.org> on 2020-05-19 14:44:01 +0200)
  * Upstream changes:     - v0.0.95     - * Use the new swh-storage API
    for storing metadata.

 -- Software Heritage autobuilder (on jenkins-debian1) <jenkins@jenkins-debian1.internal.softwareheritage.org>  Tue, 19 May 2020 12:47:48 +0000

swh-loader-core (0.0.94-1~swh1) unstable-swh; urgency=medium

  * New upstream release 0.0.94     - (tagged by Antoine R. Dumont
    (@ardumont) <ardumont@softwareheritage.org> on 2020-05-15 12:49:22
    +0200)
  * Upstream changes:     - v0.0.94     - deposit: Adapt loader to use
    the latest deposit update api     - tests: Use proper date
    initialization     - setup.py: add documentation link

 -- Software Heritage autobuilder (on jenkins-debian1) <jenkins@jenkins-debian1.internal.softwareheritage.org>  Fri, 15 May 2020 10:52:16 +0000

swh-loader-core (0.0.93-1~swh1) unstable-swh; urgency=medium

  * New upstream release 0.0.93     - (tagged by Antoine R. Dumont
    (@ardumont) <antoine.romain.dumont@gmail.com> on 2020-04-23 16:43:16
    +0200)
  * Upstream changes:     - v0.0.93     - deposit.loader: Build revision
    out of the deposit api read metadata

 -- Software Heritage autobuilder (on jenkins-debian1) <jenkins@jenkins-debian1.internal.softwareheritage.org>  Thu, 23 Apr 2020 14:46:48 +0000

swh-loader-core (0.0.92-1~swh1) unstable-swh; urgency=medium

  * New upstream release 0.0.92     - (tagged by Antoine R. Dumont
    (@ardumont) <antoine.romain.dumont@gmail.com> on 2020-04-23 11:49:30
    +0200)
  * Upstream changes:     - v0.0.92     - deposit.loader: Fix revision
    metadata redundancy in deposit metadata     - loader.deposit:
    Clarify FIXME intent     - test_nixguix: Remove the incorrect fixme
    - test_nixguix: Add a fixme note on test_loader_two_visits     -
    package.nixguix: Ensure the revisions are structurally sound

 -- Software Heritage autobuilder (on jenkins-debian1) <jenkins@jenkins-debian1.internal.softwareheritage.org>  Thu, 23 Apr 2020 09:52:18 +0000

swh-loader-core (0.0.91-1~swh1) unstable-swh; urgency=medium

  * New upstream release 0.0.91     - (tagged by Antoine R. Dumont
    (@ardumont) <antoine.romain.dumont@gmail.com> on 2020-04-21 15:59:55
    +0200)
  * Upstream changes:     - v0.0.91     - deposit.loader: Fix committer
    date appropriately     - tests_deposit: Define specific
    requests_mock_datadir fixture     - nixguix: Move helper function
    below the class definition     - setup: Update the minimum required
    runtime python3 version

 -- Software Heritage autobuilder (on jenkins-debian1) <jenkins@jenkins-debian1.internal.softwareheritage.org>  Tue, 21 Apr 2020 14:02:51 +0000

swh-loader-core (0.0.90-1~swh1) unstable-swh; urgency=medium

  * New upstream release 0.0.90     - (tagged by Antoine R. Dumont
    (@ardumont) <antoine.romain.dumont@gmail.com> on 2020-04-15 14:27:01
    +0200)
  * Upstream changes:     - v0.0.90     - Improve exception handling

 -- Software Heritage autobuilder (on jenkins-debian1) <jenkins@jenkins-debian1.internal.softwareheritage.org>  Wed, 15 Apr 2020 12:30:07 +0000

swh-loader-core (0.0.89-1~swh1) unstable-swh; urgency=medium

  * New upstream release 0.0.89     - (tagged by Antoine R. Dumont
    (@ardumont) <antoine.romain.dumont@gmail.com> on 2020-04-14 15:48:15
    +0200)
  * Upstream changes:     - v0.0.89     - package.utils: Define a
    timeout on download connections     - package.loader: Clear proxy
    buffer state when failing to load revision     - Fix a couple of
    storage args deprecation warnings     - cli: Sort loaders list and
    fix some tests     - Add a pyproject.toml file to target py37 for
    black     - Enable black

 -- Software Heritage autobuilder (on jenkins-debian1) <jenkins@jenkins-debian1.internal.softwareheritage.org>  Tue, 14 Apr 2020 15:30:08 +0000

swh-loader-core (0.0.88-1~swh1) unstable-swh; urgency=medium

  * New upstream release 0.0.88     - (tagged by Antoine R. Dumont
    (@ardumont) <antoine.romain.dumont@gmail.com> on 2020-04-03 15:52:07
    +0200)
  * Upstream changes:     - v0.0.88     - v0.0.88 nixguix: validate and
    clean sources.json structure

 -- Software Heritage autobuilder (on jenkins-debian1) <jenkins@jenkins-debian1.internal.softwareheritage.org>  Fri, 03 Apr 2020 13:54:24 +0000

swh-loader-core (0.0.87-1~swh1) unstable-swh; urgency=medium

  * New upstream release 0.0.87     - (tagged by Antoine R. Dumont
    (@ardumont) <antoine.romain.dumont@gmail.com> on 2020-04-02 14:37:37
    +0200)
  * Upstream changes:     - v0.0.87     - nixguix: rename the `url`
    source attribute to `urls`     - nixguix: rename the test file     -
    nixguix: add the integrity attribute in release metadata

 -- Software Heritage autobuilder (on jenkins-debian1) <jenkins@jenkins-debian1.internal.softwareheritage.org>  Thu, 02 Apr 2020 12:39:58 +0000

swh-loader-core (0.0.86-1~swh1) unstable-swh; urgency=medium

  * New upstream release 0.0.86     - (tagged by Antoine R. Dumont
    (@ardumont) <antoine.romain.dumont@gmail.com> on 2020-03-26 16:15:24
    +0100)
  * Upstream changes:     - v0.0.86     - core.loader: Remove
    origin_visit_update call from DVCSLoader class

 -- Software Heritage autobuilder (on jenkins-debian1) <jenkins@jenkins-debian1.internal.softwareheritage.org>  Thu, 26 Mar 2020 15:19:29 +0000

swh-loader-core (0.0.85-1~swh1) unstable-swh; urgency=medium

  * New upstream release 0.0.85     - (tagged by Antoine R. Dumont
    (@ardumont) <antoine.romain.dumont@gmail.com> on 2020-03-26 15:36:58
    +0100)
  * Upstream changes:     - v0.0.85     - core.loader: Allow core loader
    to update origin_visit in one call     - Rename the functional
    loader to nixguix loader

 -- Software Heritage autobuilder (on jenkins-debian1) <jenkins@jenkins-debian1.internal.softwareheritage.org>  Thu, 26 Mar 2020 14:43:17 +0000

swh-loader-core (0.0.84-1~swh1) unstable-swh; urgency=medium

  * New upstream release 0.0.84     - (tagged by Antoine R. Dumont
    (@ardumont) <antoine.romain.dumont@gmail.com> on 2020-03-24 11:29:49
    +0100)
  * Upstream changes:     - v0.0.84     - test: Use storage endpoint to
    check latest origin visit status     - package.loader: Fix status
    visit to 'partial'     - package.loader: add a test to reproduce
    EOFError error

 -- Software Heritage autobuilder (on jenkins-debian1) <jenkins@jenkins-debian1.internal.softwareheritage.org>  Tue, 24 Mar 2020 10:32:55 +0000

swh-loader-core (0.0.83-1~swh1) unstable-swh; urgency=medium

  * New upstream release 0.0.83     - (tagged by Antoine R. Dumont
    (@ardumont) <antoine.romain.dumont@gmail.com> on 2020-03-23 15:16:14
    +0100)
  * Upstream changes:     - v0.0.83     - Make the swh.loader.package
    exception handling more granular     - package.loader: Reference a
    snapshot on partial visit     - package.loader: Extract a
    _load_snapshot method     - functional: create a branch named
    evaluation pointing to the evaluation commit     - package.loader:
    add extra_branches method

 -- Software Heritage autobuilder (on jenkins-debian1) <jenkins@jenkins-debian1.internal.softwareheritage.org>  Mon, 23 Mar 2020 14:19:43 +0000

swh-loader-core (0.0.82-1~swh1) unstable-swh; urgency=medium

  * New upstream release 0.0.82     - (tagged by Antoine R. Dumont
    (@ardumont) <antoine.romain.dumont@gmail.com> on 2020-03-18 11:55:48
    +0100)
  * Upstream changes:     - v0.0.82     - functional.loader: Add loader
    - package.loader: ignore non tarball source

 -- Software Heritage autobuilder (on jenkins-debian1) <jenkins@jenkins-debian1.internal.softwareheritage.org>  Wed, 18 Mar 2020 10:59:38 +0000

swh-loader-core (0.0.81-1~swh1) unstable-swh; urgency=medium

  * New upstream release 0.0.81     - (tagged by Antoine R. Dumont
    (@ardumont) <antoine.romain.dumont@gmail.com> on 2020-03-16 13:14:33
    +0100)
  * Upstream changes:     - v0.0.81     - Migrate to latest
    storage.origin_visit_add api change     - Move Person parsing to swh-
    model.

 -- Software Heritage autobuilder (on jenkins-debian1) <jenkins@jenkins-debian1.internal.softwareheritage.org>  Mon, 16 Mar 2020 12:17:43 +0000

swh-loader-core (0.0.80-1~swh1) unstable-swh; urgency=medium

  * New upstream release 0.0.80     - (tagged by Valentin Lorentz
    <vlorentz@softwareheritage.org> on 2020-02-28 17:05:14 +0100)
  * Upstream changes:     - v0.0.80     - * use swh-model objects
    instead of dicts.

 -- Software Heritage autobuilder (on jenkins-debian1) <jenkins@jenkins-debian1.internal.softwareheritage.org>  Fri, 28 Feb 2020 16:10:06 +0000

swh-loader-core (0.0.79-1~swh1) unstable-swh; urgency=medium

  * New upstream release 0.0.79     - (tagged by Antoine R. Dumont
    (@ardumont) <antoine.romain.dumont@gmail.com> on 2020-02-25 11:40:05
    +0100)
  * Upstream changes:     - v0.0.79     - Move revision loading logic to
    its own function.     - Use swh-storage validation proxy earlier in
    the pipeline.     - Use swh-storage validation proxy.     - Add
    missing __init__.py and fix tests.

 -- Software Heritage autobuilder (on jenkins-debian1) <jenkins@jenkins-debian1.internal.softwareheritage.org>  Tue, 25 Feb 2020 10:48:07 +0000

swh-loader-core (0.0.78-1~swh1) unstable-swh; urgency=medium

  * New upstream release 0.0.78     - (tagged by Antoine R. Dumont
    (@ardumont) <antoine.romain.dumont@gmail.com> on 2020-02-06 15:28:11
    +0100)
  * Upstream changes:     - v0.0.78     - tests: Use new get_storage
    signature     - loader.core.converters: Prefer the with open pattern
    to read file     - test_converters: Add coverage on prepare_contents
    method     - test_converters: Migrate to pytest     -
    loader.core/package: Call storage's (skipped_)content_add endpoints

 -- Software Heritage autobuilder (on jenkins-debian1) <jenkins@jenkins-debian1.internal.softwareheritage.org>  Thu, 06 Feb 2020 15:09:05 +0000

swh-loader-core (0.0.77-1~swh1) unstable-swh; urgency=medium

  * New upstream release 0.0.77     - (tagged by Antoine R. Dumont
    (@ardumont) <antoine.romain.dumont@gmail.com> on 2020-01-30 10:32:08
    +0100)
  * Upstream changes:     - v0.0.77     - loader.npm: If no upload time
    provided, use artifact's mtime if provided     - loader.npm: Fail
    ingestion if at least 1 artifact has no upload time

 -- Software Heritage autobuilder (on jenkins-debian1) <jenkins@jenkins-debian1.internal.softwareheritage.org>  Thu, 30 Jan 2020 09:37:58 +0000

swh-loader-core (0.0.76-1~swh1) unstable-swh; urgency=medium

  * New upstream release 0.0.76     - (tagged by Antoine R. Dumont
    (@ardumont) <antoine.romain.dumont@gmail.com> on 2020-01-28 13:07:30
    +0100)
  * Upstream changes:     - v0.0.76     - npm.loader: Skip artifacts
    with no intrinsic metadata     - pypi.loader: Skip artifacts with no
    intrinsic metadata     - package.loader: Fix edge case when some
    listing returns no content     - core.loader: Drop retro-
    compatibility class names     - loader.tests: Add filter and buffer
    proxy storage     - docs: Fix sphinx warnings     - README: Update
    class names

 -- Software Heritage autobuilder (on jenkins-debian1) <jenkins@jenkins-debian1.internal.softwareheritage.org>  Tue, 28 Jan 2020 12:11:07 +0000

swh-loader-core (0.0.75-1~swh1) unstable-swh; urgency=medium

  * New upstream release 0.0.75     - (tagged by Antoine R. Dumont
    (@ardumont) <antoine.romain.dumont@gmail.com> on 2020-01-16 14:14:29
    +0100)
  * Upstream changes:     - v0.0.75     - cran.loader: Align cran loader
    with other package loaders

 -- Software Heritage autobuilder (on jenkins-debian1) <jenkins@jenkins-debian1.internal.softwareheritage.org>  Thu, 16 Jan 2020 13:17:30 +0000

swh-loader-core (0.0.74-1~swh1) unstable-swh; urgency=medium

  * New upstream release 0.0.74     - (tagged by Antoine R. Dumont
    (@ardumont) <antoine.romain.dumont@gmail.com> on 2020-01-15 15:30:13
    +0100)
  * Upstream changes:     - v0.0.74     - Drop no longer used retrying
    dependency     - core.loader: Clean up indirection and retry
    behavior     - tests: Use retry proxy storage in loaders     -
    core.loader: Drop dead code     - cran.loader: Fix parsing
    description file error

 -- Software Heritage autobuilder (on jenkins-debian1) <jenkins@jenkins-debian1.internal.softwareheritage.org>  Wed, 15 Jan 2020 14:33:57 +0000

swh-loader-core (0.0.73-1~swh1) unstable-swh; urgency=medium

  * New upstream release 0.0.73     - (tagged by Antoine R. Dumont
    (@ardumont) <antoine.romain.dumont@gmail.com> on 2020-01-09 10:00:21
    +0100)
  * Upstream changes:     - v0.0.73     - package.cran: Name CRAN task
    appropriately

 -- Software Heritage autobuilder (on jenkins-debian1) <jenkins@jenkins-debian1.internal.softwareheritage.org>  Thu, 09 Jan 2020 09:05:07 +0000

swh-loader-core (0.0.72-1~swh1) unstable-swh; urgency=medium

  * New upstream release 0.0.72     - (tagged by Antoine R. Dumont
    (@ardumont) <antoine.romain.dumont@gmail.com> on 2020-01-06 16:37:58
    +0100)
  * Upstream changes:     - v0.0.72     - package.loader: Fail fast when
    unable to create origin/origin_visit     - cran.loader: Add
    implementation

 -- Software Heritage autobuilder (on jenkins-debian1) <jenkins@jenkins-debian1.internal.softwareheritage.org>  Mon, 06 Jan 2020 15:50:08 +0000

swh-loader-core (0.0.71-1~swh1) unstable-swh; urgency=medium

  * New upstream release 0.0.71     - (tagged by Antoine R. Dumont
    (@ardumont) <antoine.romain.dumont@gmail.com> on 2019-12-20 14:22:31
    +0100)
  * Upstream changes:     - v0.0.71     - package.utils: Drop unneeded
    hashes from download computation

 -- Software Heritage autobuilder (on jenkins-debian1) <jenkins@jenkins-debian1.internal.softwareheritage.org>  Fri, 20 Dec 2019 13:26:09 +0000

swh-loader-core (0.0.70-1~swh1) unstable-swh; urgency=medium

  * New upstream release 0.0.70     - (tagged by Antoine R. Dumont
    (@ardumont) <antoine.romain.dumont@gmail.com> on 2019-12-20 11:32:09
    +0100)
  * Upstream changes:     - v0.0.70     - debian.loader: Improve and fix
    revision resolution's corner cases

 -- Software Heritage autobuilder (on jenkins-debian1) <jenkins@jenkins-debian1.internal.softwareheritage.org>  Fri, 20 Dec 2019 10:39:34 +0000

swh-loader-core (0.0.69-1~swh1) unstable-swh; urgency=medium

  * New upstream release 0.0.69     - (tagged by Antoine R. Dumont
    (@ardumont) <antoine.romain.dumont@gmail.com> on 2019-12-12 16:21:59
    +0100)
  * Upstream changes:     - v0.0.69     - loader.core: Fix correctly
    loader initialization

 -- Software Heritage autobuilder (on jenkins-debian1) <jenkins@jenkins-debian1.internal.softwareheritage.org>  Thu, 12 Dec 2019 15:26:13 +0000

swh-loader-core (0.0.68-1~swh1) unstable-swh; urgency=medium

  * New upstream release 0.0.68     - (tagged by Antoine R. Dumont
    (@ardumont) <antoine.romain.dumont@gmail.com> on 2019-12-12 15:45:21
    +0100)
  * Upstream changes:     - v0.0.68     - loader.core: Fix
    initialization issue in dvcs loaders

 -- Software Heritage autobuilder (on jenkins-debian1) <jenkins@jenkins-debian1.internal.softwareheritage.org>  Thu, 12 Dec 2019 14:49:12 +0000

swh-loader-core (0.0.67-1~swh1) unstable-swh; urgency=medium

  * New upstream release 0.0.67     - (tagged by Antoine R. Dumont
    (@ardumont) <antoine.romain.dumont@gmail.com> on 2019-12-12 14:02:47
    +0100)
  * Upstream changes:     - v0.0.67     - loader.core: Type methods     -
    loader.core: Transform data input into list     - loader.core: Add
    missing conversion step on content

 -- Software Heritage autobuilder (on jenkins-debian1) <jenkins@jenkins-debian1.internal.softwareheritage.org>  Thu, 12 Dec 2019 13:07:47 +0000

swh-loader-core (0.0.66-1~swh1) unstable-swh; urgency=medium

  * New upstream release 0.0.66     - (tagged by Antoine R. Dumont
    (@ardumont) <antoine.romain.dumont@gmail.com> on 2019-12-12 12:01:14
    +0100)
  * Upstream changes:     - v0.0.66     - Drop deprecated behavior

 -- Software Heritage autobuilder (on jenkins-debian1) <jenkins@jenkins-debian1.internal.softwareheritage.org>  Thu, 12 Dec 2019 11:05:17 +0000

swh-loader-core (0.0.65-1~swh1) unstable-swh; urgency=medium

  * New upstream release 0.0.65     - (tagged by Antoine R. Dumont
    (@ardumont) <antoine.romain.dumont@gmail.com> on 2019-12-12 11:42:46
    +0100)
  * Upstream changes:     - v0.0.65     - loader.cli: Improve current
    implementation     - tasks: Enforce kwargs use in task message

 -- Software Heritage autobuilder (on jenkins-debian1) <jenkins@jenkins-debian1.internal.softwareheritage.org>  Thu, 12 Dec 2019 10:51:02 +0000

swh-loader-core (0.0.64-1~swh1) unstable-swh; urgency=medium

  * New upstream release 0.0.64     - (tagged by Antoine R. Dumont
    (@ardumont) <antoine.romain.dumont@gmail.com> on 2019-12-10 09:49:06
    +0100)
  * Upstream changes:     - v0.0.64     - requirements-test: Add missing
    test dependency     - tests: Refactor using pytest-mock's mocker
    fixture     - loader.cli: Add tests around cli     - package.npm:
    Align loader instantiation     - loader.cli: Reference new loader
    cli

 -- Software Heritage autobuilder (on jenkins-debian1) <jenkins@jenkins-debian1.internal.softwareheritage.org>  Tue, 10 Dec 2019 08:56:02 +0000

swh-loader-core (0.0.63-1~swh1) unstable-swh; urgency=medium

  * New upstream release 0.0.63     - (tagged by Antoine R. Dumont
    (@ardumont) <antoine.romain.dumont@gmail.com> on 2019-12-05 16:01:49
    +0100)
  * Upstream changes:     - v0.0.63     - Add missing inclusion
    instruction

 -- Software Heritage autobuilder (on jenkins-debian1) <jenkins@jenkins-debian1.internal.softwareheritage.org>  Thu, 05 Dec 2019 15:05:39 +0000

swh-loader-core (0.0.62-1~swh1) unstable-swh; urgency=medium

  * New upstream release 0.0.62     - (tagged by Antoine R. Dumont
    (@ardumont) <antoine.romain.dumont@gmail.com> on 2019-12-05 15:46:46
    +0100)
  * Upstream changes:     - v0.0.62     - Move package loaders to their
    own namespace

 -- Software Heritage autobuilder (on jenkins-debian1) <jenkins@jenkins-debian1.internal.softwareheritage.org>  Thu, 05 Dec 2019 14:50:19 +0000

swh-loader-core (0.0.61-1~swh1) unstable-swh; urgency=medium

  * New upstream release 0.0.61     - (tagged by Antoine R. Dumont
    (@ardumont) <antoine.romain.dumont@gmail.com> on 2019-11-28 17:25:49
    +0100)
  * Upstream changes:     - v0.0.61     - pypi: metadata -> revision:
    Deal with previous metadata format     - npm: metadata -> revision:
    Deal with previous metadata format

 -- Software Heritage autobuilder (on jenkins-debian1) <jenkins@jenkins-debian1.internal.softwareheritage.org>  Thu, 28 Nov 2019 16:29:47 +0000

swh-loader-core (0.0.60-1~swh1) unstable-swh; urgency=medium

  * New upstream release 0.0.60     - (tagged by Antoine R. Dumont
    (@ardumont) <antoine.romain.dumont@gmail.com> on 2019-11-26 12:09:28
    +0100)
  * Upstream changes:     - v0.0.60     - package.deposit: Fix revision-
    get inconsistency     - package.deposit: Provide parents in any case
    - package.deposit: Fix url computation issue     - utils: Work
    around header issue during download

 -- Software Heritage autobuilder (on jenkins-debian1) <jenkins@jenkins-debian1.internal.softwareheritage.org>  Tue, 26 Nov 2019 11:18:41 +0000

swh-loader-core (0.0.59-1~swh1) unstable-swh; urgency=medium

  * New upstream release 0.0.59     - (tagged by Antoine R. Dumont
    (@ardumont) <antoine.romain.dumont@gmail.com> on 2019-11-22 18:11:33
    +0100)
  * Upstream changes:     - v0.0.59     - npm: Explicitly retrieve the
    revision date from extrinsic metadata

 -- Software Heritage autobuilder (on jenkins-debian1) <jenkins@jenkins-debian1.internal.softwareheritage.org>  Fri, 22 Nov 2019 17:15:34 +0000

swh-loader-core (0.0.58-1~swh1) unstable-swh; urgency=medium

  * New upstream release 0.0.58     - (tagged by Antoine R. Dumont
    (@ardumont) <antoine.romain.dumont@gmail.com> on 2019-11-22 12:08:10
    +0100)
  * Upstream changes:     - v0.0.58     - package.pypi: Filter out non-
    sdist package type

 -- Software Heritage autobuilder (on jenkins-debian1) <jenkins@jenkins-debian1.internal.softwareheritage.org>  Fri, 22 Nov 2019 11:11:56 +0000

swh-loader-core (0.0.57-1~swh1) unstable-swh; urgency=medium

  * New upstream release 0.0.57     - (tagged by Antoine R. Dumont
    (@ardumont) <antoine.romain.dumont@gmail.com> on 2019-11-22 11:26:11
    +0100)
  * Upstream changes:     - v0.0.57     - package.pypi: Fix project url
    computation edge case     - Use pkg_resources to get the package
    version instead of vcversioner

 -- Software Heritage autobuilder (on jenkins-debian1) <jenkins@jenkins-debian1.internal.softwareheritage.org>  Fri, 22 Nov 2019 10:31:11 +0000

swh-loader-core (0.0.56-1~swh1) unstable-swh; urgency=medium

  * New upstream release 0.0.56     - (tagged by Antoine R. Dumont
    (@ardumont) <antoine.romain.dumont@gmail.com> on 2019-11-21 16:12:46
    +0100)
  * Upstream changes:     - v0.0.56     - package.tasks: Rename
    appropriately load_deb_package task type name     - Fix typos
    reported by codespell     - Add a pre-commit config file

 -- Software Heritage autobuilder (on jenkins-debian1) <jenkins@jenkins-debian1.internal.softwareheritage.org>  Thu, 21 Nov 2019 15:16:23 +0000

swh-loader-core (0.0.55-1~swh1) unstable-swh; urgency=medium

  * New upstream release 0.0.55     - (tagged by Antoine R. Dumont
    (@ardumont) <antoine.romain.dumont@gmail.com> on 2019-11-21 13:51:03
    +0100)
  * Upstream changes:     - v0.0.55     - package.tasks: Rename
    load_archive into load_archive_files     - Migrate tox.ini to extras
    = xxx instead of deps = .[testing]     - Merge tox test environments

 -- Software Heritage autobuilder (on jenkins-debian1) <jenkins@jenkins-debian1.internal.softwareheritage.org>  Thu, 21 Nov 2019 12:56:07 +0000

swh-loader-core (0.0.54-1~swh1) unstable-swh; urgency=medium

  * New upstream release 0.0.54     - (tagged by Antoine R. Dumont
    (@ardumont) <antoine.romain.dumont@gmail.com> on 2019-11-21 11:29:20
    +0100)
  * Upstream changes:     - v0.0.54     - loader.package.deposit: Drop
    swh.deposit.client requirement     - Include all requirements in
    MANIFEST.in

 -- Software Heritage autobuilder (on jenkins-debian1) <jenkins@jenkins-debian1.internal.softwareheritage.org>  Thu, 21 Nov 2019 10:32:23 +0000

swh-loader-core (0.0.53-1~swh1) unstable-swh; urgency=medium

  * New upstream release 0.0.53     - (tagged by Antoine R. Dumont
    (@ardumont) <antoine.romain.dumont@gmail.com> on 2019-11-20 14:26:36
    +0100)
  * Upstream changes:     - v0.0.53     - loader.package.tasks: Document
    tasks     - Define correctly the setup.py's entry_points

 -- Software Heritage autobuilder (on jenkins-debian1) <jenkins@jenkins-debian1.internal.softwareheritage.org>  Wed, 20 Nov 2019 13:30:10 +0000

swh-loader-core (0.0.52-1~swh3) unstable-swh; urgency=medium

  * Update dh-python version constraint

 -- Antoine R. Dumont (@ardumont) <antoine.romain.dumont@gmail.com>  Wed, 20 Nov 2019 12:03:00 +0100

swh-loader-core (0.0.52-1~swh2) unstable-swh; urgency=medium

  * Add egg-info to pybuild.testfiles.

 -- Antoine R. Dumont (@ardumont) <antoine.romain.dumont@gmail.com>  Wed, 20 Nov 2019 11:42:42 +0100

swh-loader-core (0.0.52-1~swh1) unstable-swh; urgency=medium

  * New upstream release 0.0.52     - (tagged by Antoine R. Dumont
    (@ardumont) <antoine.romain.dumont@gmail.com> on 2019-11-19 15:15:40
    +0100)
  * Upstream changes:     - v0.0.52     - Ensure BufferedLoader and
    UnbufferedLoader do flush their storage     - loader.package:
    Register loader package tasks     - package.tasks: Rename debian
    task to load_deb

 -- Software Heritage autobuilder (on jenkins-debian1) <jenkins@jenkins-debian1.internal.softwareheritage.org>  Tue, 19 Nov 2019 14:18:41 +0000

swh-loader-core (0.0.51-1~swh1) unstable-swh; urgency=medium

  * New upstream release 0.0.51     - (tagged by David Douard
    <david.douard@sdfa3.org> on 2019-11-18 17:05:17 +0100)
  * Upstream changes:     - v0.0.51

 -- Software Heritage autobuilder (on jenkins-debian1) <jenkins@jenkins-debian1.internal.softwareheritage.org>  Mon, 18 Nov 2019 16:09:44 +0000

swh-loader-core (0.0.50-1~swh1) unstable-swh; urgency=medium

  * New upstream release 0.0.50     - (tagged by Antoine R. Dumont
    (@ardumont) <antoine.romain.dumont@gmail.com> on 2019-11-13 15:56:55
    +0100)
  * Upstream changes:     - v0.0.50     - package.loader: Check
    snapshot_id is set as returned value     - package.loader: Ensure
    the origin visit type is set appropriately     - package.loader: Fix
    serialization issue     - package.debian: Align origin_visit type to
    'deb' as in production

 -- Software Heritage autobuilder (on jenkins-debian1) <jenkins@jenkins-debian1.internal.softwareheritage.org>  Wed, 13 Nov 2019 15:04:37 +0000

swh-loader-core (0.0.49-1~swh2) unstable-swh; urgency=medium

  * Update dependencies

 -- Antoine R. Dumont <antoine.romain.dumont@gmail.com>  Fri, 08 Nov 2019 14:07:20 +0100

swh-loader-core (0.0.49-1~swh1) unstable-swh; urgency=medium

  * New upstream release 0.0.49     - (tagged by Antoine R. Dumont
    (@ardumont) <antoine.romain.dumont@gmail.com> on 2019-11-08 13:21:56
    +0100)
  * Upstream changes:     - v0.0.49     - New package loader
    implementations: archive, pypi, npm, deposit, debian

 -- Software Heritage autobuilder (on jenkins-debian1) <jenkins@jenkins-debian1.internal.softwareheritage.org>  Fri, 08 Nov 2019 12:29:47 +0000

swh-loader-core (0.0.48-1~swh1) unstable-swh; urgency=medium

  * New upstream release 0.0.48     - (tagged by Stefano Zacchiroli
    <zack@upsilon.cc> on 2019-10-01 16:49:39 +0200)
  * Upstream changes:     - v0.0.48     - * typing: minimal changes to
    make a no-op mypy run pass

 -- Software Heritage autobuilder (on jenkins-debian1) <jenkins@jenkins-debian1.internal.softwareheritage.org>  Tue, 01 Oct 2019 14:52:59 +0000

swh-loader-core (0.0.47-1~swh1) unstable-swh; urgency=medium

  * New upstream release 0.0.47     - (tagged by Antoine Lambert
    <antoine.lambert@inria.fr> on 2019-10-01 11:32:50 +0200)
  * Upstream changes:     - version 0.0.47: Workaround HashCollision
    errors

 -- Software Heritage autobuilder (on jenkins-debian1) <jenkins@jenkins-debian1.internal.softwareheritage.org>  Tue, 01 Oct 2019 09:35:38 +0000

swh-loader-core (0.0.46-1~swh1) unstable-swh; urgency=medium

  * New upstream release 0.0.46     - (tagged by Antoine R. Dumont
    (@ardumont) <antoine.romain.dumont@gmail.com> on 2019-09-06 18:30:42
    +0200)
  * Upstream changes:     - v0.0.46     - pytest.ini: Remove warnings
    about our custom markers     - pep8: Fix log.warning calls     -
    core/loader: Fix get_save_data_path implementation     - Fix
    validation errors in test.

 -- Software Heritage autobuilder (on jenkins-debian1) <jenkins@jenkins-debian1.internal.softwareheritage.org>  Fri, 06 Sep 2019 16:33:13 +0000

swh-loader-core (0.0.45-1~swh2) unstable-swh; urgency=medium

  * Fix missing build dependency

 -- Antoine R. Dumont (@ardumont) <antoine.romain.dumont@gmail.com>  Tue, 03 Sep 2019 14:12:13 +0200

swh-loader-core (0.0.45-1~swh1) unstable-swh; urgency=medium

  * New upstream release 0.0.45     - (tagged by Antoine R. Dumont
    (@ardumont) <antoine.romain.dumont@gmail.com> on 2019-09-03 10:38:36
    +0200)
  * Upstream changes:     - v0.0.45     - loader: Provide visit type
    when calling origin_visit_add     - loader: Drop keys 'perms' and
    'path' from content before sending to the     - storage     -
    swh.loader.package: Implement GNU loader     - docs: add code of
    conduct document

 -- Software Heritage autobuilder (on jenkins-debian1) <jenkins@jenkins-debian1.internal.softwareheritage.org>  Tue, 03 Sep 2019 08:41:49 +0000

swh-loader-core (0.0.44-1~swh1) unstable-swh; urgency=medium

  * New upstream release 0.0.44     - (tagged by Valentin Lorentz
    <vlorentz@softwareheritage.org> on 2019-06-25 12:18:27 +0200)
  * Upstream changes:     - Drop use of deprecated methods
    fetch_history_*

 -- Software Heritage autobuilder (on jenkins-debian1) <jenkins@jenkins-debian1.internal.softwareheritage.org>  Wed, 26 Jun 2019 09:40:59 +0000

swh-loader-core (0.0.43-1~swh1) unstable-swh; urgency=medium

  * New upstream release 0.0.43     - (tagged by Valentin Lorentz
    <vlorentz@softwareheritage.org> on 2019-06-18 16:21:58 +0200)
  * Upstream changes:     - Use origin urls instead of origin ids.

 -- Software Heritage autobuilder (on jenkins-debian1) <jenkins@jenkins-debian1.internal.softwareheritage.org>  Wed, 19 Jun 2019 09:33:53 +0000

swh-loader-core (0.0.42-1~swh1) unstable-swh; urgency=medium

  * New upstream release 0.0.42     - (tagged by David Douard
    <david.douard@sdfa3.org> on 2019-05-20 11:28:49 +0200)
  * Upstream changes:     - v0.0.42     - update/fix requirements

 -- Software Heritage autobuilder (on jenkins-debian1) <jenkins@jenkins-debian1.internal.softwareheritage.org>  Mon, 20 May 2019 09:33:47 +0000

swh-loader-core (0.0.41-1~swh1) unstable-swh; urgency=medium

  * New upstream release 0.0.41     - (tagged by Antoine R. Dumont
    (@ardumont) <antoine.romain.dumont@gmail.com> on 2019-04-11 11:46:00
    +0200)
  * Upstream changes:     - v0.0.41     - core.loader: Migrate to latest
    snapshot_add, origin_visit_update api     - core.loader: Count only
    the effectively new objects ingested     - test_utils: Add coverage
    on utils module

 -- Software Heritage autobuilder (on jenkins-debian1) <jenkins@jenkins-debian1.internal.softwareheritage.org>  Thu, 11 Apr 2019 09:52:55 +0000

swh-loader-core (0.0.40-1~swh1) unstable-swh; urgency=medium

  * New upstream release 0.0.40     - (tagged by Antoine Lambert
    <antoine.lambert@inria.fr> on 2019-03-29 10:57:14 +0100)
  * Upstream changes:     - version 0.0.40

 -- Software Heritage autobuilder (on jenkins-debian1) <jenkins@jenkins-debian1.internal.softwareheritage.org>  Fri, 29 Mar 2019 10:02:37 +0000

swh-loader-core (0.0.39-1~swh1) unstable-swh; urgency=medium

  * New upstream release 0.0.39     - (tagged by Antoine R. Dumont
    (@ardumont) <antoine.romain.dumont@gmail.com> on 2019-01-30 11:10:39
    +0100)
  * Upstream changes:     - v0.0.39

 -- Software Heritage autobuilder (on jenkins-debian1) <jenkins@jenkins-debian1.internal.softwareheritage.org>  Wed, 30 Jan 2019 10:13:56 +0000

swh-loader-core (0.0.35-1~swh1) unstable-swh; urgency=medium

  * v0.0.35
  * tests: Initialize tox.ini use
  * tests, debian/*: Migrate to pytest

 -- Antoine R. Dumont (@ardumont) <antoine.romain.dumont@gmail.com>  Tue, 23 Oct 2018 15:47:22 +0200

swh-loader-core (0.0.34-1~swh1) unstable-swh; urgency=medium

  * v0.0.34
  * setup: prepare for PyPI upload
  * README.md: Simplify module description
  * core.tests: Install tests fixture for derivative loaders to use

 -- Antoine R. Dumont (@ardumont) <antoine.romain.dumont@gmail.com>  Tue, 09 Oct 2018 14:11:29 +0200

swh-loader-core (0.0.33-1~swh1) unstable-swh; urgency=medium

  * v0.0.33
  * loader/utils: Add clean_dangling_folders function to ease clean up
  * loader/core: Add optional pre_cleanup for dangling files cleaning

 -- Antoine R. Dumont (@ardumont) <antoine.romain.dumont@gmail.com>  Fri, 09 Mar 2018 14:41:17 +0100

swh-loader-core (0.0.32-1~swh1) unstable-swh; urgency=medium

  * v0.0.32
  * Improve origin_visit initialization step
  * Properly sandbox the prepare statement so that if it breaks, we can
  * update appropriately the visit with the correct status

 -- Antoine R. Dumont (@ardumont) <antoine.romain.dumont@gmail.com>  Wed, 07 Mar 2018 11:06:27 +0100

swh-loader-core (0.0.31-1~swh1) unstable-swh; urgency=medium

  * Release swh.loader.core v0.0.31
  * Remove backwards-compatibility when sending snapshots

 -- Nicolas Dandrimont <nicolas@dandrimont.eu>  Tue, 13 Feb 2018 18:52:20 +0100

swh-loader-core (0.0.30-1~swh1) unstable-swh; urgency=medium

  * Release swh.loader.core v0.0.30
  * Update Debian metadata for snapshot-related breakage

 -- Nicolas Dandrimont <nicolas@dandrimont.eu>  Tue, 06 Feb 2018 14:22:53 +0100

swh-loader-core (0.0.29-1~swh1) unstable-swh; urgency=medium

  * Release swh.loader.core v0.0.29
  * Replace occurrences with snapshots
  * Enhance logging on error cases

 -- Nicolas Dandrimont <nicolas@dandrimont.eu>  Tue, 06 Feb 2018 14:13:11 +0100

swh-loader-core (0.0.28-1~swh1) unstable-swh; urgency=medium

  * v0.0.28
  * Add stateless loader base class
  * Remove bare exception handlers

 -- Antoine R. Dumont (@ardumont) <antoine.romain.dumont@gmail.com>  Tue, 19 Dec 2017 17:48:09 +0100

swh-loader-core (0.0.27-1~swh1) unstable-swh; urgency=medium

  * v0.0.27
  * Migrate from indexer's indexer_configuration to storage's tool
    notion.

 -- Antoine R. Dumont (@ardumont) <antoine.romain.dumont@gmail.com>  Thu, 07 Dec 2017 10:36:23 +0100

swh-loader-core (0.0.26-1~swh1) unstable-swh; urgency=medium

  * v0.0.26
  * Fix send_provider method

 -- Antoine R. Dumont (@ardumont) <antoine.romain.dumont@gmail.com>  Tue, 05 Dec 2017 15:40:57 +0100

swh-loader-core (0.0.25-1~swh1) unstable-swh; urgency=medium

  * v0.0.25
  * swh.loader.core: Fix to retrieve the provider_id as an actual id
  * swh.loader.core: Fix log format error
  * swh.loader.core: Align log message according to conventions

 -- Antoine R. Dumont (@ardumont) <antoine.romain.dumont@gmail.com>  Wed, 29 Nov 2017 12:55:45 +0100

swh-loader-core (0.0.24-1~swh1) unstable-swh; urgency=medium

  * v0.0.24
  * Added metadata injection possible from loader core

 -- Antoine R. Dumont (@ardumont) <antoine.romain.dumont@gmail.com>  Fri, 24 Nov 2017 11:35:40 +0100

swh-loader-core (0.0.23-1~swh1) unstable-swh; urgency=medium

  * v0.0.23
  * loader: Fix dangling data flush

 -- Antoine R. Dumont (@ardumont) <antoine.romain.dumont@gmail.com>  Tue, 07 Nov 2017 16:25:20 +0100

swh-loader-core (0.0.22-1~swh1) unstable-swh; urgency=medium

  * v0.0.22
  * core.loader: Use the global setup set in swh.core.config
  * core.loader: Properly batch object insertions for big requests

 -- Antoine R. Dumont (@ardumont) <antoine.romain.dumont@gmail.com>  Mon, 30 Oct 2017 18:50:00 +0100

swh-loader-core (0.0.21-1~swh1) unstable-swh; urgency=medium

  * v0.0.21
  * swh.loader.core: Only send origin if not already sent before

 -- Antoine R. Dumont (@ardumont) <antoine.romain.dumont@gmail.com>  Tue, 24 Oct 2017 16:30:53 +0200

swh-loader-core (0.0.20-1~swh1) unstable-swh; urgency=medium

  * v0.0.20
  * Permit to add 'post_load' actions in loaders

 -- Antoine R. Dumont (@ardumont) <antoine.romain.dumont@gmail.com>  Fri, 13 Oct 2017 14:30:37 +0200

swh-loader-core (0.0.19-1~swh1) unstable-swh; urgency=medium

  * v0.0.19
  * Permit to add 'post_load' actions in loaders

 -- Antoine R. Dumont (@ardumont) <antoine.romain.dumont@gmail.com>  Fri, 13 Oct 2017 14:14:14 +0200

swh-loader-core (0.0.18-1~swh1) unstable-swh; urgency=medium

  * Release swh.loader.core version 0.0.18
  * Update packaging runes

 -- Nicolas Dandrimont <nicolas@dandrimont.eu>  Thu, 12 Oct 2017 18:07:53 +0200

swh-loader-core (0.0.17-1~swh1) unstable-swh; urgency=medium

  * Release swh.loader.core v0.0.17
  * Allow iterating when fetching and storing data
  * Allow overriding the status of the loaded visit
  * Allow overriding the status of the load itself

 -- Nicolas Dandrimont <nicolas@dandrimont.eu>  Wed, 11 Oct 2017 16:38:29 +0200

swh-loader-core (0.0.16-1~swh1) unstable-swh; urgency=medium

  * Release swh.loader.core v0.0.16
  * Migrate from swh.model.git to swh.model.from_disk

 -- Nicolas Dandrimont <nicolas@dandrimont.eu>  Fri, 06 Oct 2017 14:46:41 +0200

swh-loader-core (0.0.15-1~swh1) unstable-swh; urgency=medium

  * v0.0.15
  * docs: Add sphinx apidoc generation skeleton
  * docs: Add a simple README.md explaining the module's goal
  * swh.loader.core.loader: Unify origin_visit add/update function call

 -- Antoine R. Dumont (@ardumont) <antoine.romain.dumont@gmail.com>  Fri, 29 Sep 2017 11:47:37 +0200

swh-loader-core (0.0.14-1~swh1) unstable-swh; urgency=medium

  * v0.0.14
  * Add the blake2s256 hash computation

 -- Antoine R. Dumont (@ardumont) <antoine.romain.dumont@gmail.com>  Sat, 25 Mar 2017 18:20:52 +0100

swh-loader-core (0.0.13-1~swh1) unstable-swh; urgency=medium

  * v0.0.13
  * Improve core loader's interface api

 -- Antoine R. Dumont (@ardumont) <antoine.romain.dumont@gmail.com>  Wed, 22 Feb 2017 13:43:54 +0100

swh-loader-core (0.0.12-1~swh1) unstable-swh; urgency=medium

  * v0.0.12
  * Update storage configuration reading

 -- Antoine R. Dumont (@ardumont) <antoine.romain.dumont@gmail.com>  Thu, 15 Dec 2016 18:34:41 +0100

swh-loader-core (0.0.11-1~swh1) unstable-swh; urgency=medium

  * v0.0.11
  * d/control: Bump dependency to latest storage
  * Fix: Objects can be injected even though global loading failed
  * Populate the counters in fetch_history
  * Open open/close fetch_history function in the core loader

 -- Antoine R. Dumont (@ardumont) <antoine.romain.dumont@gmail.com>  Wed, 24 Aug 2016 14:38:55 +0200

swh-loader-core (0.0.10-1~swh1) unstable-swh; urgency=medium

  * v0.0.10
  * d/control: Update dependency

 -- Antoine R. Dumont (@ardumont) <antoine.romain.dumont@gmail.com>  Sat, 11 Jun 2016 02:26:50 +0200

swh-loader-core (0.0.9-1~swh1) unstable-swh; urgency=medium

  * v0.0.9
  * Improve default task that initialize storage as well

 -- Antoine R. Dumont (@ardumont) <antoine.romain.dumont@gmail.com>  Fri, 10 Jun 2016 15:12:14 +0200

swh-loader-core (0.0.8-1~swh1) unstable-swh; urgency=medium

  * v0.0.8
  * Migrate specific converter to the right module
  * Fix dangling parameter

 -- Antoine R. Dumont (@ardumont) <antoine.romain.dumont@gmail.com>  Wed, 08 Jun 2016 18:09:23 +0200

swh-loader-core (0.0.7-1~swh1) unstable-swh; urgency=medium

  * v0.0.7
  * Fix on revision conversion

 -- Antoine R. Dumont (@ardumont) <antoine.romain.dumont@gmail.com>  Wed, 08 Jun 2016 16:19:02 +0200

swh-loader-core (0.0.6-1~swh1) unstable-swh; urgency=medium

  * v0.0.6
  * d/control: Bump dependency on swh-model
  * d/control: Add missing description
  * Keep the abstraction for all entities
  * Align parameter definition order
  * Fix missing option in DEFAULT ones
  * Decrease verbosity
  * Fix missing origin_id assignment
  * d/rules: Add target to run tests during packaging

 -- Antoine R. Dumont (@ardumont) <antoine.romain.dumont@gmail.com>  Wed, 08 Jun 2016 16:00:40 +0200

swh-loader-core (0.0.5-1~swh1) unstable-swh; urgency=medium

  * v0.0.5

 -- Antoine R. Dumont (@ardumont) <antoine.romain.dumont@gmail.com>  Wed, 25 May 2016 12:17:06 +0200

swh-loader-core (0.0.4-1~swh1) unstable-swh; urgency=medium

  * v0.0.4
  * Rename package from python3-swh.loader to python3-swh.loader.core

 -- Antoine R. Dumont (@ardumont) <antoine.romain.dumont@gmail.com>  Wed, 25 May 2016 11:44:48 +0200

swh-loader-core (0.0.3-1~swh1) unstable-swh; urgency=medium

  * v0.0.3
  * Improve default configuration
  * Rename package from swh-loader-vcs to swh-loader

 -- Antoine R. Dumont (@ardumont) <antoine.romain.dumont@gmail.com>  Wed, 25 May 2016 11:23:06 +0200

swh-loader-core (0.0.2-1~swh1) unstable-swh; urgency=medium

  * v0.0.2
  * Fix: Flush data even when no data is sent to swh-storage

 -- Antoine R. Dumont (@ardumont) <antoine.romain.dumont@gmail.com>  Tue, 24 May 2016 16:41:49 +0200

swh-loader-core (0.0.1-1~swh1) unstable-swh; urgency=medium

  * Initial release
  * v0.0.1

 -- Antoine R. Dumont (@ardumont) <antoine.romain.dumont@gmail.com>  Wed, 13 Apr 2016 16:54:47 +0200<|MERGE_RESOLUTION|>--- conflicted
+++ resolved
@@ -1,10 +1,3 @@
-<<<<<<< HEAD
-swh-loader-core (5.3.1-1~swh1~bpo10+1) buster-swh; urgency=medium
-
-  * Rebuild for buster-swh
-
- -- Software Heritage autobuilder (on jenkins-debian1) <jenkins@jenkins-debian1.internal.softwareheritage.org>  Tue, 16 May 2023 08:29:22 +0000
-=======
 swh-loader-core (5.4.0-1~swh1) unstable-swh; urgency=medium
 
   * New upstream release 5.4.0     - (tagged by Antoine R. Dumont
@@ -16,7 +9,6 @@
     TarballDirectoryLoader
 
  -- Software Heritage autobuilder (on jenkins-debian1) <jenkins@jenkins-debian1.internal.softwareheritage.org>  Thu, 25 May 2023 15:21:55 +0000
->>>>>>> dea364ab
 
 swh-loader-core (5.3.1-1~swh1) unstable-swh; urgency=medium
 
