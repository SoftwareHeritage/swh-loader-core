--- conflicted
+++ resolved
@@ -1,10 +1,3 @@
-<<<<<<< HEAD
-swh-loader-core (0.21.0-1~swh1~bpo10+1) buster-swh; urgency=medium
-
-  * Rebuild for buster-swh
-
- -- Software Heritage autobuilder (on jenkins-debian1) <jenkins@jenkins-debian1.internal.softwareheritage.org>  Tue, 30 Mar 2021 15:28:05 +0000
-=======
 swh-loader-core (0.22.0-1~swh1) unstable-swh; urgency=medium
 
   * New upstream release 0.22.0     - (tagged by Valentin Lorentz
@@ -17,7 +10,6 @@
     package loaders: Stop reading/writing Revision.metadata
 
  -- Software Heritage autobuilder (on jenkins-debian1) <jenkins@jenkins-debian1.internal.softwareheritage.org>  Thu, 15 Apr 2021 13:18:13 +0000
->>>>>>> 111e8112
 
 swh-loader-core (0.21.0-1~swh1) unstable-swh; urgency=medium
 
