<<<<<<< HEAD
swh-loader-core (0.0.1-1~swh1~bpo9+1) stretch-swh; urgency=medium

  * Rebuild for stretch-backports.

 -- Antoine R. Dumont (@ardumont) <antoine.romain.dumont@gmail.com>  Wed, 13 Apr 2016 16:54:47 +0200
=======
swh-loader-core (0.0.2-1~swh1) unstable-swh; urgency=medium

  * v0.0.2
  * Fix: Flush data even when no data is sent to swh-storage

 -- Antoine R. Dumont (@ardumont) <antoine.romain.dumont@gmail.com>  Tue, 24 May 2016 16:41:49 +0200
>>>>>>> 42ede0b0

swh-loader-core (0.0.1-1~swh1) unstable-swh; urgency=medium

  * Initial release
  * v0.0.1

 -- Antoine R. Dumont (@ardumont) <antoine.romain.dumont@gmail.com>  Wed, 13 Apr 2016 16:54:47 +0200<|MERGE_RESOLUTION|>--- conflicted
+++ resolved
@@ -1,17 +1,9 @@
-<<<<<<< HEAD
-swh-loader-core (0.0.1-1~swh1~bpo9+1) stretch-swh; urgency=medium
-
-  * Rebuild for stretch-backports.
-
- -- Antoine R. Dumont (@ardumont) <antoine.romain.dumont@gmail.com>  Wed, 13 Apr 2016 16:54:47 +0200
-=======
 swh-loader-core (0.0.2-1~swh1) unstable-swh; urgency=medium
 
   * v0.0.2
   * Fix: Flush data even when no data is sent to swh-storage
 
  -- Antoine R. Dumont (@ardumont) <antoine.romain.dumont@gmail.com>  Tue, 24 May 2016 16:41:49 +0200
->>>>>>> 42ede0b0
 
 swh-loader-core (0.0.1-1~swh1) unstable-swh; urgency=medium
 
