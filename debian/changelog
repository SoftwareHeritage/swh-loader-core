<<<<<<< HEAD
swh-loader-core (0.0.87-1~swh1~bpo10+1) buster-swh; urgency=medium

  * Rebuild for buster-swh

 -- Software Heritage autobuilder (on jenkins-debian1) <jenkins@jenkins-debian1.internal.softwareheritage.org>  Thu, 02 Apr 2020 12:42:13 +0000
=======
swh-loader-core (0.0.88-1~swh1) unstable-swh; urgency=medium

  * New upstream release 0.0.88     - (tagged by Antoine R. Dumont
    (@ardumont) <antoine.romain.dumont@gmail.com> on 2020-04-03 15:52:07
    +0200)
  * Upstream changes:     - v0.0.88     - v0.0.88 nixguix: validate and
    clean sources.json structure

 -- Software Heritage autobuilder (on jenkins-debian1) <jenkins@jenkins-debian1.internal.softwareheritage.org>  Fri, 03 Apr 2020 13:54:24 +0000
>>>>>>> 12861958

swh-loader-core (0.0.87-1~swh1) unstable-swh; urgency=medium

  * New upstream release 0.0.87     - (tagged by Antoine R. Dumont
    (@ardumont) <antoine.romain.dumont@gmail.com> on 2020-04-02 14:37:37
    +0200)
  * Upstream changes:     - v0.0.87     - nixguix: rename the `url`
    source attribute to `urls`     - nixguix: rename the test file     -
    nixguix: add the integrity attribute in release metadata

 -- Software Heritage autobuilder (on jenkins-debian1) <jenkins@jenkins-debian1.internal.softwareheritage.org>  Thu, 02 Apr 2020 12:39:58 +0000

swh-loader-core (0.0.86-1~swh1) unstable-swh; urgency=medium

  * New upstream release 0.0.86     - (tagged by Antoine R. Dumont
    (@ardumont) <antoine.romain.dumont@gmail.com> on 2020-03-26 16:15:24
    +0100)
  * Upstream changes:     - v0.0.86     - core.loader: Remove
    origin_visit_update call from DVCSLoader class

 -- Software Heritage autobuilder (on jenkins-debian1) <jenkins@jenkins-debian1.internal.softwareheritage.org>  Thu, 26 Mar 2020 15:19:29 +0000

swh-loader-core (0.0.85-1~swh1) unstable-swh; urgency=medium

  * New upstream release 0.0.85     - (tagged by Antoine R. Dumont
    (@ardumont) <antoine.romain.dumont@gmail.com> on 2020-03-26 15:36:58
    +0100)
  * Upstream changes:     - v0.0.85     - core.loader: Allow core loader
    to update origin_visit in one call     - Rename the functional
    loader to nixguix loader

 -- Software Heritage autobuilder (on jenkins-debian1) <jenkins@jenkins-debian1.internal.softwareheritage.org>  Thu, 26 Mar 2020 14:43:17 +0000

swh-loader-core (0.0.84-1~swh1) unstable-swh; urgency=medium

  * New upstream release 0.0.84     - (tagged by Antoine R. Dumont
    (@ardumont) <antoine.romain.dumont@gmail.com> on 2020-03-24 11:29:49
    +0100)
  * Upstream changes:     - v0.0.84     - test: Use storage endpoint to
    check latest origin visit status     - package.loader: Fix status
    visit to 'partial'     - package.loader: add a test to reproduce
    EOFError error

 -- Software Heritage autobuilder (on jenkins-debian1) <jenkins@jenkins-debian1.internal.softwareheritage.org>  Tue, 24 Mar 2020 10:32:55 +0000

swh-loader-core (0.0.83-1~swh1) unstable-swh; urgency=medium

  * New upstream release 0.0.83     - (tagged by Antoine R. Dumont
    (@ardumont) <antoine.romain.dumont@gmail.com> on 2020-03-23 15:16:14
    +0100)
  * Upstream changes:     - v0.0.83     - Make the swh.loader.package
    exception handling more granular     - package.loader: Reference a
    snapshot on partial visit     - package.loader: Extract a
    _load_snapshot method     - functional: create a branch named
    evaluation pointing to the evaluation commit     - package.loader:
    add extra_branches method

 -- Software Heritage autobuilder (on jenkins-debian1) <jenkins@jenkins-debian1.internal.softwareheritage.org>  Mon, 23 Mar 2020 14:19:43 +0000

swh-loader-core (0.0.82-1~swh1) unstable-swh; urgency=medium

  * New upstream release 0.0.82     - (tagged by Antoine R. Dumont
    (@ardumont) <antoine.romain.dumont@gmail.com> on 2020-03-18 11:55:48
    +0100)
  * Upstream changes:     - v0.0.82     - functional.loader: Add loader
    - package.loader: ignore non tarball source

 -- Software Heritage autobuilder (on jenkins-debian1) <jenkins@jenkins-debian1.internal.softwareheritage.org>  Wed, 18 Mar 2020 10:59:38 +0000

swh-loader-core (0.0.81-1~swh1) unstable-swh; urgency=medium

  * New upstream release 0.0.81     - (tagged by Antoine R. Dumont
    (@ardumont) <antoine.romain.dumont@gmail.com> on 2020-03-16 13:14:33
    +0100)
  * Upstream changes:     - v0.0.81     - Migrate to latest
    storage.origin_visit_add api change     - Move Person parsing to swh-
    model.

 -- Software Heritage autobuilder (on jenkins-debian1) <jenkins@jenkins-debian1.internal.softwareheritage.org>  Mon, 16 Mar 2020 12:17:43 +0000

swh-loader-core (0.0.80-1~swh1) unstable-swh; urgency=medium

  * New upstream release 0.0.80     - (tagged by Valentin Lorentz
    <vlorentz@softwareheritage.org> on 2020-02-28 17:05:14 +0100)
  * Upstream changes:     - v0.0.80     - * use swh-model objects
    instead of dicts.

 -- Software Heritage autobuilder (on jenkins-debian1) <jenkins@jenkins-debian1.internal.softwareheritage.org>  Fri, 28 Feb 2020 16:10:06 +0000

swh-loader-core (0.0.79-1~swh1) unstable-swh; urgency=medium

  * New upstream release 0.0.79     - (tagged by Antoine R. Dumont
    (@ardumont) <antoine.romain.dumont@gmail.com> on 2020-02-25 11:40:05
    +0100)
  * Upstream changes:     - v0.0.79     - Move revision loading logic to
    its own function.     - Use swh-storage validation proxy earlier in
    the pipeline.     - Use swh-storage validation proxy.     - Add
    missing __init__.py and fix tests.

 -- Software Heritage autobuilder (on jenkins-debian1) <jenkins@jenkins-debian1.internal.softwareheritage.org>  Tue, 25 Feb 2020 10:48:07 +0000

swh-loader-core (0.0.78-1~swh1) unstable-swh; urgency=medium

  * New upstream release 0.0.78     - (tagged by Antoine R. Dumont
    (@ardumont) <antoine.romain.dumont@gmail.com> on 2020-02-06 15:28:11
    +0100)
  * Upstream changes:     - v0.0.78     - tests: Use new get_storage
    signature     - loader.core.converters: Prefer the with open pattern
    to read file     - test_converters: Add coverage on prepare_contents
    method     - test_converters: Migrate to pytest     -
    loader.core/package: Call storage's (skipped_)content_add endpoints

 -- Software Heritage autobuilder (on jenkins-debian1) <jenkins@jenkins-debian1.internal.softwareheritage.org>  Thu, 06 Feb 2020 15:09:05 +0000

swh-loader-core (0.0.77-1~swh1) unstable-swh; urgency=medium

  * New upstream release 0.0.77     - (tagged by Antoine R. Dumont
    (@ardumont) <antoine.romain.dumont@gmail.com> on 2020-01-30 10:32:08
    +0100)
  * Upstream changes:     - v0.0.77     - loader.npm: If no upload time
    provided, use artifact's mtime if provided     - loader.npm: Fail
    ingestion if at least 1 artifact has no upload time

 -- Software Heritage autobuilder (on jenkins-debian1) <jenkins@jenkins-debian1.internal.softwareheritage.org>  Thu, 30 Jan 2020 09:37:58 +0000

swh-loader-core (0.0.76-1~swh1) unstable-swh; urgency=medium

  * New upstream release 0.0.76     - (tagged by Antoine R. Dumont
    (@ardumont) <antoine.romain.dumont@gmail.com> on 2020-01-28 13:07:30
    +0100)
  * Upstream changes:     - v0.0.76     - npm.loader: Skip artifacts
    with no intrinsic metadata     - pypi.loader: Skip artifacts with no
    intrinsic metadata     - package.loader: Fix edge case when some
    listing returns no content     - core.loader: Drop retro-
    compatibility class names     - loader.tests: Add filter and buffer
    proxy storage     - docs: Fix sphinx warnings     - README: Update
    class names

 -- Software Heritage autobuilder (on jenkins-debian1) <jenkins@jenkins-debian1.internal.softwareheritage.org>  Tue, 28 Jan 2020 12:11:07 +0000

swh-loader-core (0.0.75-1~swh1) unstable-swh; urgency=medium

  * New upstream release 0.0.75     - (tagged by Antoine R. Dumont
    (@ardumont) <antoine.romain.dumont@gmail.com> on 2020-01-16 14:14:29
    +0100)
  * Upstream changes:     - v0.0.75     - cran.loader: Align cran loader
    with other package loaders

 -- Software Heritage autobuilder (on jenkins-debian1) <jenkins@jenkins-debian1.internal.softwareheritage.org>  Thu, 16 Jan 2020 13:17:30 +0000

swh-loader-core (0.0.74-1~swh1) unstable-swh; urgency=medium

  * New upstream release 0.0.74     - (tagged by Antoine R. Dumont
    (@ardumont) <antoine.romain.dumont@gmail.com> on 2020-01-15 15:30:13
    +0100)
  * Upstream changes:     - v0.0.74     - Drop no longer used retrying
    dependency     - core.loader: Clean up indirection and retry
    behavior     - tests: Use retry proxy storage in loaders     -
    core.loader: Drop dead code     - cran.loader: Fix parsing
    description file error

 -- Software Heritage autobuilder (on jenkins-debian1) <jenkins@jenkins-debian1.internal.softwareheritage.org>  Wed, 15 Jan 2020 14:33:57 +0000

swh-loader-core (0.0.73-1~swh1) unstable-swh; urgency=medium

  * New upstream release 0.0.73     - (tagged by Antoine R. Dumont
    (@ardumont) <antoine.romain.dumont@gmail.com> on 2020-01-09 10:00:21
    +0100)
  * Upstream changes:     - v0.0.73     - package.cran: Name CRAN task
    appropriately

 -- Software Heritage autobuilder (on jenkins-debian1) <jenkins@jenkins-debian1.internal.softwareheritage.org>  Thu, 09 Jan 2020 09:05:07 +0000

swh-loader-core (0.0.72-1~swh1) unstable-swh; urgency=medium

  * New upstream release 0.0.72     - (tagged by Antoine R. Dumont
    (@ardumont) <antoine.romain.dumont@gmail.com> on 2020-01-06 16:37:58
    +0100)
  * Upstream changes:     - v0.0.72     - package.loader: Fail fast when
    unable to create origin/origin_visit     - cran.loader: Add
    implementation

 -- Software Heritage autobuilder (on jenkins-debian1) <jenkins@jenkins-debian1.internal.softwareheritage.org>  Mon, 06 Jan 2020 15:50:08 +0000

swh-loader-core (0.0.71-1~swh1) unstable-swh; urgency=medium

  * New upstream release 0.0.71     - (tagged by Antoine R. Dumont
    (@ardumont) <antoine.romain.dumont@gmail.com> on 2019-12-20 14:22:31
    +0100)
  * Upstream changes:     - v0.0.71     - package.utils: Drop unneeded
    hashes from download computation

 -- Software Heritage autobuilder (on jenkins-debian1) <jenkins@jenkins-debian1.internal.softwareheritage.org>  Fri, 20 Dec 2019 13:26:09 +0000

swh-loader-core (0.0.70-1~swh1) unstable-swh; urgency=medium

  * New upstream release 0.0.70     - (tagged by Antoine R. Dumont
    (@ardumont) <antoine.romain.dumont@gmail.com> on 2019-12-20 11:32:09
    +0100)
  * Upstream changes:     - v0.0.70     - debian.loader: Improve and fix
    revision resolution's corner cases

 -- Software Heritage autobuilder (on jenkins-debian1) <jenkins@jenkins-debian1.internal.softwareheritage.org>  Fri, 20 Dec 2019 10:39:34 +0000

swh-loader-core (0.0.69-1~swh1) unstable-swh; urgency=medium

  * New upstream release 0.0.69     - (tagged by Antoine R. Dumont
    (@ardumont) <antoine.romain.dumont@gmail.com> on 2019-12-12 16:21:59
    +0100)
  * Upstream changes:     - v0.0.69     - loader.core: Fix correctly
    loader initialization

 -- Software Heritage autobuilder (on jenkins-debian1) <jenkins@jenkins-debian1.internal.softwareheritage.org>  Thu, 12 Dec 2019 15:26:13 +0000

swh-loader-core (0.0.68-1~swh1) unstable-swh; urgency=medium

  * New upstream release 0.0.68     - (tagged by Antoine R. Dumont
    (@ardumont) <antoine.romain.dumont@gmail.com> on 2019-12-12 15:45:21
    +0100)
  * Upstream changes:     - v0.0.68     - loader.core: Fix
    initialization issue in dvcs loaders

 -- Software Heritage autobuilder (on jenkins-debian1) <jenkins@jenkins-debian1.internal.softwareheritage.org>  Thu, 12 Dec 2019 14:49:12 +0000

swh-loader-core (0.0.67-1~swh1) unstable-swh; urgency=medium

  * New upstream release 0.0.67     - (tagged by Antoine R. Dumont
    (@ardumont) <antoine.romain.dumont@gmail.com> on 2019-12-12 14:02:47
    +0100)
  * Upstream changes:     - v0.0.67     - loader.core: Type methods     -
    loader.core: Transform data input into list     - loader.core: Add
    missing conversion step on content

 -- Software Heritage autobuilder (on jenkins-debian1) <jenkins@jenkins-debian1.internal.softwareheritage.org>  Thu, 12 Dec 2019 13:07:47 +0000

swh-loader-core (0.0.66-1~swh1) unstable-swh; urgency=medium

  * New upstream release 0.0.66     - (tagged by Antoine R. Dumont
    (@ardumont) <antoine.romain.dumont@gmail.com> on 2019-12-12 12:01:14
    +0100)
  * Upstream changes:     - v0.0.66     - Drop deprecated behavior

 -- Software Heritage autobuilder (on jenkins-debian1) <jenkins@jenkins-debian1.internal.softwareheritage.org>  Thu, 12 Dec 2019 11:05:17 +0000

swh-loader-core (0.0.65-1~swh1) unstable-swh; urgency=medium

  * New upstream release 0.0.65     - (tagged by Antoine R. Dumont
    (@ardumont) <antoine.romain.dumont@gmail.com> on 2019-12-12 11:42:46
    +0100)
  * Upstream changes:     - v0.0.65     - loader.cli: Improve current
    implementation     - tasks: Enforce kwargs use in task message

 -- Software Heritage autobuilder (on jenkins-debian1) <jenkins@jenkins-debian1.internal.softwareheritage.org>  Thu, 12 Dec 2019 10:51:02 +0000

swh-loader-core (0.0.64-1~swh1) unstable-swh; urgency=medium

  * New upstream release 0.0.64     - (tagged by Antoine R. Dumont
    (@ardumont) <antoine.romain.dumont@gmail.com> on 2019-12-10 09:49:06
    +0100)
  * Upstream changes:     - v0.0.64     - requirements-test: Add missing
    test dependency     - tests: Refactor using pytest-mock's mocker
    fixture     - loader.cli: Add tests around cli     - package.npm:
    Align loader instantiation     - loader.cli: Reference new loader
    cli

 -- Software Heritage autobuilder (on jenkins-debian1) <jenkins@jenkins-debian1.internal.softwareheritage.org>  Tue, 10 Dec 2019 08:56:02 +0000

swh-loader-core (0.0.63-1~swh1) unstable-swh; urgency=medium

  * New upstream release 0.0.63     - (tagged by Antoine R. Dumont
    (@ardumont) <antoine.romain.dumont@gmail.com> on 2019-12-05 16:01:49
    +0100)
  * Upstream changes:     - v0.0.63     - Add missing inclusion
    instruction

 -- Software Heritage autobuilder (on jenkins-debian1) <jenkins@jenkins-debian1.internal.softwareheritage.org>  Thu, 05 Dec 2019 15:05:39 +0000

swh-loader-core (0.0.62-1~swh1) unstable-swh; urgency=medium

  * New upstream release 0.0.62     - (tagged by Antoine R. Dumont
    (@ardumont) <antoine.romain.dumont@gmail.com> on 2019-12-05 15:46:46
    +0100)
  * Upstream changes:     - v0.0.62     - Move package loaders to their
    own namespace

 -- Software Heritage autobuilder (on jenkins-debian1) <jenkins@jenkins-debian1.internal.softwareheritage.org>  Thu, 05 Dec 2019 14:50:19 +0000

swh-loader-core (0.0.61-1~swh1) unstable-swh; urgency=medium

  * New upstream release 0.0.61     - (tagged by Antoine R. Dumont
    (@ardumont) <antoine.romain.dumont@gmail.com> on 2019-11-28 17:25:49
    +0100)
  * Upstream changes:     - v0.0.61     - pypi: metadata -> revision:
    Deal with previous metadata format     - npm: metadata -> revision:
    Deal with previous metadata format

 -- Software Heritage autobuilder (on jenkins-debian1) <jenkins@jenkins-debian1.internal.softwareheritage.org>  Thu, 28 Nov 2019 16:29:47 +0000

swh-loader-core (0.0.60-1~swh1) unstable-swh; urgency=medium

  * New upstream release 0.0.60     - (tagged by Antoine R. Dumont
    (@ardumont) <antoine.romain.dumont@gmail.com> on 2019-11-26 12:09:28
    +0100)
  * Upstream changes:     - v0.0.60     - package.deposit: Fix revision-
    get inconsistency     - package.deposit: Provide parents in any case
    - package.deposit: Fix url computation issue     - utils: Work
    around header issue during download

 -- Software Heritage autobuilder (on jenkins-debian1) <jenkins@jenkins-debian1.internal.softwareheritage.org>  Tue, 26 Nov 2019 11:18:41 +0000

swh-loader-core (0.0.59-1~swh1) unstable-swh; urgency=medium

  * New upstream release 0.0.59     - (tagged by Antoine R. Dumont
    (@ardumont) <antoine.romain.dumont@gmail.com> on 2019-11-22 18:11:33
    +0100)
  * Upstream changes:     - v0.0.59     - npm: Explicitely retrieve the
    revision date from extrinsic metadata

 -- Software Heritage autobuilder (on jenkins-debian1) <jenkins@jenkins-debian1.internal.softwareheritage.org>  Fri, 22 Nov 2019 17:15:34 +0000

swh-loader-core (0.0.58-1~swh1) unstable-swh; urgency=medium

  * New upstream release 0.0.58     - (tagged by Antoine R. Dumont
    (@ardumont) <antoine.romain.dumont@gmail.com> on 2019-11-22 12:08:10
    +0100)
  * Upstream changes:     - v0.0.58     - package.pypi: Filter out non-
    sdist package type

 -- Software Heritage autobuilder (on jenkins-debian1) <jenkins@jenkins-debian1.internal.softwareheritage.org>  Fri, 22 Nov 2019 11:11:56 +0000

swh-loader-core (0.0.57-1~swh1) unstable-swh; urgency=medium

  * New upstream release 0.0.57     - (tagged by Antoine R. Dumont
    (@ardumont) <antoine.romain.dumont@gmail.com> on 2019-11-22 11:26:11
    +0100)
  * Upstream changes:     - v0.0.57     - package.pypi: Fix project url
    computation edge case     - Use pkg_resources to get the package
    version instead of vcversioner

 -- Software Heritage autobuilder (on jenkins-debian1) <jenkins@jenkins-debian1.internal.softwareheritage.org>  Fri, 22 Nov 2019 10:31:11 +0000

swh-loader-core (0.0.56-1~swh1) unstable-swh; urgency=medium

  * New upstream release 0.0.56     - (tagged by Antoine R. Dumont
    (@ardumont) <antoine.romain.dumont@gmail.com> on 2019-11-21 16:12:46
    +0100)
  * Upstream changes:     - v0.0.56     - package.tasks: Rename
    appropriately load_deb_package task type name     - Fix typos
    reported by codespell     - Add a pre-commit config file

 -- Software Heritage autobuilder (on jenkins-debian1) <jenkins@jenkins-debian1.internal.softwareheritage.org>  Thu, 21 Nov 2019 15:16:23 +0000

swh-loader-core (0.0.55-1~swh1) unstable-swh; urgency=medium

  * New upstream release 0.0.55     - (tagged by Antoine R. Dumont
    (@ardumont) <antoine.romain.dumont@gmail.com> on 2019-11-21 13:51:03
    +0100)
  * Upstream changes:     - v0.0.55     - package.tasks: Rename
    load_archive into load_archive_files     - Migrate tox.ini to extras
    = xxx instead of deps = .[testing]     - Merge tox test environments

 -- Software Heritage autobuilder (on jenkins-debian1) <jenkins@jenkins-debian1.internal.softwareheritage.org>  Thu, 21 Nov 2019 12:56:07 +0000

swh-loader-core (0.0.54-1~swh1) unstable-swh; urgency=medium

  * New upstream release 0.0.54     - (tagged by Antoine R. Dumont
    (@ardumont) <antoine.romain.dumont@gmail.com> on 2019-11-21 11:29:20
    +0100)
  * Upstream changes:     - v0.0.54     - loader.package.deposit: Drop
    swh.deposit.client requirement     - Include all requirements in
    MANIFEST.in

 -- Software Heritage autobuilder (on jenkins-debian1) <jenkins@jenkins-debian1.internal.softwareheritage.org>  Thu, 21 Nov 2019 10:32:23 +0000

swh-loader-core (0.0.53-1~swh1) unstable-swh; urgency=medium

  * New upstream release 0.0.53     - (tagged by Antoine R. Dumont
    (@ardumont) <antoine.romain.dumont@gmail.com> on 2019-11-20 14:26:36
    +0100)
  * Upstream changes:     - v0.0.53     - loader.package.tasks: Document
    tasks     - Define correctly the setup.py's entry_points

 -- Software Heritage autobuilder (on jenkins-debian1) <jenkins@jenkins-debian1.internal.softwareheritage.org>  Wed, 20 Nov 2019 13:30:10 +0000

swh-loader-core (0.0.52-1~swh3) unstable-swh; urgency=medium

  * Update dh-python version constraint

 -- Antoine R. Dumont (@ardumont) <antoine.romain.dumont@gmail.com>  Wed, 20 Nov 2019 12:03:00 +0100

swh-loader-core (0.0.52-1~swh2) unstable-swh; urgency=medium

  * Add egg-info to pybuild.testfiles.

 -- Antoine R. Dumont (@ardumont) <antoine.romain.dumont@gmail.com>  Wed, 20 Nov 2019 11:42:42 +0100

swh-loader-core (0.0.52-1~swh1) unstable-swh; urgency=medium

  * New upstream release 0.0.52     - (tagged by Antoine R. Dumont
    (@ardumont) <antoine.romain.dumont@gmail.com> on 2019-11-19 15:15:40
    +0100)
  * Upstream changes:     - v0.0.52     - Ensure BufferedLoader and
    UnbufferedLoader do flush their storage     - loader.package:
    Register loader package tasks     - package.tasks: Rename debian
    task to load_deb

 -- Software Heritage autobuilder (on jenkins-debian1) <jenkins@jenkins-debian1.internal.softwareheritage.org>  Tue, 19 Nov 2019 14:18:41 +0000

swh-loader-core (0.0.51-1~swh1) unstable-swh; urgency=medium

  * New upstream release 0.0.51     - (tagged by David Douard
    <david.douard@sdfa3.org> on 2019-11-18 17:05:17 +0100)
  * Upstream changes:     - v0.0.51

 -- Software Heritage autobuilder (on jenkins-debian1) <jenkins@jenkins-debian1.internal.softwareheritage.org>  Mon, 18 Nov 2019 16:09:44 +0000

swh-loader-core (0.0.50-1~swh1) unstable-swh; urgency=medium

  * New upstream release 0.0.50     - (tagged by Antoine R. Dumont
    (@ardumont) <antoine.romain.dumont@gmail.com> on 2019-11-13 15:56:55
    +0100)
  * Upstream changes:     - v0.0.50     - package.loader: Check
    snapshot_id is set as returned value     - package.loader: Ensure
    the origin visit type is set appropriately     - package.loader: Fix
    serialization issue     - package.debian: Align origin_visit type to
    'deb' as in production

 -- Software Heritage autobuilder (on jenkins-debian1) <jenkins@jenkins-debian1.internal.softwareheritage.org>  Wed, 13 Nov 2019 15:04:37 +0000

swh-loader-core (0.0.49-1~swh2) unstable-swh; urgency=medium

  * Update dependencies

 -- Antoine R. Dumont <antoine.romain.dumont@gmail.com>  Fri, 08 Nov 2019 14:07:20 +0100

swh-loader-core (0.0.49-1~swh1) unstable-swh; urgency=medium

  * New upstream release 0.0.49     - (tagged by Antoine R. Dumont
    (@ardumont) <antoine.romain.dumont@gmail.com> on 2019-11-08 13:21:56
    +0100)
  * Upstream changes:     - v0.0.49     - New package loader
    implementations: archive, pypi, npm, deposit, debian

 -- Software Heritage autobuilder (on jenkins-debian1) <jenkins@jenkins-debian1.internal.softwareheritage.org>  Fri, 08 Nov 2019 12:29:47 +0000

swh-loader-core (0.0.48-1~swh1) unstable-swh; urgency=medium

  * New upstream release 0.0.48     - (tagged by Stefano Zacchiroli
    <zack@upsilon.cc> on 2019-10-01 16:49:39 +0200)
  * Upstream changes:     - v0.0.48     - * typing: minimal changes to
    make a no-op mypy run pass

 -- Software Heritage autobuilder (on jenkins-debian1) <jenkins@jenkins-debian1.internal.softwareheritage.org>  Tue, 01 Oct 2019 14:52:59 +0000

swh-loader-core (0.0.47-1~swh1) unstable-swh; urgency=medium

  * New upstream release 0.0.47     - (tagged by Antoine Lambert
    <antoine.lambert@inria.fr> on 2019-10-01 11:32:50 +0200)
  * Upstream changes:     - version 0.0.47: Workaround HashCollision
    errors

 -- Software Heritage autobuilder (on jenkins-debian1) <jenkins@jenkins-debian1.internal.softwareheritage.org>  Tue, 01 Oct 2019 09:35:38 +0000

swh-loader-core (0.0.46-1~swh1) unstable-swh; urgency=medium

  * New upstream release 0.0.46     - (tagged by Antoine R. Dumont
    (@ardumont) <antoine.romain.dumont@gmail.com> on 2019-09-06 18:30:42
    +0200)
  * Upstream changes:     - v0.0.46     - pytest.ini: Remove warnings
    about our custom markers     - pep8: Fix log.warning calls     -
    core/loader: Fix get_save_data_path implementation     - Fix
    validation errors in test.

 -- Software Heritage autobuilder (on jenkins-debian1) <jenkins@jenkins-debian1.internal.softwareheritage.org>  Fri, 06 Sep 2019 16:33:13 +0000

swh-loader-core (0.0.45-1~swh2) unstable-swh; urgency=medium

  * Fix missing build dependency

 -- Antoine R. Dumont (@ardumont) <antoine.romain.dumont@gmail.com>  Tue, 03 Sep 2019 14:12:13 +0200

swh-loader-core (0.0.45-1~swh1) unstable-swh; urgency=medium

  * New upstream release 0.0.45     - (tagged by Antoine R. Dumont
    (@ardumont) <antoine.romain.dumont@gmail.com> on 2019-09-03 10:38:36
    +0200)
  * Upstream changes:     - v0.0.45     - loader: Provide visit type
    when calling origin_visit_add     - loader: Drop keys 'perms' and
    'path' from content before sending to the     - storage     -
    swh.loader.package: Implement GNU loader     - docs: add code of
    conduct document

 -- Software Heritage autobuilder (on jenkins-debian1) <jenkins@jenkins-debian1.internal.softwareheritage.org>  Tue, 03 Sep 2019 08:41:49 +0000

swh-loader-core (0.0.44-1~swh1) unstable-swh; urgency=medium

  * New upstream release 0.0.44     - (tagged by Valentin Lorentz
    <vlorentz@softwareheritage.org> on 2019-06-25 12:18:27 +0200)
  * Upstream changes:     - Drop use of deprecated methods
    fetch_history_*

 -- Software Heritage autobuilder (on jenkins-debian1) <jenkins@jenkins-debian1.internal.softwareheritage.org>  Wed, 26 Jun 2019 09:40:59 +0000

swh-loader-core (0.0.43-1~swh1) unstable-swh; urgency=medium

  * New upstream release 0.0.43     - (tagged by Valentin Lorentz
    <vlorentz@softwareheritage.org> on 2019-06-18 16:21:58 +0200)
  * Upstream changes:     - Use origin urls instead of origin ids.

 -- Software Heritage autobuilder (on jenkins-debian1) <jenkins@jenkins-debian1.internal.softwareheritage.org>  Wed, 19 Jun 2019 09:33:53 +0000

swh-loader-core (0.0.42-1~swh1) unstable-swh; urgency=medium

  * New upstream release 0.0.42     - (tagged by David Douard
    <david.douard@sdfa3.org> on 2019-05-20 11:28:49 +0200)
  * Upstream changes:     - v0.0.42     - update/fix requirements

 -- Software Heritage autobuilder (on jenkins-debian1) <jenkins@jenkins-debian1.internal.softwareheritage.org>  Mon, 20 May 2019 09:33:47 +0000

swh-loader-core (0.0.41-1~swh1) unstable-swh; urgency=medium

  * New upstream release 0.0.41     - (tagged by Antoine R. Dumont
    (@ardumont) <antoine.romain.dumont@gmail.com> on 2019-04-11 11:46:00
    +0200)
  * Upstream changes:     - v0.0.41     - core.loader: Migrate to latest
    snapshot_add, origin_visit_update api     - core.loader: Count only
    the effectively new objects ingested     - test_utils: Add coverage
    on utils module

 -- Software Heritage autobuilder (on jenkins-debian1) <jenkins@jenkins-debian1.internal.softwareheritage.org>  Thu, 11 Apr 2019 09:52:55 +0000

swh-loader-core (0.0.40-1~swh1) unstable-swh; urgency=medium

  * New upstream release 0.0.40     - (tagged by Antoine Lambert
    <antoine.lambert@inria.fr> on 2019-03-29 10:57:14 +0100)
  * Upstream changes:     - version 0.0.40

 -- Software Heritage autobuilder (on jenkins-debian1) <jenkins@jenkins-debian1.internal.softwareheritage.org>  Fri, 29 Mar 2019 10:02:37 +0000

swh-loader-core (0.0.39-1~swh1) unstable-swh; urgency=medium

  * New upstream release 0.0.39     - (tagged by Antoine R. Dumont
    (@ardumont) <antoine.romain.dumont@gmail.com> on 2019-01-30 11:10:39
    +0100)
  * Upstream changes:     - v0.0.39

 -- Software Heritage autobuilder (on jenkins-debian1) <jenkins@jenkins-debian1.internal.softwareheritage.org>  Wed, 30 Jan 2019 10:13:56 +0000

swh-loader-core (0.0.35-1~swh1) unstable-swh; urgency=medium

  * v0.0.35
  * tests: Initialize tox.ini use
  * tests, debian/*: Migrate to pytest

 -- Antoine R. Dumont (@ardumont) <antoine.romain.dumont@gmail.com>  Tue, 23 Oct 2018 15:47:22 +0200

swh-loader-core (0.0.34-1~swh1) unstable-swh; urgency=medium

  * v0.0.34
  * setup: prepare for PyPI upload
  * README.md: Simplify module description
  * core.tests: Install tests fixture for derivative loaders to use

 -- Antoine R. Dumont (@ardumont) <antoine.romain.dumont@gmail.com>  Tue, 09 Oct 2018 14:11:29 +0200

swh-loader-core (0.0.33-1~swh1) unstable-swh; urgency=medium

  * v0.0.33
  * loader/utils: Add clean_dangling_folders function to ease clean up
  * loader/core: Add optional pre_cleanup for dangling files cleaning

 -- Antoine R. Dumont (@ardumont) <antoine.romain.dumont@gmail.com>  Fri, 09 Mar 2018 14:41:17 +0100

swh-loader-core (0.0.32-1~swh1) unstable-swh; urgency=medium

  * v0.0.32
  * Improve origin_visit initialization step
  * Properly sandbox the prepare statement so that if it breaks, we can
  * update appropriately the visit with the correct status

 -- Antoine R. Dumont (@ardumont) <antoine.romain.dumont@gmail.com>  Wed, 07 Mar 2018 11:06:27 +0100

swh-loader-core (0.0.31-1~swh1) unstable-swh; urgency=medium

  * Release swh.loader.core v0.0.31
  * Remove backwards-compatibility when sending snapshots

 -- Nicolas Dandrimont <nicolas@dandrimont.eu>  Tue, 13 Feb 2018 18:52:20 +0100

swh-loader-core (0.0.30-1~swh1) unstable-swh; urgency=medium

  * Release swh.loader.core v0.0.30
  * Update Debian metadata for snapshot-related breakage

 -- Nicolas Dandrimont <nicolas@dandrimont.eu>  Tue, 06 Feb 2018 14:22:53 +0100

swh-loader-core (0.0.29-1~swh1) unstable-swh; urgency=medium

  * Release swh.loader.core v0.0.29
  * Replace occurrences with snapshots
  * Enhance logging on error cases

 -- Nicolas Dandrimont <nicolas@dandrimont.eu>  Tue, 06 Feb 2018 14:13:11 +0100

swh-loader-core (0.0.28-1~swh1) unstable-swh; urgency=medium

  * v0.0.28
  * Add stateless loader base class
  * Remove bare exception handlers

 -- Antoine R. Dumont (@ardumont) <antoine.romain.dumont@gmail.com>  Tue, 19 Dec 2017 17:48:09 +0100

swh-loader-core (0.0.27-1~swh1) unstable-swh; urgency=medium

  * v0.0.27
  * Migrate from indexer's indexer_configuration to storage's tool
    notion.

 -- Antoine R. Dumont (@ardumont) <antoine.romain.dumont@gmail.com>  Thu, 07 Dec 2017 10:36:23 +0100

swh-loader-core (0.0.26-1~swh1) unstable-swh; urgency=medium

  * v0.0.26
  * Fix send_provider method

 -- Antoine R. Dumont (@ardumont) <antoine.romain.dumont@gmail.com>  Tue, 05 Dec 2017 15:40:57 +0100

swh-loader-core (0.0.25-1~swh1) unstable-swh; urgency=medium

  * v0.0.25
  * swh.loader.core: Fix to retrieve the provider_id as an actual id
  * swh.loader.core: Fix log format error
  * swh.loader.core: Align log message according to conventions

 -- Antoine R. Dumont (@ardumont) <antoine.romain.dumont@gmail.com>  Wed, 29 Nov 2017 12:55:45 +0100

swh-loader-core (0.0.24-1~swh1) unstable-swh; urgency=medium

  * v0.0.24
  * Added metadata injection possible from loader core

 -- Antoine R. Dumont (@ardumont) <antoine.romain.dumont@gmail.com>  Fri, 24 Nov 2017 11:35:40 +0100

swh-loader-core (0.0.23-1~swh1) unstable-swh; urgency=medium

  * v0.0.23
  * loader: Fix dangling data flush

 -- Antoine R. Dumont (@ardumont) <antoine.romain.dumont@gmail.com>  Tue, 07 Nov 2017 16:25:20 +0100

swh-loader-core (0.0.22-1~swh1) unstable-swh; urgency=medium

  * v0.0.22
  * core.loader: Use the global setup set in swh.core.config
  * core.loader: Properly batch object insertions for big requests

 -- Antoine R. Dumont (@ardumont) <antoine.romain.dumont@gmail.com>  Mon, 30 Oct 2017 18:50:00 +0100

swh-loader-core (0.0.21-1~swh1) unstable-swh; urgency=medium

  * v0.0.21
  * swh.loader.core: Only send origin if not already sent before

 -- Antoine R. Dumont (@ardumont) <antoine.romain.dumont@gmail.com>  Tue, 24 Oct 2017 16:30:53 +0200

swh-loader-core (0.0.20-1~swh1) unstable-swh; urgency=medium

  * v0.0.20
  * Permit to add 'post_load' actions in loaders

 -- Antoine R. Dumont (@ardumont) <antoine.romain.dumont@gmail.com>  Fri, 13 Oct 2017 14:30:37 +0200

swh-loader-core (0.0.19-1~swh1) unstable-swh; urgency=medium

  * v0.0.19
  * Permit to add 'post_load' actions in loaders

 -- Antoine R. Dumont (@ardumont) <antoine.romain.dumont@gmail.com>  Fri, 13 Oct 2017 14:14:14 +0200

swh-loader-core (0.0.18-1~swh1) unstable-swh; urgency=medium

  * Release swh.loader.core version 0.0.18
  * Update packaging runes

 -- Nicolas Dandrimont <nicolas@dandrimont.eu>  Thu, 12 Oct 2017 18:07:53 +0200

swh-loader-core (0.0.17-1~swh1) unstable-swh; urgency=medium

  * Release swh.loader.core v0.0.17
  * Allow iterating when fetching and storing data
  * Allow overriding the status of the loaded visit
  * Allow overriding the status of the load itself

 -- Nicolas Dandrimont <nicolas@dandrimont.eu>  Wed, 11 Oct 2017 16:38:29 +0200

swh-loader-core (0.0.16-1~swh1) unstable-swh; urgency=medium

  * Release swh.loader.core v0.0.16
  * Migrate from swh.model.git to swh.model.from_disk

 -- Nicolas Dandrimont <nicolas@dandrimont.eu>  Fri, 06 Oct 2017 14:46:41 +0200

swh-loader-core (0.0.15-1~swh1) unstable-swh; urgency=medium

  * v0.0.15
  * docs: Add sphinx apidoc generation skeleton
  * docs: Add a simple README.md explaining the module's goal
  * swh.loader.core.loader: Unify origin_visit add/update function call

 -- Antoine R. Dumont (@ardumont) <antoine.romain.dumont@gmail.com>  Fri, 29 Sep 2017 11:47:37 +0200

swh-loader-core (0.0.14-1~swh1) unstable-swh; urgency=medium

  * v0.0.14
  * Add the blake2s256 hash computation

 -- Antoine R. Dumont (@ardumont) <antoine.romain.dumont@gmail.com>  Sat, 25 Mar 2017 18:20:52 +0100

swh-loader-core (0.0.13-1~swh1) unstable-swh; urgency=medium

  * v0.0.13
  * Improve core loader's interface api

 -- Antoine R. Dumont (@ardumont) <antoine.romain.dumont@gmail.com>  Wed, 22 Feb 2017 13:43:54 +0100

swh-loader-core (0.0.12-1~swh1) unstable-swh; urgency=medium

  * v0.0.12
  * Update storage configuration reading

 -- Antoine R. Dumont (@ardumont) <antoine.romain.dumont@gmail.com>  Thu, 15 Dec 2016 18:34:41 +0100

swh-loader-core (0.0.11-1~swh1) unstable-swh; urgency=medium

  * v0.0.11
  * d/control: Bump dependency to latest storage
  * Fix: Objects can be injected even though global loading failed
  * Populate the counters in fetch_history
  * Open open/close fetch_history function in the core loader

 -- Antoine R. Dumont (@ardumont) <antoine.romain.dumont@gmail.com>  Wed, 24 Aug 2016 14:38:55 +0200

swh-loader-core (0.0.10-1~swh1) unstable-swh; urgency=medium

  * v0.0.10
  * d/control: Update dependency

 -- Antoine R. Dumont (@ardumont) <antoine.romain.dumont@gmail.com>  Sat, 11 Jun 2016 02:26:50 +0200

swh-loader-core (0.0.9-1~swh1) unstable-swh; urgency=medium

  * v0.0.9
  * Improve default task that initialize storage as well

 -- Antoine R. Dumont (@ardumont) <antoine.romain.dumont@gmail.com>  Fri, 10 Jun 2016 15:12:14 +0200

swh-loader-core (0.0.8-1~swh1) unstable-swh; urgency=medium

  * v0.0.8
  * Migrate specific converter to the right module
  * Fix dangling parameter

 -- Antoine R. Dumont (@ardumont) <antoine.romain.dumont@gmail.com>  Wed, 08 Jun 2016 18:09:23 +0200

swh-loader-core (0.0.7-1~swh1) unstable-swh; urgency=medium

  * v0.0.7
  * Fix on revision conversion

 -- Antoine R. Dumont (@ardumont) <antoine.romain.dumont@gmail.com>  Wed, 08 Jun 2016 16:19:02 +0200

swh-loader-core (0.0.6-1~swh1) unstable-swh; urgency=medium

  * v0.0.6
  * d/control: Bump dependency on swh-model
  * d/control: Add missing description
  * Keep the abstraction for all entities
  * Align parameter definition order
  * Fix missing option in DEFAULT ones
  * Decrease verbosity
  * Fix missing origin_id assignment
  * d/rules: Add target to run tests during packaging

 -- Antoine R. Dumont (@ardumont) <antoine.romain.dumont@gmail.com>  Wed, 08 Jun 2016 16:00:40 +0200

swh-loader-core (0.0.5-1~swh1) unstable-swh; urgency=medium

  * v0.0.5

 -- Antoine R. Dumont (@ardumont) <antoine.romain.dumont@gmail.com>  Wed, 25 May 2016 12:17:06 +0200

swh-loader-core (0.0.4-1~swh1) unstable-swh; urgency=medium

  * v0.0.4
  * Rename package from python3-swh.loader to python3-swh.loader.core

 -- Antoine R. Dumont (@ardumont) <antoine.romain.dumont@gmail.com>  Wed, 25 May 2016 11:44:48 +0200

swh-loader-core (0.0.3-1~swh1) unstable-swh; urgency=medium

  * v0.0.3
  * Improve default configuration
  * Rename package from swh-loader-vcs to swh-loader

 -- Antoine R. Dumont (@ardumont) <antoine.romain.dumont@gmail.com>  Wed, 25 May 2016 11:23:06 +0200

swh-loader-core (0.0.2-1~swh1) unstable-swh; urgency=medium

  * v0.0.2
  * Fix: Flush data even when no data is sent to swh-storage

 -- Antoine R. Dumont (@ardumont) <antoine.romain.dumont@gmail.com>  Tue, 24 May 2016 16:41:49 +0200

swh-loader-core (0.0.1-1~swh1) unstable-swh; urgency=medium

  * Initial release
  * v0.0.1

 -- Antoine R. Dumont (@ardumont) <antoine.romain.dumont@gmail.com>  Wed, 13 Apr 2016 16:54:47 +0200<|MERGE_RESOLUTION|>--- conflicted
+++ resolved
@@ -1,10 +1,3 @@
-<<<<<<< HEAD
-swh-loader-core (0.0.87-1~swh1~bpo10+1) buster-swh; urgency=medium
-
-  * Rebuild for buster-swh
-
- -- Software Heritage autobuilder (on jenkins-debian1) <jenkins@jenkins-debian1.internal.softwareheritage.org>  Thu, 02 Apr 2020 12:42:13 +0000
-=======
 swh-loader-core (0.0.88-1~swh1) unstable-swh; urgency=medium
 
   * New upstream release 0.0.88     - (tagged by Antoine R. Dumont
@@ -14,7 +7,6 @@
     clean sources.json structure
 
  -- Software Heritage autobuilder (on jenkins-debian1) <jenkins@jenkins-debian1.internal.softwareheritage.org>  Fri, 03 Apr 2020 13:54:24 +0000
->>>>>>> 12861958
 
 swh-loader-core (0.0.87-1~swh1) unstable-swh; urgency=medium
 
