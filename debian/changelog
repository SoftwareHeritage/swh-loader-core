<<<<<<< HEAD
swh-loader-core (0.0.49-1~swh2~bpo10+1) buster-swh; urgency=medium

  * Rebuild for buster-swh

 -- Software Heritage autobuilder (on jenkins-debian1) <jenkins@jenkins-debian1.internal.softwareheritage.org>  Fri, 08 Nov 2019 13:13:05 +0000
=======
swh-loader-core (0.0.50-1~swh1) unstable-swh; urgency=medium

  * New upstream release 0.0.50     - (tagged by Antoine R. Dumont
    (@ardumont) <antoine.romain.dumont@gmail.com> on 2019-11-13 15:56:55
    +0100)
  * Upstream changes:     - v0.0.50     - package.loader: Check
    snapshot_id is set as returned value     - package.loader: Ensure
    the origin visit type is set appropriately     - package.loader: Fix
    serialization issue     - package.debian: Align origin_visit type to
    'deb' as in production

 -- Software Heritage autobuilder (on jenkins-debian1) <jenkins@jenkins-debian1.internal.softwareheritage.org>  Wed, 13 Nov 2019 15:04:37 +0000
>>>>>>> 61d4796b

swh-loader-core (0.0.49-1~swh2) unstable-swh; urgency=medium

  * Update dependencies

 -- Antoine R. Dumont <antoine.romain.dumont@gmail.com>  Fri, 08 Nov 2019 14:07:20 +0100

swh-loader-core (0.0.49-1~swh1) unstable-swh; urgency=medium

  * New upstream release 0.0.49     - (tagged by Antoine R. Dumont
    (@ardumont) <antoine.romain.dumont@gmail.com> on 2019-11-08 13:21:56
    +0100)
  * Upstream changes:     - v0.0.49     - New package loader
    implementations: archive, pypi, npm, deposit, debian

 -- Software Heritage autobuilder (on jenkins-debian1) <jenkins@jenkins-debian1.internal.softwareheritage.org>  Fri, 08 Nov 2019 12:29:47 +0000

swh-loader-core (0.0.48-1~swh1) unstable-swh; urgency=medium

  * New upstream release 0.0.48     - (tagged by Stefano Zacchiroli
    <zack@upsilon.cc> on 2019-10-01 16:49:39 +0200)
  * Upstream changes:     - v0.0.48     - * typing: minimal changes to
    make a no-op mypy run pass

 -- Software Heritage autobuilder (on jenkins-debian1) <jenkins@jenkins-debian1.internal.softwareheritage.org>  Tue, 01 Oct 2019 14:52:59 +0000

swh-loader-core (0.0.47-1~swh1) unstable-swh; urgency=medium

  * New upstream release 0.0.47     - (tagged by Antoine Lambert
    <antoine.lambert@inria.fr> on 2019-10-01 11:32:50 +0200)
  * Upstream changes:     - version 0.0.47: Workaround HashCollision
    errors

 -- Software Heritage autobuilder (on jenkins-debian1) <jenkins@jenkins-debian1.internal.softwareheritage.org>  Tue, 01 Oct 2019 09:35:38 +0000

swh-loader-core (0.0.46-1~swh1) unstable-swh; urgency=medium

  * New upstream release 0.0.46     - (tagged by Antoine R. Dumont
    (@ardumont) <antoine.romain.dumont@gmail.com> on 2019-09-06 18:30:42
    +0200)
  * Upstream changes:     - v0.0.46     - pytest.ini: Remove warnings
    about our custom markers     - pep8: Fix log.warning calls     -
    core/loader: Fix get_save_data_path implementation     - Fix
    validation errors in test.

 -- Software Heritage autobuilder (on jenkins-debian1) <jenkins@jenkins-debian1.internal.softwareheritage.org>  Fri, 06 Sep 2019 16:33:13 +0000

swh-loader-core (0.0.45-1~swh2) unstable-swh; urgency=medium

  * Fix missing build dependency

 -- Antoine R. Dumont (@ardumont) <antoine.romain.dumont@gmail.com>  Tue, 03 Sep 2019 14:12:13 +0200

swh-loader-core (0.0.45-1~swh1) unstable-swh; urgency=medium

  * New upstream release 0.0.45     - (tagged by Antoine R. Dumont
    (@ardumont) <antoine.romain.dumont@gmail.com> on 2019-09-03 10:38:36
    +0200)
  * Upstream changes:     - v0.0.45     - loader: Provide visit type
    when calling origin_visit_add     - loader: Drop keys 'perms' and
    'path' from content before sending to the     - storage     -
    swh.loader.package: Implement GNU loader     - docs: add code of
    conduct document

 -- Software Heritage autobuilder (on jenkins-debian1) <jenkins@jenkins-debian1.internal.softwareheritage.org>  Tue, 03 Sep 2019 08:41:49 +0000

swh-loader-core (0.0.44-1~swh1) unstable-swh; urgency=medium

  * New upstream release 0.0.44     - (tagged by Valentin Lorentz
    <vlorentz@softwareheritage.org> on 2019-06-25 12:18:27 +0200)
  * Upstream changes:     - Drop use of deprecated methods
    fetch_history_*

 -- Software Heritage autobuilder (on jenkins-debian1) <jenkins@jenkins-debian1.internal.softwareheritage.org>  Wed, 26 Jun 2019 09:40:59 +0000

swh-loader-core (0.0.43-1~swh1) unstable-swh; urgency=medium

  * New upstream release 0.0.43     - (tagged by Valentin Lorentz
    <vlorentz@softwareheritage.org> on 2019-06-18 16:21:58 +0200)
  * Upstream changes:     - Use origin urls instead of origin ids.

 -- Software Heritage autobuilder (on jenkins-debian1) <jenkins@jenkins-debian1.internal.softwareheritage.org>  Wed, 19 Jun 2019 09:33:53 +0000

swh-loader-core (0.0.42-1~swh1) unstable-swh; urgency=medium

  * New upstream release 0.0.42     - (tagged by David Douard
    <david.douard@sdfa3.org> on 2019-05-20 11:28:49 +0200)
  * Upstream changes:     - v0.0.42     - update/fix requirements

 -- Software Heritage autobuilder (on jenkins-debian1) <jenkins@jenkins-debian1.internal.softwareheritage.org>  Mon, 20 May 2019 09:33:47 +0000

swh-loader-core (0.0.41-1~swh1) unstable-swh; urgency=medium

  * New upstream release 0.0.41     - (tagged by Antoine R. Dumont
    (@ardumont) <antoine.romain.dumont@gmail.com> on 2019-04-11 11:46:00
    +0200)
  * Upstream changes:     - v0.0.41     - core.loader: Migrate to latest
    snapshot_add, origin_visit_update api     - core.loader: Count only
    the effectively new objects ingested     - test_utils: Add coverage
    on utils module

 -- Software Heritage autobuilder (on jenkins-debian1) <jenkins@jenkins-debian1.internal.softwareheritage.org>  Thu, 11 Apr 2019 09:52:55 +0000

swh-loader-core (0.0.40-1~swh1) unstable-swh; urgency=medium

  * New upstream release 0.0.40     - (tagged by Antoine Lambert
    <antoine.lambert@inria.fr> on 2019-03-29 10:57:14 +0100)
  * Upstream changes:     - version 0.0.40

 -- Software Heritage autobuilder (on jenkins-debian1) <jenkins@jenkins-debian1.internal.softwareheritage.org>  Fri, 29 Mar 2019 10:02:37 +0000

swh-loader-core (0.0.39-1~swh1) unstable-swh; urgency=medium

  * New upstream release 0.0.39     - (tagged by Antoine R. Dumont
    (@ardumont) <antoine.romain.dumont@gmail.com> on 2019-01-30 11:10:39
    +0100)
  * Upstream changes:     - v0.0.39

 -- Software Heritage autobuilder (on jenkins-debian1) <jenkins@jenkins-debian1.internal.softwareheritage.org>  Wed, 30 Jan 2019 10:13:56 +0000

swh-loader-core (0.0.35-1~swh1) unstable-swh; urgency=medium

  * v0.0.35
  * tests: Initialize tox.ini use
  * tests, debian/*: Migrate to pytest

 -- Antoine R. Dumont (@ardumont) <antoine.romain.dumont@gmail.com>  Tue, 23 Oct 2018 15:47:22 +0200

swh-loader-core (0.0.34-1~swh1) unstable-swh; urgency=medium

  * v0.0.34
  * setup: prepare for PyPI upload
  * README.md: Simplify module description
  * core.tests: Install tests fixture for derivative loaders to use

 -- Antoine R. Dumont (@ardumont) <antoine.romain.dumont@gmail.com>  Tue, 09 Oct 2018 14:11:29 +0200

swh-loader-core (0.0.33-1~swh1) unstable-swh; urgency=medium

  * v0.0.33
  * loader/utils: Add clean_dangling_folders function to ease clean up
  * loader/core: Add optional pre_cleanup for dangling files cleaning

 -- Antoine R. Dumont (@ardumont) <antoine.romain.dumont@gmail.com>  Fri, 09 Mar 2018 14:41:17 +0100

swh-loader-core (0.0.32-1~swh1) unstable-swh; urgency=medium

  * v0.0.32
  * Improve origin_visit initialization step
  * Properly sandbox the prepare statement so that if it breaks, we can
  * update appropriately the visit with the correct status

 -- Antoine R. Dumont (@ardumont) <antoine.romain.dumont@gmail.com>  Wed, 07 Mar 2018 11:06:27 +0100

swh-loader-core (0.0.31-1~swh1) unstable-swh; urgency=medium

  * Release swh.loader.core v0.0.31
  * Remove backwards-compatibility when sending snapshots

 -- Nicolas Dandrimont <nicolas@dandrimont.eu>  Tue, 13 Feb 2018 18:52:20 +0100

swh-loader-core (0.0.30-1~swh1) unstable-swh; urgency=medium

  * Release swh.loader.core v0.0.30
  * Update Debian metadata for snapshot-related breakage

 -- Nicolas Dandrimont <nicolas@dandrimont.eu>  Tue, 06 Feb 2018 14:22:53 +0100

swh-loader-core (0.0.29-1~swh1) unstable-swh; urgency=medium

  * Release swh.loader.core v0.0.29
  * Replace occurrences with snapshots
  * Enhance logging on error cases

 -- Nicolas Dandrimont <nicolas@dandrimont.eu>  Tue, 06 Feb 2018 14:13:11 +0100

swh-loader-core (0.0.28-1~swh1) unstable-swh; urgency=medium

  * v0.0.28
  * Add stateless loader base class
  * Remove bare exception handlers

 -- Antoine R. Dumont (@ardumont) <antoine.romain.dumont@gmail.com>  Tue, 19 Dec 2017 17:48:09 +0100

swh-loader-core (0.0.27-1~swh1) unstable-swh; urgency=medium

  * v0.0.27
  * Migrate from indexer's indexer_configuration to storage's tool
    notion.

 -- Antoine R. Dumont (@ardumont) <antoine.romain.dumont@gmail.com>  Thu, 07 Dec 2017 10:36:23 +0100

swh-loader-core (0.0.26-1~swh1) unstable-swh; urgency=medium

  * v0.0.26
  * Fix send_provider method

 -- Antoine R. Dumont (@ardumont) <antoine.romain.dumont@gmail.com>  Tue, 05 Dec 2017 15:40:57 +0100

swh-loader-core (0.0.25-1~swh1) unstable-swh; urgency=medium

  * v0.0.25
  * swh.loader.core: Fix to retrieve the provider_id as an actual id
  * swh.loader.core: Fix log format error
  * swh.loader.core: Align log message according to conventions

 -- Antoine R. Dumont (@ardumont) <antoine.romain.dumont@gmail.com>  Wed, 29 Nov 2017 12:55:45 +0100

swh-loader-core (0.0.24-1~swh1) unstable-swh; urgency=medium

  * v0.0.24
  * Added metadata injection possible from loader core

 -- Antoine R. Dumont (@ardumont) <antoine.romain.dumont@gmail.com>  Fri, 24 Nov 2017 11:35:40 +0100

swh-loader-core (0.0.23-1~swh1) unstable-swh; urgency=medium

  * v0.0.23
  * loader: Fix dangling data flush

 -- Antoine R. Dumont (@ardumont) <antoine.romain.dumont@gmail.com>  Tue, 07 Nov 2017 16:25:20 +0100

swh-loader-core (0.0.22-1~swh1) unstable-swh; urgency=medium

  * v0.0.22
  * core.loader: Use the global setup set in swh.core.config
  * core.loader: Properly batch object insertions for big requests

 -- Antoine R. Dumont (@ardumont) <antoine.romain.dumont@gmail.com>  Mon, 30 Oct 2017 18:50:00 +0100

swh-loader-core (0.0.21-1~swh1) unstable-swh; urgency=medium

  * v0.0.21
  * swh.loader.core: Only send origin if not already sent before

 -- Antoine R. Dumont (@ardumont) <antoine.romain.dumont@gmail.com>  Tue, 24 Oct 2017 16:30:53 +0200

swh-loader-core (0.0.20-1~swh1) unstable-swh; urgency=medium

  * v0.0.20
  * Permit to add 'post_load' actions in loaders

 -- Antoine R. Dumont (@ardumont) <antoine.romain.dumont@gmail.com>  Fri, 13 Oct 2017 14:30:37 +0200

swh-loader-core (0.0.19-1~swh1) unstable-swh; urgency=medium

  * v0.0.19
  * Permit to add 'post_load' actions in loaders

 -- Antoine R. Dumont (@ardumont) <antoine.romain.dumont@gmail.com>  Fri, 13 Oct 2017 14:14:14 +0200

swh-loader-core (0.0.18-1~swh1) unstable-swh; urgency=medium

  * Release swh.loader.core version 0.0.18
  * Update packaging runes

 -- Nicolas Dandrimont <nicolas@dandrimont.eu>  Thu, 12 Oct 2017 18:07:53 +0200

swh-loader-core (0.0.17-1~swh1) unstable-swh; urgency=medium

  * Release swh.loader.core v0.0.17
  * Allow iterating when fetching and storing data
  * Allow overriding the status of the loaded visit
  * Allow overriding the status of the load itself

 -- Nicolas Dandrimont <nicolas@dandrimont.eu>  Wed, 11 Oct 2017 16:38:29 +0200

swh-loader-core (0.0.16-1~swh1) unstable-swh; urgency=medium

  * Release swh.loader.core v0.0.16
  * Migrate from swh.model.git to swh.model.from_disk

 -- Nicolas Dandrimont <nicolas@dandrimont.eu>  Fri, 06 Oct 2017 14:46:41 +0200

swh-loader-core (0.0.15-1~swh1) unstable-swh; urgency=medium

  * v0.0.15
  * docs: Add sphinx apidoc generation skeleton
  * docs: Add a simple README.md explaining the module's goal
  * swh.loader.core.loader: Unify origin_visit add/update function call

 -- Antoine R. Dumont (@ardumont) <antoine.romain.dumont@gmail.com>  Fri, 29 Sep 2017 11:47:37 +0200

swh-loader-core (0.0.14-1~swh1) unstable-swh; urgency=medium

  * v0.0.14
  * Add the blake2s256 hash computation

 -- Antoine R. Dumont (@ardumont) <antoine.romain.dumont@gmail.com>  Sat, 25 Mar 2017 18:20:52 +0100

swh-loader-core (0.0.13-1~swh1) unstable-swh; urgency=medium

  * v0.0.13
  * Improve core loader's interface api

 -- Antoine R. Dumont (@ardumont) <antoine.romain.dumont@gmail.com>  Wed, 22 Feb 2017 13:43:54 +0100

swh-loader-core (0.0.12-1~swh1) unstable-swh; urgency=medium

  * v0.0.12
  * Update storage configuration reading

 -- Antoine R. Dumont (@ardumont) <antoine.romain.dumont@gmail.com>  Thu, 15 Dec 2016 18:34:41 +0100

swh-loader-core (0.0.11-1~swh1) unstable-swh; urgency=medium

  * v0.0.11
  * d/control: Bump dependency to latest storage
  * Fix: Objects can be injected even though global loading failed
  * Populate the counters in fetch_history
  * Open open/close fetch_history function in the core loader

 -- Antoine R. Dumont (@ardumont) <antoine.romain.dumont@gmail.com>  Wed, 24 Aug 2016 14:38:55 +0200

swh-loader-core (0.0.10-1~swh1) unstable-swh; urgency=medium

  * v0.0.10
  * d/control: Update dependency

 -- Antoine R. Dumont (@ardumont) <antoine.romain.dumont@gmail.com>  Sat, 11 Jun 2016 02:26:50 +0200

swh-loader-core (0.0.9-1~swh1) unstable-swh; urgency=medium

  * v0.0.9
  * Improve default task that initialize storage as well

 -- Antoine R. Dumont (@ardumont) <antoine.romain.dumont@gmail.com>  Fri, 10 Jun 2016 15:12:14 +0200

swh-loader-core (0.0.8-1~swh1) unstable-swh; urgency=medium

  * v0.0.8
  * Migrate specific converter to the right module
  * Fix dangling parameter

 -- Antoine R. Dumont (@ardumont) <antoine.romain.dumont@gmail.com>  Wed, 08 Jun 2016 18:09:23 +0200

swh-loader-core (0.0.7-1~swh1) unstable-swh; urgency=medium

  * v0.0.7
  * Fix on revision conversion

 -- Antoine R. Dumont (@ardumont) <antoine.romain.dumont@gmail.com>  Wed, 08 Jun 2016 16:19:02 +0200

swh-loader-core (0.0.6-1~swh1) unstable-swh; urgency=medium

  * v0.0.6
  * d/control: Bump dependency on swh-model
  * d/control: Add missing description
  * Keep the abstraction for all entities
  * Align parameter definition order
  * Fix missing option in DEFAULT ones
  * Decrease verbosity
  * Fix missing origin_id assignment
  * d/rules: Add target to run tests during packaging

 -- Antoine R. Dumont (@ardumont) <antoine.romain.dumont@gmail.com>  Wed, 08 Jun 2016 16:00:40 +0200

swh-loader-core (0.0.5-1~swh1) unstable-swh; urgency=medium

  * v0.0.5

 -- Antoine R. Dumont (@ardumont) <antoine.romain.dumont@gmail.com>  Wed, 25 May 2016 12:17:06 +0200

swh-loader-core (0.0.4-1~swh1) unstable-swh; urgency=medium

  * v0.0.4
  * Rename package from python3-swh.loader to python3-swh.loader.core

 -- Antoine R. Dumont (@ardumont) <antoine.romain.dumont@gmail.com>  Wed, 25 May 2016 11:44:48 +0200

swh-loader-core (0.0.3-1~swh1) unstable-swh; urgency=medium

  * v0.0.3
  * Improve default configuration
  * Rename package from swh-loader-vcs to swh-loader

 -- Antoine R. Dumont (@ardumont) <antoine.romain.dumont@gmail.com>  Wed, 25 May 2016 11:23:06 +0200

swh-loader-core (0.0.2-1~swh1) unstable-swh; urgency=medium

  * v0.0.2
  * Fix: Flush data even when no data is sent to swh-storage

 -- Antoine R. Dumont (@ardumont) <antoine.romain.dumont@gmail.com>  Tue, 24 May 2016 16:41:49 +0200

swh-loader-core (0.0.1-1~swh1) unstable-swh; urgency=medium

  * Initial release
  * v0.0.1

 -- Antoine R. Dumont (@ardumont) <antoine.romain.dumont@gmail.com>  Wed, 13 Apr 2016 16:54:47 +0200<|MERGE_RESOLUTION|>--- conflicted
+++ resolved
@@ -1,10 +1,3 @@
-<<<<<<< HEAD
-swh-loader-core (0.0.49-1~swh2~bpo10+1) buster-swh; urgency=medium
-
-  * Rebuild for buster-swh
-
- -- Software Heritage autobuilder (on jenkins-debian1) <jenkins@jenkins-debian1.internal.softwareheritage.org>  Fri, 08 Nov 2019 13:13:05 +0000
-=======
 swh-loader-core (0.0.50-1~swh1) unstable-swh; urgency=medium
 
   * New upstream release 0.0.50     - (tagged by Antoine R. Dumont
@@ -17,7 +10,6 @@
     'deb' as in production
 
  -- Software Heritage autobuilder (on jenkins-debian1) <jenkins@jenkins-debian1.internal.softwareheritage.org>  Wed, 13 Nov 2019 15:04:37 +0000
->>>>>>> 61d4796b
 
 swh-loader-core (0.0.49-1~swh2) unstable-swh; urgency=medium
 
