<<<<<<< HEAD
swh-loader-core (0.0.35-1~swh1~bpo9+1) stretch-swh; urgency=medium

  * Rebuild for stretch-backports.

 -- Antoine R. Dumont (@ardumont) <antoine.romain.dumont@gmail.com>  Tue, 23 Oct 2018 15:47:22 +0200
=======
swh-loader-core (0.0.39-1~swh1) unstable-swh; urgency=medium

  * New upstream release 0.0.39     - (tagged by Antoine R. Dumont
    (@ardumont) <antoine.romain.dumont@gmail.com> on 2019-01-30 11:10:39
    +0100)
  * Upstream changes:     - v0.0.39

 -- Software Heritage autobuilder (on jenkins-debian1) <jenkins@jenkins-debian1.internal.softwareheritage.org>  Wed, 30 Jan 2019 10:13:56 +0000
>>>>>>> b2c1e1a2

swh-loader-core (0.0.35-1~swh1) unstable-swh; urgency=medium

  * v0.0.35
  * tests: Initialize tox.ini use
  * tests, debian/*: Migrate to pytest

 -- Antoine R. Dumont (@ardumont) <antoine.romain.dumont@gmail.com>  Tue, 23 Oct 2018 15:47:22 +0200

swh-loader-core (0.0.34-1~swh1) unstable-swh; urgency=medium

  * v0.0.34
  * setup: prepare for PyPI upload
  * README.md: Simplify module description
  * core.tests: Install tests fixture for derivative loaders to use

 -- Antoine R. Dumont (@ardumont) <antoine.romain.dumont@gmail.com>  Tue, 09 Oct 2018 14:11:29 +0200

swh-loader-core (0.0.33-1~swh1) unstable-swh; urgency=medium

  * v0.0.33
  * loader/utils: Add clean_dangling_folders function to ease clean up
  * loader/core: Add optional pre_cleanup for dangling files cleaning

 -- Antoine R. Dumont (@ardumont) <antoine.romain.dumont@gmail.com>  Fri, 09 Mar 2018 14:41:17 +0100

swh-loader-core (0.0.32-1~swh1) unstable-swh; urgency=medium

  * v0.0.32
  * Improve origin_visit initialization step
  * Properly sandbox the prepare statement so that if it breaks, we can
  * update appropriately the visit with the correct status

 -- Antoine R. Dumont (@ardumont) <antoine.romain.dumont@gmail.com>  Wed, 07 Mar 2018 11:06:27 +0100

swh-loader-core (0.0.31-1~swh1) unstable-swh; urgency=medium

  * Release swh.loader.core v0.0.31
  * Remove backwards-compatibility when sending snapshots

 -- Nicolas Dandrimont <nicolas@dandrimont.eu>  Tue, 13 Feb 2018 18:52:20 +0100

swh-loader-core (0.0.30-1~swh1) unstable-swh; urgency=medium

  * Release swh.loader.core v0.0.30
  * Update Debian metadata for snapshot-related breakage

 -- Nicolas Dandrimont <nicolas@dandrimont.eu>  Tue, 06 Feb 2018 14:22:53 +0100

swh-loader-core (0.0.29-1~swh1) unstable-swh; urgency=medium

  * Release swh.loader.core v0.0.29
  * Replace occurrences with snapshots
  * Enhance logging on error cases

 -- Nicolas Dandrimont <nicolas@dandrimont.eu>  Tue, 06 Feb 2018 14:13:11 +0100

swh-loader-core (0.0.28-1~swh1) unstable-swh; urgency=medium

  * v0.0.28
  * Add stateless loader base class
  * Remove bare exception handlers

 -- Antoine R. Dumont (@ardumont) <antoine.romain.dumont@gmail.com>  Tue, 19 Dec 2017 17:48:09 +0100

swh-loader-core (0.0.27-1~swh1) unstable-swh; urgency=medium

  * v0.0.27
  * Migrate from indexer's indexer_configuration to storage's tool
    notion.

 -- Antoine R. Dumont (@ardumont) <antoine.romain.dumont@gmail.com>  Thu, 07 Dec 2017 10:36:23 +0100

swh-loader-core (0.0.26-1~swh1) unstable-swh; urgency=medium

  * v0.0.26
  * Fix send_provider method

 -- Antoine R. Dumont (@ardumont) <antoine.romain.dumont@gmail.com>  Tue, 05 Dec 2017 15:40:57 +0100

swh-loader-core (0.0.25-1~swh1) unstable-swh; urgency=medium

  * v0.0.25
  * swh.loader.core: Fix to retrieve the provider_id as an actual id
  * swh.loader.core: Fix log format error
  * swh.loader.core: Align log message according to conventions

 -- Antoine R. Dumont (@ardumont) <antoine.romain.dumont@gmail.com>  Wed, 29 Nov 2017 12:55:45 +0100

swh-loader-core (0.0.24-1~swh1) unstable-swh; urgency=medium

  * v0.0.24
  * Added metadata injection possible from loader core

 -- Antoine R. Dumont (@ardumont) <antoine.romain.dumont@gmail.com>  Fri, 24 Nov 2017 11:35:40 +0100

swh-loader-core (0.0.23-1~swh1) unstable-swh; urgency=medium

  * v0.0.23
  * loader: Fix dangling data flush

 -- Antoine R. Dumont (@ardumont) <antoine.romain.dumont@gmail.com>  Tue, 07 Nov 2017 16:25:20 +0100

swh-loader-core (0.0.22-1~swh1) unstable-swh; urgency=medium

  * v0.0.22
  * core.loader: Use the global setup set in swh.core.config
  * core.loader: Properly batch object insertions for big requests

 -- Antoine R. Dumont (@ardumont) <antoine.romain.dumont@gmail.com>  Mon, 30 Oct 2017 18:50:00 +0100

swh-loader-core (0.0.21-1~swh1) unstable-swh; urgency=medium

  * v0.0.21
  * swh.loader.core: Only send origin if not already sent before

 -- Antoine R. Dumont (@ardumont) <antoine.romain.dumont@gmail.com>  Tue, 24 Oct 2017 16:30:53 +0200

swh-loader-core (0.0.20-1~swh1) unstable-swh; urgency=medium

  * v0.0.20
  * Permit to add 'post_load' actions in loaders

 -- Antoine R. Dumont (@ardumont) <antoine.romain.dumont@gmail.com>  Fri, 13 Oct 2017 14:30:37 +0200

swh-loader-core (0.0.19-1~swh1) unstable-swh; urgency=medium

  * v0.0.19
  * Permit to add 'post_load' actions in loaders

 -- Antoine R. Dumont (@ardumont) <antoine.romain.dumont@gmail.com>  Fri, 13 Oct 2017 14:14:14 +0200

swh-loader-core (0.0.18-1~swh1) unstable-swh; urgency=medium

  * Release swh.loader.core version 0.0.18
  * Update packaging runes

 -- Nicolas Dandrimont <nicolas@dandrimont.eu>  Thu, 12 Oct 2017 18:07:53 +0200

swh-loader-core (0.0.17-1~swh1) unstable-swh; urgency=medium

  * Release swh.loader.core v0.0.17
  * Allow iterating when fetching and storing data
  * Allow overriding the status of the loaded visit
  * Allow overriding the status of the load itself

 -- Nicolas Dandrimont <nicolas@dandrimont.eu>  Wed, 11 Oct 2017 16:38:29 +0200

swh-loader-core (0.0.16-1~swh1) unstable-swh; urgency=medium

  * Release swh.loader.core v0.0.16
  * Migrate from swh.model.git to swh.model.from_disk

 -- Nicolas Dandrimont <nicolas@dandrimont.eu>  Fri, 06 Oct 2017 14:46:41 +0200

swh-loader-core (0.0.15-1~swh1) unstable-swh; urgency=medium

  * v0.0.15
  * docs: Add sphinx apidoc generation skeleton
  * docs: Add a simple README.md explaining the module's goal
  * swh.loader.core.loader: Unify origin_visit add/update function call

 -- Antoine R. Dumont (@ardumont) <antoine.romain.dumont@gmail.com>  Fri, 29 Sep 2017 11:47:37 +0200

swh-loader-core (0.0.14-1~swh1) unstable-swh; urgency=medium

  * v0.0.14
  * Add the blake2s256 hash computation

 -- Antoine R. Dumont (@ardumont) <antoine.romain.dumont@gmail.com>  Sat, 25 Mar 2017 18:20:52 +0100

swh-loader-core (0.0.13-1~swh1) unstable-swh; urgency=medium

  * v0.0.13
  * Improve core loader's interface api

 -- Antoine R. Dumont (@ardumont) <antoine.romain.dumont@gmail.com>  Wed, 22 Feb 2017 13:43:54 +0100

swh-loader-core (0.0.12-1~swh1) unstable-swh; urgency=medium

  * v0.0.12
  * Update storage configuration reading

 -- Antoine R. Dumont (@ardumont) <antoine.romain.dumont@gmail.com>  Thu, 15 Dec 2016 18:34:41 +0100

swh-loader-core (0.0.11-1~swh1) unstable-swh; urgency=medium

  * v0.0.11
  * d/control: Bump dependency to latest storage
  * Fix: Objects can be injected even though global loading failed
  * Populate the counters in fetch_history
  * Open open/close fetch_history function in the core loader

 -- Antoine R. Dumont (@ardumont) <antoine.romain.dumont@gmail.com>  Wed, 24 Aug 2016 14:38:55 +0200

swh-loader-core (0.0.10-1~swh1) unstable-swh; urgency=medium

  * v0.0.10
  * d/control: Update dependency

 -- Antoine R. Dumont (@ardumont) <antoine.romain.dumont@gmail.com>  Sat, 11 Jun 2016 02:26:50 +0200

swh-loader-core (0.0.9-1~swh1) unstable-swh; urgency=medium

  * v0.0.9
  * Improve default task that initialize storage as well

 -- Antoine R. Dumont (@ardumont) <antoine.romain.dumont@gmail.com>  Fri, 10 Jun 2016 15:12:14 +0200

swh-loader-core (0.0.8-1~swh1) unstable-swh; urgency=medium

  * v0.0.8
  * Migrate specific converter to the right module
  * Fix dangling parameter

 -- Antoine R. Dumont (@ardumont) <antoine.romain.dumont@gmail.com>  Wed, 08 Jun 2016 18:09:23 +0200

swh-loader-core (0.0.7-1~swh1) unstable-swh; urgency=medium

  * v0.0.7
  * Fix on revision conversion

 -- Antoine R. Dumont (@ardumont) <antoine.romain.dumont@gmail.com>  Wed, 08 Jun 2016 16:19:02 +0200

swh-loader-core (0.0.6-1~swh1) unstable-swh; urgency=medium

  * v0.0.6
  * d/control: Bump dependency on swh-model
  * d/control: Add missing description
  * Keep the abstraction for all entities
  * Align parameter definition order
  * Fix missing option in DEFAULT ones
  * Decrease verbosity
  * Fix missing origin_id assignment
  * d/rules: Add target to run tests during packaging

 -- Antoine R. Dumont (@ardumont) <antoine.romain.dumont@gmail.com>  Wed, 08 Jun 2016 16:00:40 +0200

swh-loader-core (0.0.5-1~swh1) unstable-swh; urgency=medium

  * v0.0.5

 -- Antoine R. Dumont (@ardumont) <antoine.romain.dumont@gmail.com>  Wed, 25 May 2016 12:17:06 +0200

swh-loader-core (0.0.4-1~swh1) unstable-swh; urgency=medium

  * v0.0.4
  * Rename package from python3-swh.loader to python3-swh.loader.core

 -- Antoine R. Dumont (@ardumont) <antoine.romain.dumont@gmail.com>  Wed, 25 May 2016 11:44:48 +0200

swh-loader-core (0.0.3-1~swh1) unstable-swh; urgency=medium

  * v0.0.3
  * Improve default configuration
  * Rename package from swh-loader-vcs to swh-loader

 -- Antoine R. Dumont (@ardumont) <antoine.romain.dumont@gmail.com>  Wed, 25 May 2016 11:23:06 +0200

swh-loader-core (0.0.2-1~swh1) unstable-swh; urgency=medium

  * v0.0.2
  * Fix: Flush data even when no data is sent to swh-storage

 -- Antoine R. Dumont (@ardumont) <antoine.romain.dumont@gmail.com>  Tue, 24 May 2016 16:41:49 +0200

swh-loader-core (0.0.1-1~swh1) unstable-swh; urgency=medium

  * Initial release
  * v0.0.1

 -- Antoine R. Dumont (@ardumont) <antoine.romain.dumont@gmail.com>  Wed, 13 Apr 2016 16:54:47 +0200<|MERGE_RESOLUTION|>--- conflicted
+++ resolved
@@ -1,10 +1,3 @@
-<<<<<<< HEAD
-swh-loader-core (0.0.35-1~swh1~bpo9+1) stretch-swh; urgency=medium
-
-  * Rebuild for stretch-backports.
-
- -- Antoine R. Dumont (@ardumont) <antoine.romain.dumont@gmail.com>  Tue, 23 Oct 2018 15:47:22 +0200
-=======
 swh-loader-core (0.0.39-1~swh1) unstable-swh; urgency=medium
 
   * New upstream release 0.0.39     - (tagged by Antoine R. Dumont
@@ -13,7 +6,6 @@
   * Upstream changes:     - v0.0.39
 
  -- Software Heritage autobuilder (on jenkins-debian1) <jenkins@jenkins-debian1.internal.softwareheritage.org>  Wed, 30 Jan 2019 10:13:56 +0000
->>>>>>> b2c1e1a2
 
 swh-loader-core (0.0.35-1~swh1) unstable-swh; urgency=medium
 
