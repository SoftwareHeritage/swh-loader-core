<<<<<<< HEAD
swh-loader-core (3.0.0-1~swh1~bpo10+1) buster-swh; urgency=medium

  * Rebuild for buster-swh

 -- Software Heritage autobuilder (on jenkins-debian1) <jenkins@jenkins-debian1.internal.softwareheritage.org>  Thu, 21 Apr 2022 08:34:45 +0000
=======
swh-loader-core (3.1.0-1~swh1) unstable-swh; urgency=medium

  * New upstream release 3.1.0     - (tagged by Valentin Lorentz
    <vlorentz@softwareheritage.org> on 2022-04-26 11:36:30 +0200)
  * Upstream changes:     - v3.1.0     - * package loaders: Simplify
    initialization     - * BaseLoader: Add hook to call metadata
    fetchers before loading an origin     - * pre-commit maintenance
    - * debian: Fix loading when md5sum is missing in dsc file

 -- Software Heritage autobuilder (on jenkins-debian1) <jenkins@jenkins-debian1.internal.softwareheritage.org>  Tue, 26 Apr 2022 09:41:57 +0000
>>>>>>> d0a9027f

swh-loader-core (3.0.0-1~swh1) unstable-swh; urgency=medium

  * New upstream release 3.0.0     - (tagged by Valentin Lorentz
    <vlorentz@softwareheritage.org> on 2022-04-21 10:27:07 +0200)
  * Upstream changes:     - v3.0.0     - * Remove unused function
    BaseLoader.store_metadata.     - * Remove unused
    BaseLoader.origin_metadata attribute     - * Replace self.url with
    self.origin.url in package loaders     - * BaseLoader: Add
    'origin_url' argument and remove 'prepare_origin_visit' method

 -- Software Heritage autobuilder (on jenkins-debian1) <jenkins@jenkins-debian1.internal.softwareheritage.org>  Thu, 21 Apr 2022 08:31:52 +0000

swh-loader-core (2.6.2-1~swh1) unstable-swh; urgency=medium

  * New upstream release 2.6.2     - (tagged by Antoine R. Dumont
    (@ardumont) <ardumont@softwareheritage.org> on 2022-04-14 11:46:06
    +0200)
  * Upstream changes:     - v2.6.2     - maven: Consistently read lister
    input to ingest a mvn origin

 -- Software Heritage autobuilder (on jenkins-debian1) <jenkins@jenkins-debian1.internal.softwareheritage.org>  Thu, 14 Apr 2022 09:53:26 +0000

swh-loader-core (2.6.1-1~swh1) unstable-swh; urgency=medium

  * New upstream release 2.6.1     - (tagged by Antoine R. Dumont
    (@ardumont) <ardumont@softwareheritage.org> on 2022-04-08 11:03:06
    +0200)
  * Upstream changes:     - v2.6.1     - Rename metadata key in data
    received from the deposit server     - origin/master npm: Add all
    fields we use to the ExtID manifest     - npm: Include package
    version id in ExtID manifest

 -- Software Heritage autobuilder (on jenkins-debian1) <jenkins@jenkins-debian1.internal.softwareheritage.org>  Fri, 08 Apr 2022 09:13:17 +0000

swh-loader-core (2.6.0-1~swh1) unstable-swh; urgency=medium

  * New upstream release 2.6.0     - (tagged by Valentin Lorentz
    <vlorentz@softwareheritage.org> on 2022-03-02 13:54:45 +0100)
  * Upstream changes:     - v2.6.0     - * Update for the new output
    format of the Deposit's API.

 -- Software Heritage autobuilder (on jenkins-debian1) <jenkins@jenkins-debian1.internal.softwareheritage.org>  Wed, 02 Mar 2022 12:58:43 +0000

swh-loader-core (2.5.4-1~swh2) unstable-swh; urgency=medium

  * Bump new release with opam tests deactivated

 -- Antoine R. Dumont (@ardumont) <ardumont@softwareheritage.org>  Fri, 25 Feb 2022 12:40:40 +0100

swh-loader-core (2.5.4-1~swh1) unstable-swh; urgency=medium

  * New upstream release 2.5.4     - (tagged by Antoine R. Dumont
    (@ardumont) <ardumont@softwareheritage.org> on 2022-02-25 10:23:51
    +0100)
  * Upstream changes:     - v2.5.4     - loader/opam/tests: Do not run
    actual opam init command call

 -- Software Heritage autobuilder (on jenkins-debian1) <jenkins@jenkins-debian1.internal.softwareheritage.org>  Fri, 25 Feb 2022 09:28:10 +0000

swh-loader-core (2.5.3-1~swh1) unstable-swh; urgency=medium

  * New upstream release 2.5.3     - (tagged by Antoine R. Dumont
    (@ardumont) <ardumont@softwareheritage.org> on 2022-02-24 16:02:53
    +0100)
  * Upstream changes:     - v2.5.3     - opam: Allow build to run the
    opam init completely

 -- Software Heritage autobuilder (on jenkins-debian1) <jenkins@jenkins-debian1.internal.softwareheritage.org>  Thu, 24 Feb 2022 15:07:20 +0000

swh-loader-core (2.5.2-1~swh1) unstable-swh; urgency=medium

  * New upstream release 2.5.2     - (tagged by Valentin Lorentz
    <vlorentz@softwareheritage.org> on 2022-02-24 09:52:26 +0100)
  * Upstream changes:     - v2.5.2     - * deposit: Remove unused
    raw_info

 -- Software Heritage autobuilder (on jenkins-debian1) <jenkins@jenkins-debian1.internal.softwareheritage.org>  Thu, 24 Feb 2022 08:57:52 +0000

swh-loader-core (2.5.1-1~swh1) unstable-swh; urgency=medium

  * New upstream release 2.5.1     - (tagged by Antoine R. Dumont
    (@ardumont) <ardumont@softwareheritage.org> on 2022-02-16 15:27:02
    +0100)
  * Upstream changes:     - v2.5.1     - Add URL and directory to CLI
    loader status echo     - Fix load_maven scheduling task name     -
    docs: Fix typo detected with codespell     - pre-commit: Bump hooks
    and add new one to check commit message spelling

 -- Software Heritage autobuilder (on jenkins-debian1) <jenkins@jenkins-debian1.internal.softwareheritage.org>  Wed, 16 Feb 2022 14:30:47 +0000

swh-loader-core (2.5.0-1~swh1) unstable-swh; urgency=medium

  * New upstream release 2.5.0     - (tagged by Antoine R. Dumont
    (@ardumont) <ardumont@softwareheritage.org> on 2022-02-08 10:46:14
    +0100)
  * Upstream changes:     - v2.5.0     - Move visit date helper from hg
    loader to core

 -- Software Heritage autobuilder (on jenkins-debian1) <jenkins@jenkins-debian1.internal.softwareheritage.org>  Tue, 08 Feb 2022 09:49:53 +0000

swh-loader-core (2.4.1-1~swh1) unstable-swh; urgency=medium

  * New upstream release 2.4.1     - (tagged by Nicolas Dandrimont
    <nicolas@dandrimont.eu> on 2022-02-03 14:12:05 +0100)
  * Upstream changes:     - Release swh.loader.core 2.4.1     - fix
    Person mangling

 -- Software Heritage autobuilder (on jenkins-debian1) <jenkins@jenkins-debian1.internal.softwareheritage.org>  Thu, 03 Feb 2022 13:17:35 +0000

swh-loader-core (2.3.0-1~swh1) unstable-swh; urgency=medium

  * New upstream release 2.3.0     - (tagged by Nicolas Dandrimont
    <nicolas@dandrimont.eu> on 2022-01-24 11:18:43 +0100)
  * Upstream changes:     - Release swh.loader.core     - Stop using the
    deprecated 'TimestampWithTimezone.offset' attribute     - Include
    clone_with_timeout utility from swh.loader.mercurial

 -- Software Heritage autobuilder (on jenkins-debian1) <jenkins@jenkins-debian1.internal.softwareheritage.org>  Mon, 24 Jan 2022 10:22:35 +0000

swh-loader-core (2.2.0-1~swh1) unstable-swh; urgency=medium

  * New upstream release 2.2.0     - (tagged by Antoine R. Dumont
    (@ardumont) <ardumont@softwareheritage.org> on 2022-01-18 14:33:08
    +0100)
  * Upstream changes:     - v2.2.0     - tests: Replace 'offset' and
    'negative_utc' with 'offset_bytes'     - deposit: Remove
    'negative_utc' from test data     - tests: Use
    TimestampWithTimezone.from_datetime() instead of the constructor
    - Add releases notes (from user-provided Atom document) to release
    messages.     - deposit: Strip 'offset_bytes' from date dicts to
    support swh-model 4.0.0     - Pin mypy and drop type annotations
    which makes mypy unhappy

 -- Software Heritage autobuilder (on jenkins-debian1) <jenkins@jenkins-debian1.internal.softwareheritage.org>  Tue, 18 Jan 2022 15:52:53 +0000

swh-loader-core (2.1.1-1~swh1) unstable-swh; urgency=medium

  * New upstream release 2.1.1     - (tagged by Valentin Lorentz
    <vlorentz@softwareheritage.org> on 2021-12-09 17:14:12 +0100)
  * Upstream changes:     - v2.1.1     - * nixguix: Fix crash when
    filtering extids on archives that were already loaded, but only from
    different URLs

 -- Software Heritage autobuilder (on jenkins-debian1) <jenkins@jenkins-debian1.internal.softwareheritage.org>  Thu, 09 Dec 2021 16:17:54 +0000

swh-loader-core (2.1.0-1~swh1) unstable-swh; urgency=medium

  * New upstream release 2.1.0     - (tagged by Valentin Lorentz
    <vlorentz@softwareheritage.org> on 2021-12-09 16:34:51 +0100)
  * Upstream changes:     - v2.1.0     - * maven: various refactorings
    - * nixguix: Filter out releases with URLs different from the
    expected one

 -- Software Heritage autobuilder (on jenkins-debian1) <jenkins@jenkins-debian1.internal.softwareheritage.org>  Thu, 09 Dec 2021 15:38:14 +0000

swh-loader-core (2.0.0-1~swh1) unstable-swh; urgency=medium

  * New upstream release 2.0.0     - (tagged by Antoine R. Dumont
    (@ardumont) <ardumont@softwareheritage.org> on 2021-12-07 15:53:23
    +0100)
  * Upstream changes:     - v2.0.0     - package-loaders: Add support
    for extid versions, and bump it for Debian     - debian: Remove the
    extrinsic version from release names     - debian: Fix confusion
    between the two versions

 -- Software Heritage autobuilder (on jenkins-debian1) <jenkins@jenkins-debian1.internal.softwareheritage.org>  Tue, 07 Dec 2021 14:57:19 +0000

swh-loader-core (1.3.0-1~swh1) unstable-swh; urgency=medium

  * New upstream release 1.3.0     - (tagged by Antoine Lambert
    <anlambert@softwareheritage.org> on 2021-12-07 10:54:49 +0100)
  * Upstream changes:     - version 1.3.0

 -- Software Heritage autobuilder (on jenkins-debian1) <jenkins@jenkins-debian1.internal.softwareheritage.org>  Tue, 07 Dec 2021 09:58:53 +0000

swh-loader-core (1.2.1-1~swh1) unstable-swh; urgency=medium

  * New upstream release 1.2.1     - (tagged by Antoine R. Dumont
    (@ardumont) <ardumont@softwareheritage.org> on 2021-12-03 16:15:32
    +0100)
  * Upstream changes:     - v1.2.1     - package.loader: Deduplicate
    extid target

 -- Software Heritage autobuilder (on jenkins-debian1) <jenkins@jenkins-debian1.internal.softwareheritage.org>  Fri, 03 Dec 2021 15:19:13 +0000

swh-loader-core (1.2.0-1~swh1) unstable-swh; urgency=medium

  * New upstream release 1.2.0     - (tagged by Antoine R. Dumont
    (@ardumont) <ardumont@softwareheritage.org> on 2021-12-03 12:16:04
    +0100)
  * Upstream changes:     - v1.2.0     - debian: Rename loading task
    function to fix scheduling     - debian: Handle extra sha1 sum in
    source package metadata     - debian: Remove unused date parameter
    of DebianLoader     - package.loader: Deduplicate target SWHIDs     -
    package-loader-tutorial: Update to mention releases instead of
    revisions     - package-loader-tutorial: Add a checklist     -
    package-loader-tutorial: Highlight the recommendation to submit the
    loader early.

 -- Software Heritage autobuilder (on jenkins-debian1) <jenkins@jenkins-debian1.internal.softwareheritage.org>  Fri, 03 Dec 2021 11:19:52 +0000

swh-loader-core (1.1.0-1~swh1) unstable-swh; urgency=medium

  * New upstream release 1.1.0     - (tagged by Valentin Lorentz
    <vlorentz@softwareheritage.org> on 2021-11-22 11:58:11 +0100)
  * Upstream changes:     - v1.1.0     - * Package loader: Uniformize
    author and message

 -- Software Heritage autobuilder (on jenkins-debian1) <jenkins@jenkins-debian1.internal.softwareheritage.org>  Mon, 22 Nov 2021 11:01:45 +0000

swh-loader-core (1.0.1-1~swh1) unstable-swh; urgency=medium

  * New upstream release 1.0.1     - (tagged by Valentin Lorentz
    <vlorentz@softwareheritage.org> on 2021-11-10 14:47:52 +0100)
  * Upstream changes:     - v1.0.1     - * utils: Add types and let log
    instruction do the formatting     - * Fix tests when run by gbp on
    Sid.

 -- Software Heritage autobuilder (on jenkins-debian1) <jenkins@jenkins-debian1.internal.softwareheritage.org>  Wed, 10 Nov 2021 13:53:43 +0000

swh-loader-core (1.0.0-1~swh1) unstable-swh; urgency=medium

  * New upstream release 1.0.0     - (tagged by Valentin Lorentz
    <vlorentz@softwareheritage.org> on 2021-11-10 14:25:24 +0100)
  * Upstream changes:     - v1.0.0     - Main change: thismakes package
    loaders write releases instead of revisions     - Other more-or-less
    related changes:     - * Add missing documentation for
    `get_metadata_authority`.     - * opam: Write package definitions to
    the extrinsic metadata storage     - * deposit: Remove 'parent'
    deposit     - * cleanup tests and unused code     - * Document how
    each package loader populates fields.     - * Refactor package
    loaders to make the version part of BasePackageInfo

 -- Software Heritage autobuilder (on jenkins-debian1) <jenkins@jenkins-debian1.internal.softwareheritage.org>  Wed, 10 Nov 2021 13:38:43 +0000

swh-loader-core (0.25.0-1~swh1) unstable-swh; urgency=medium

  * New upstream release 0.25.0     - (tagged by Antoine R. Dumont
    (@ardumont) <ardumont@softwareheritage.org> on 2021-09-29 09:19:10
    +0200)
  * Upstream changes:     - v0.25.0     - Allow opam loader to actually
    use multi-instance opam root     - opam: Define a
    initialize_opam_root parameter for opam loader

 -- Software Heritage autobuilder (on jenkins-debian1) <jenkins@jenkins-debian1.internal.softwareheritage.org>  Wed, 29 Sep 2021 07:26:12 +0000

swh-loader-core (0.23.5-1~swh1) unstable-swh; urgency=medium

  * New upstream release 0.23.5     - (tagged by Antoine R. Dumont
    (@ardumont) <ardumont@softwareheritage.org> on 2021-09-24 17:31:22
    +0200)
  * Upstream changes:     - v0.23.5     - opam: Initialize opam root
    directory outside the constructor

 -- Software Heritage autobuilder (on jenkins-debian1) <jenkins@jenkins-debian1.internal.softwareheritage.org>  Fri, 24 Sep 2021 15:34:52 +0000

swh-loader-core (0.23.4-1~swh1) unstable-swh; urgency=medium

  * New upstream release 0.23.4     - (tagged by Antoine R. Dumont
    (@ardumont) <ardumont@softwareheritage.org> on 2021-09-20 11:53:11
    +0200)
  * Upstream changes:     - v0.23.4     - Ensure that filename fallback
    out of an url is properly sanitized

 -- Software Heritage autobuilder (on jenkins-debian1) <jenkins@jenkins-debian1.internal.softwareheritage.org>  Mon, 20 Sep 2021 09:56:31 +0000

swh-loader-core (0.23.3-1~swh1) unstable-swh; urgency=medium

  * New upstream release 0.23.3     - (tagged by Antoine Lambert
    <anlambert@softwareheritage.org> on 2021-09-16 10:47:40 +0200)
  * Upstream changes:     - version 0.23.3

 -- Software Heritage autobuilder (on jenkins-debian1) <jenkins@jenkins-debian1.internal.softwareheritage.org>  Thu, 16 Sep 2021 08:51:47 +0000

swh-loader-core (0.23.2-1~swh1) unstable-swh; urgency=medium

  * New upstream release 0.23.2     - (tagged by Valentin Lorentz
    <vlorentz@softwareheritage.org> on 2021-08-12 12:22:44 +0200)
  * Upstream changes:     - v0.23.2     - * deposit: Update
    status_detail on loader failure

 -- Software Heritage autobuilder (on jenkins-debian1) <jenkins@jenkins-debian1.internal.softwareheritage.org>  Thu, 12 Aug 2021 10:25:44 +0000

swh-loader-core (0.23.1-1~swh1) unstable-swh; urgency=medium

  * New upstream release 0.23.1     - (tagged by Antoine R. Dumont
    (@ardumont) <ardumont@softwareheritage.org> on 2021-08-05 16:11:02
    +0200)
  * Upstream changes:     - v0.23.1     - Fix pypi upload issue.

 -- Software Heritage autobuilder (on jenkins-debian1) <jenkins@jenkins-debian1.internal.softwareheritage.org>  Thu, 05 Aug 2021 14:20:37 +0000

swh-loader-core (0.22.3-1~swh1) unstable-swh; urgency=medium

  * New upstream release 0.22.3     - (tagged by Valentin Lorentz
    <vlorentz@softwareheritage.org> on 2021-06-25 14:50:40 +0200)
  * Upstream changes:     - v0.22.3     - * Use the postgresql class to
    instantiate storage in tests     - * package-loader-tutorial: Add
    anchor so it can be referenced from swh-docs

 -- Software Heritage autobuilder (on jenkins-debian1) <jenkins@jenkins-debian1.internal.softwareheritage.org>  Fri, 25 Jun 2021 12:57:33 +0000

swh-loader-core (0.22.2-1~swh1) unstable-swh; urgency=medium

  * New upstream release 0.22.2     - (tagged by Antoine Lambert
    <antoine.lambert@inria.fr> on 2021-06-10 16:11:30 +0200)
  * Upstream changes:     - version 0.22.2

 -- Software Heritage autobuilder (on jenkins-debian1) <jenkins@jenkins-debian1.internal.softwareheritage.org>  Thu, 10 Jun 2021 14:19:06 +0000

swh-loader-core (0.22.1-1~swh1) unstable-swh; urgency=medium

  * New upstream release 0.22.1     - (tagged by Antoine Lambert
    <antoine.lambert@inria.fr> on 2021-05-27 14:02:35 +0200)
  * Upstream changes:     - version 0.22.1

 -- Software Heritage autobuilder (on jenkins-debian1) <jenkins@jenkins-debian1.internal.softwareheritage.org>  Thu, 27 May 2021 12:20:04 +0000

swh-loader-core (0.22.0-1~swh1) unstable-swh; urgency=medium

  * New upstream release 0.22.0     - (tagged by Valentin Lorentz
    <vlorentz@softwareheritage.org> on 2021-04-15 15:13:56 +0200)
  * Upstream changes:     - v0.22.0     - Documentation:     - *
    Document the big picture view of VCS and package loaders     - * Add
    a package loader tutorial.     - * Write an overview of how to write
    VCS loaders.     - * Fix various Sphinx warnings     - Package
    loaders:     - * Add sha512 as a valid field in dsc metadata     - *
    package loaders: Stop reading/writing Revision.metadata

 -- Software Heritage autobuilder (on jenkins-debian1) <jenkins@jenkins-debian1.internal.softwareheritage.org>  Thu, 15 Apr 2021 13:18:13 +0000

swh-loader-core (0.21.0-1~swh1) unstable-swh; urgency=medium

  * New upstream release 0.21.0     - (tagged by Valentin Lorentz
    <vlorentz@softwareheritage.org> on 2021-03-30 17:19:13 +0200)
  * Upstream changes:     - v0.21.0     - * tests: recompute ids when
    evolving RawExtrinsicMetadata objects, to support swh-model 2.0.0
    - * deposit.loader: Make archive.tar the default_filename     - *
    debian: Make resolve_revision_from use the sha256 of the .dsc     -
    * package.loader.*: unify package "cache"/deduplication using ExtIDs
    - * package.loader: Lookup packages from the ExtID storage     - *
    package.loader: Write to the ExtID storage

 -- Software Heritage autobuilder (on jenkins-debian1) <jenkins@jenkins-debian1.internal.softwareheritage.org>  Tue, 30 Mar 2021 15:26:35 +0000

swh-loader-core (0.20.0-1~swh1) unstable-swh; urgency=medium

  * New upstream release 0.20.0     - (tagged by Valentin Lorentz
    <vlorentz@softwareheritage.org> on 2021-03-02 10:52:18 +0100)
  * Upstream changes:     - v0.20.0     - * RawExtrinsicMetadata: update
    to use the API in swh-model 1.0.0

 -- Software Heritage autobuilder (on jenkins-debian1) <jenkins@jenkins-debian1.internal.softwareheritage.org>  Tue, 02 Mar 2021 09:57:21 +0000

swh-loader-core (0.19.0-1~swh1) unstable-swh; urgency=medium

  * New upstream release 0.19.0     - (tagged by Antoine R. Dumont
    (@ardumont) <ardumont@softwareheritage.org> on 2021-02-25 15:52:12
    +0100)
  * Upstream changes:     - v0.19.0     - deposit: Make deposit loader
    deal with tarball as well     - deposit: Update deposit status when
    the load status is 'partial'     - Make finalize_visit a method
    instead of nested function.

 -- Software Heritage autobuilder (on jenkins-debian1) <jenkins@jenkins-debian1.internal.softwareheritage.org>  Thu, 25 Feb 2021 14:55:54 +0000

swh-loader-core (0.18.1-1~swh1) unstable-swh; urgency=medium

  * New upstream release 0.18.1     - (tagged by Antoine R. Dumont
    (@ardumont) <ardumont@softwareheritage.org> on 2021-02-19 18:02:58
    +0100)
  * Upstream changes:     - v0.18.1     - nixguix: Fix missing
    max_content_size constructor parameter

 -- Software Heritage autobuilder (on jenkins-debian1) <jenkins@jenkins-debian1.internal.softwareheritage.org>  Fri, 19 Feb 2021 17:06:33 +0000

swh-loader-core (0.18.0-1~swh1) unstable-swh; urgency=medium

  * New upstream release 0.18.0     - (tagged by Antoine R. Dumont
    (@ardumont) <ardumont@softwareheritage.org> on 2021-02-17 13:13:24
    +0100)
  * Upstream changes:     - v0.18.0     - core.loader: Merge Loader into
    BaseLoader     - Unify loader instantiation     - nixguix: Ensure
    interaction with the origin url for edge case tests

 -- Software Heritage autobuilder (on jenkins-debian1) <jenkins@jenkins-debian1.internal.softwareheritage.org>  Wed, 17 Feb 2021 12:16:47 +0000

swh-loader-core (0.17.0-1~swh1) unstable-swh; urgency=medium

  * New upstream release 0.17.0     - (tagged by Antoine R. Dumont
    (@ardumont) <ardumont@softwareheritage.org> on 2021-02-11 11:20:55
    +0100)
  * Upstream changes:     - v0.17.0     - package: Mark visit as
    not_found when relevant     - package: Mark visit status as failed
    when relevant     - core: Allow vcs loaders to deal with not_found
    status     - core: Mark visit status as failed when relevant     -
    loader: Make loader write the origin_visit_status' type

 -- Software Heritage autobuilder (on jenkins-debian1) <jenkins@jenkins-debian1.internal.softwareheritage.org>  Thu, 11 Feb 2021 10:23:42 +0000

swh-loader-core (0.16.0-1~swh2) unstable-swh; urgency=medium

  * Bump dependencies

 -- Antoine R. Dumont (@ardumont) <ardumont@softwareheritage.org>  Wed, 03 Feb 2021 14:25:26 +0100

swh-loader-core (0.16.0-1~swh1) unstable-swh; urgency=medium

  * New upstream release 0.16.0     - (tagged by Antoine R. Dumont
    (@ardumont) <ardumont@softwareheritage.org> on 2021-02-03 14:14:01
    +0100)
  * Upstream changes:     - v0.16.0     - Adapt
    origin_get_latest_visit_status according to latest api change     -
    Add a cli section in the doc     - tox.ini: Add swh.core[testing]
    requirement     - Small docstring improvements in the deposit loader
    code

 -- Software Heritage autobuilder (on jenkins-debian1) <jenkins@jenkins-debian1.internal.softwareheritage.org>  Wed, 03 Feb 2021 13:17:30 +0000

swh-loader-core (0.15.0-1~swh1) unstable-swh; urgency=medium

  * New upstream release 0.15.0     - (tagged by Nicolas Dandrimont
    <nicolas@dandrimont.eu> on 2020-11-03 17:21:21 +0100)
  * Upstream changes:     - Release swh-loader-core v0.15.0     - Attach
    raw extrinsic metadata to directories, not revisions     - Handle a
    bunch of deprecation warnings:     - explicit args in swh.objstorage
    get_objstorage     - id -> target for raw extrinsic metadata objects
    - positional arguments for storage.raw_extrinsic_metadata_get

 -- Software Heritage autobuilder (on jenkins-debian1) <jenkins@jenkins-debian1.internal.softwareheritage.org>  Tue, 03 Nov 2020 16:26:20 +0000

swh-loader-core (0.14.0-1~swh1) unstable-swh; urgency=medium

  * New upstream release 0.14.0     - (tagged by Valentin Lorentz
    <vlorentz@softwareheritage.org> on 2020-10-16 18:23:28 +0200)
  * Upstream changes:     - v0.14.0     - * npm: write metadata on
    revisions instead of snapshots.     - * pypi: write metadata on
    revisions instead of snapshots.     - * deposit.loader: Avoid
    unnecessary metadata json transformation

 -- Software Heritage autobuilder (on jenkins-debian1) <jenkins@jenkins-debian1.internal.softwareheritage.org>  Fri, 16 Oct 2020 16:26:14 +0000

swh-loader-core (0.13.1-1~swh1) unstable-swh; urgency=medium

  * New upstream release 0.13.1     - (tagged by Antoine R. Dumont
    (@ardumont) <ardumont@softwareheritage.org> on 2020-10-02 16:54:05
    +0200)
  * Upstream changes:     - v0.13.1     - core.loader: Allow config
    parameter passing through constructor     - tox.ini: pin black to
    the pre-commit version (19.10b0) to avoid flip-flops

 -- Software Heritage autobuilder (on jenkins-debian1) <jenkins@jenkins-debian1.internal.softwareheritage.org>  Fri, 02 Oct 2020 14:55:59 +0000

swh-loader-core (0.13.0-1~swh1) unstable-swh; urgency=medium

  * New upstream release 0.13.0     - (tagged by Antoine R. Dumont
    (@ardumont) <ardumont@softwareheritage.org> on 2020-10-02 13:18:55
    +0200)
  * Upstream changes:     - v0.13.0     - package.loader: Migrate away
    from SWHConfig mixin     - core.loader: Migrate away from SWHConfig
    mixin     - Expose deposit configuration only within the deposit
    tests

 -- Software Heritage autobuilder (on jenkins-debian1) <jenkins@jenkins-debian1.internal.softwareheritage.org>  Fri, 02 Oct 2020 11:21:55 +0000

swh-loader-core (0.12.0-1~swh1) unstable-swh; urgency=medium

  * New upstream release 0.12.0     - (tagged by Antoine R. Dumont
    (@ardumont) <ardumont@softwareheritage.org> on 2020-10-01 16:03:45
    +0200)
  * Upstream changes:     - v0.12.0     - deposit: Adapt loader to send
    extrinsic raw metadata to the metadata storage     - core.loader:
    Log information about origin currently being ingested     - Adapt
    cli declaration entrypoint to swh.core 0.3

 -- Software Heritage autobuilder (on jenkins-debian1) <jenkins@jenkins-debian1.internal.softwareheritage.org>  Thu, 01 Oct 2020 14:04:59 +0000

swh-loader-core (0.11.0-1~swh1) unstable-swh; urgency=medium

  * New upstream release 0.11.0     - (tagged by Antoine R. Dumont
    (@ardumont) <ardumont@softwareheritage.org> on 2020-09-18 10:19:56
    +0200)
  * Upstream changes:     - v0.11.0     - loader: Stop materializing
    full lists of objects to be stored     - tests.get_stats: Don't
    return a 'person' count     - python: Reorder imports with isort
    - pre-commit: Add isort hook and configuration     - pre-commit:
    Update flake8 hook configuration     - cli: speedup the `swh` cli
    command startup time

 -- Software Heritage autobuilder (on jenkins-debian1) <jenkins@jenkins-debian1.internal.softwareheritage.org>  Fri, 18 Sep 2020 09:12:18 +0000

swh-loader-core (0.10.0-1~swh1) unstable-swh; urgency=medium

  * New upstream release 0.10.0     - (tagged by Antoine R. Dumont
    (@ardumont) <ardumont@softwareheritage.org> on 2020-09-04 13:19:29
    +0200)
  * Upstream changes:     - v0.10.0     - loader: Adapt to latest
    storage revision_get change     - origin/master Rename metadata
    format 'original-artifact-json' to 'original-artifacts-json'.     -
    Tell pytest not to recurse in dotdirs.     - package loader: Add the
    'url' to the 'original_artifact' extrinsic metadata.     - Write
    'original_artifact' metadata to the extrinsic metadata storage.     -
    Move parts of _load_revision to a new _load_directory method.     -
    tests: Don't use naive datetimes.     - package.loader: Split the
    warning message into multiple chunks     - Replace calls to
    snapshot_get with snapshot_get_all_branches.

 -- Software Heritage autobuilder (on jenkins-debian1) <jenkins@jenkins-debian1.internal.softwareheritage.org>  Fri, 04 Sep 2020 11:28:09 +0000

swh-loader-core (0.9.1-1~swh1) unstable-swh; urgency=medium

  * New upstream release 0.9.1     - (tagged by Antoine R. Dumont
    (@ardumont) <ardumont@softwareheritage.org> on 2020-08-08 14:47:52
    +0200)
  * Upstream changes:     - v0.9.1     - nixguix: Make the unsupported
    artifact extensions configurable     - package.loader: Log a failure
    summary report at the end of the task

 -- Software Heritage autobuilder (on jenkins-debian1) <jenkins@jenkins-debian1.internal.softwareheritage.org>  Sat, 08 Aug 2020 12:51:33 +0000

swh-loader-core (0.9.0-1~swh1) unstable-swh; urgency=medium

  * New upstream release 0.9.0     - (tagged by Antoine R. Dumont
    (@ardumont) <ardumont@softwareheritage.org> on 2020-08-07 22:57:14
    +0200)
  * Upstream changes:     - v0.9.0     - nixguix: Filter out unsupported
    artifact extensions     - swh.loader.tests: Use
    snapshot_get_all_branches in check_snapshot     - test_npm: Adapt
    content_get_metadata call to content_get     - npm: Fix assertion to
    use the correct storage api

 -- Software Heritage autobuilder (on jenkins-debian1) <jenkins@jenkins-debian1.internal.softwareheritage.org>  Fri, 07 Aug 2020 21:00:40 +0000

swh-loader-core (0.8.1-1~swh1) unstable-swh; urgency=medium

  * New upstream release 0.8.1     - (tagged by Antoine R. Dumont
    (@ardumont) <ardumont@softwareheritage.org> on 2020-08-06 16:48:38
    +0200)
  * Upstream changes:     - v0.8.1     - Adapt code according to storage
    signature

 -- Software Heritage autobuilder (on jenkins-debian1) <jenkins@jenkins-debian1.internal.softwareheritage.org>  Thu, 06 Aug 2020 14:50:39 +0000

swh-loader-core (0.8.0-1~swh1) unstable-swh; urgency=medium

  * New upstream release 0.8.0     - (tagged by Antoine R. Dumont
    (@ardumont) <ardumont@softwareheritage.org> on 2020-08-05 10:16:36
    +0200)
  * Upstream changes:     - v0.8.0     - archive: fix docstring     -
    nixguix: Fix docstring     - nixguix: Align error message formatting
    using f-string     - nixguix: Fix format issue in error message     -
    Convert the 'metadata' and 'info' cached-properties/lazy-attributes
    into methods     - cran: fix call to logger.warning     - pypi: Load
    the content of the API's response as extrinsic snapshot metadata
    - Add a default value for RawExtrinsicMetadataCore.discovery_date
    - npm: Load the content of the API's response as extrinsic snapshot
    metadata     - Make retrieve_sources use generic api_info instead of
    duplicating its code     - nixguix: Load the content of sources.json
    as extrinsic snapshot metadata     - Update tests to accept
    PagedResult from storage.raw_extrinsic_metadata_get

 -- Software Heritage autobuilder (on jenkins-debian1) <jenkins@jenkins-debian1.internal.softwareheritage.org>  Wed, 05 Aug 2020 08:19:20 +0000

swh-loader-core (0.7.3-1~swh1) unstable-swh; urgency=medium

  * New upstream release 0.7.3     - (tagged by Valentin Lorentz
    <vlorentz@softwareheritage.org> on 2020-07-30 19:16:21 +0200)
  * Upstream changes:     - v0.7.3     - core.loader: Fix Iterable/List
    typing issues     - package.loader: Fix type warning

 -- Software Heritage autobuilder (on jenkins-debian1) <jenkins@jenkins-debian1.internal.softwareheritage.org>  Thu, 30 Jul 2020 17:23:57 +0000

swh-loader-core (0.7.2-1~swh1) unstable-swh; urgency=medium

  * New upstream release 0.7.2     - (tagged by Valentin Lorentz
    <vlorentz@softwareheritage.org> on 2020-07-29 11:41:39 +0200)
  * Upstream changes:     - v0.7.2     - * Fix typo in message logged on
    extrinsic metadata loading errors.     - * Don't pass non-sequence
    iterables to the storage API.

 -- Software Heritage autobuilder (on jenkins-debian1) <jenkins@jenkins-debian1.internal.softwareheritage.org>  Wed, 29 Jul 2020 09:45:52 +0000

swh-loader-core (0.7.1-1~swh1) unstable-swh; urgency=medium

  * New upstream release 0.7.1     - (tagged by Antoine R. Dumont
    (@ardumont) <ardumont@softwareheritage.org> on 2020-07-28 12:14:02
    +0200)
  * Upstream changes:     - v0.7.1     - Apply rename of object_metadata
    to raw_extrinsic_metadata.

 -- Software Heritage autobuilder (on jenkins-debian1) <jenkins@jenkins-debian1.internal.softwareheritage.org>  Tue, 28 Jul 2020 10:16:56 +0000

swh-loader-core (0.6.1-1~swh1) unstable-swh; urgency=medium

  * New upstream release 0.6.1     - (tagged by Antoine R. Dumont
    (@ardumont) <ardumont@softwareheritage.org> on 2020-07-23 11:12:29
    +0200)
  * Upstream changes:     - v0.6.1     - npm.loader: Fix null author
    parsing corner case     - npm.loader: Fix author parsing corner case
    - npm.loader: Extract _author_str function + add types, tests     -
    core.loader: docs: Update origin_add reference

 -- Software Heritage autobuilder (on jenkins-debian1) <jenkins@jenkins-debian1.internal.softwareheritage.org>  Thu, 23 Jul 2020 09:15:41 +0000

swh-loader-core (0.6.0-1~swh1) unstable-swh; urgency=medium

  * New upstream release 0.6.0     - (tagged by Valentin Lorentz
    <vlorentz@softwareheritage.org> on 2020-07-20 13:23:22 +0200)
  * Upstream changes:     - v0.6.0     - * Use the new
    object_metadata_add endpoint instead of origin_metadata_add.     - *
    Apply renaming of MetadataAuthorityType.DEPOSIT to
    MetadataAuthorityType.DEPOSIT_CLIENT.

 -- Software Heritage autobuilder (on jenkins-debian1) <jenkins@jenkins-debian1.internal.softwareheritage.org>  Mon, 20 Jul 2020 11:27:53 +0000

swh-loader-core (0.5.10-1~swh1) unstable-swh; urgency=medium

  * New upstream release 0.5.10     - (tagged by Antoine R. Dumont
    (@ardumont) <ardumont@softwareheritage.org> on 2020-07-17 15:10:42
    +0200)
  * Upstream changes:     - v0.5.10     - test_init: Decrease assertion
    checks so debian package builds fine     - test_nixguix: Simplify
    the nixguix specific check_snapshot function

 -- Software Heritage autobuilder (on jenkins-debian1) <jenkins@jenkins-debian1.internal.softwareheritage.org>  Fri, 17 Jul 2020 13:13:19 +0000

swh-loader-core (0.5.9-1~swh1) unstable-swh; urgency=medium

  * New upstream release 0.5.9     - (tagged by Antoine R. Dumont
    (@ardumont) <ardumont@softwareheritage.org> on 2020-07-17 11:52:38
    +0200)
  * Upstream changes:     - v0.5.9     - test.check_snapshot: Drop
    accepting using dict for snapshot comparison     - test: Check
    against snapshot model object

 -- Software Heritage autobuilder (on jenkins-debian1) <jenkins@jenkins-debian1.internal.softwareheritage.org>  Fri, 17 Jul 2020 09:55:12 +0000

swh-loader-core (0.5.8-1~swh1) unstable-swh; urgency=medium

  * New upstream release 0.5.8     - (tagged by Antoine R. Dumont
    (@ardumont) <ardumont@softwareheritage.org> on 2020-07-16 17:18:17
    +0200)
  * Upstream changes:     - v0.5.8     - test_init: Use snapshot object

 -- Software Heritage autobuilder (on jenkins-debian1) <jenkins@jenkins-debian1.internal.softwareheritage.org>  Thu, 16 Jul 2020 15:20:49 +0000

swh-loader-core (0.5.7-1~swh1) unstable-swh; urgency=medium

  * New upstream release 0.5.7     - (tagged by Antoine R. Dumont
    (@ardumont) <ardumont@softwareheritage.org> on 2020-07-16 16:10:57
    +0200)
  * Upstream changes:     - v0.5.7     - test_init: Fix tests using the
    latest swh-storage fixture

 -- Software Heritage autobuilder (on jenkins-debian1) <jenkins@jenkins-debian1.internal.softwareheritage.org>  Thu, 16 Jul 2020 14:14:59 +0000

swh-loader-core (0.5.5-1~swh1) unstable-swh; urgency=medium

  * New upstream release 0.5.5     - (tagged by Antoine R. Dumont
    (@ardumont) <ardumont@softwareheritage.org> on 2020-07-15 12:34:09
    +0200)
  * Upstream changes:     - v0.5.5     - check_snapshot: Check existence
    down to contents     - Expose a pytest_plugin module so other
    loaders can reuse for tests     - pytest: Remove no longer needed
    pytest setup     - Fix branches types in tests     - Small code
    improvement in package/loader.py

 -- Software Heritage autobuilder (on jenkins-debian1) <jenkins@jenkins-debian1.internal.softwareheritage.org>  Wed, 15 Jul 2020 10:37:11 +0000

swh-loader-core (0.5.4-1~swh1) unstable-swh; urgency=medium

  * New upstream release 0.5.4     - (tagged by Antoine R. Dumont
    (@ardumont) <ardumont@softwareheritage.org> on 2020-07-10 09:52:21
    +0200)
  * Upstream changes:     - v0.5.4     - Clean up the swh.scheduler /
    swh.storage pytest plugin imports

 -- Software Heritage autobuilder (on jenkins-debian1) <jenkins@jenkins-debian1.internal.softwareheritage.org>  Fri, 10 Jul 2020 07:54:56 +0000

swh-loader-core (0.5.3-1~swh1) unstable-swh; urgency=medium

  * New upstream release 0.5.3     - (tagged by Antoine R. Dumont
    (@ardumont) <ardumont@softwareheritage.org> on 2020-07-09 09:46:21
    +0200)
  * Upstream changes:     - v0.5.3     - Update the revision metadata
    field as an immutable dict     - tests: Use dedicated storage and
    scheduler fixtures     - loaders.tests: Simplify and add coverage to
    check_snapshot

 -- Software Heritage autobuilder (on jenkins-debian1) <jenkins@jenkins-debian1.internal.softwareheritage.org>  Thu, 09 Jul 2020 07:48:33 +0000

swh-loader-core (0.5.2-1~swh1) unstable-swh; urgency=medium

  * New upstream release 0.5.2     - (tagged by Antoine R. Dumont
    (@ardumont) <ardumont@softwareheritage.org> on 2020-07-07 12:29:17
    +0200)
  * Upstream changes:     - v0.5.2     - nixguix/loader: Check further
    the source entry only if it's valid     - nixguix/loader: Allow
    version both as string or integer     - Move remaining common test
    utility functions to top-level arborescence     - Move common test
    utility function to the top-level arborescence     - Define common
    test helper function     - Reuse swh.model.from_disk.iter_directory
    function

 -- Software Heritage autobuilder (on jenkins-debian1) <jenkins@jenkins-debian1.internal.softwareheritage.org>  Tue, 07 Jul 2020 10:31:36 +0000

swh-loader-core (0.5.1-1~swh1) unstable-swh; urgency=medium

  * New upstream release 0.5.1     - (tagged by Antoine R. Dumont
    (@ardumont) <ardumont@softwareheritage.org> on 2020-07-01 12:32:54
    +0200)
  * Upstream changes:     - v0.5.1     - Use origin_add instead of
    deprecated origin_add_one endpoint     - Migrate to use object's
    "object_type" field when computing objects

 -- Software Heritage autobuilder (on jenkins-debian1) <jenkins@jenkins-debian1.internal.softwareheritage.org>  Wed, 01 Jul 2020 10:34:59 +0000

swh-loader-core (0.5.0-1~swh1) unstable-swh; urgency=medium

  * New upstream release 0.5.0     - (tagged by Antoine R. Dumont
    (@ardumont) <ardumont@softwareheritage.org> on 2020-06-29 13:18:41
    +0200)
  * Upstream changes:     - v0.5.0     - loader*: Drop obsolete origin
    visit fields

 -- Software Heritage autobuilder (on jenkins-debian1) <jenkins@jenkins-debian1.internal.softwareheritage.org>  Mon, 29 Jun 2020 11:20:59 +0000

swh-loader-core (0.4.0-1~swh1) unstable-swh; urgency=medium

  * New upstream release 0.4.0     - (tagged by Antoine R. Dumont
    (@ardumont) <ardumont@softwareheritage.org> on 2020-06-23 15:02:20
    +0200)
  * Upstream changes:     - v0.4.0     - loader: Retrieve latest
    snapshot with snapshot-get-latest function

 -- Software Heritage autobuilder (on jenkins-debian1) <jenkins@jenkins-debian1.internal.softwareheritage.org>  Tue, 23 Jun 2020 13:14:09 +0000

swh-loader-core (0.3.2-1~swh1) unstable-swh; urgency=medium

  * New upstream release 0.3.2     - (tagged by Antoine R. Dumont
    (@ardumont) <ardumont@softwareheritage.org> on 2020-06-22 15:13:05
    +0200)
  * Upstream changes:     - v0.3.2     - Add helper function to ensure
    loader visit are as expected

 -- Software Heritage autobuilder (on jenkins-debian1) <jenkins@jenkins-debian1.internal.softwareheritage.org>  Mon, 22 Jun 2020 13:15:41 +0000

swh-loader-core (0.3.1-1~swh1) unstable-swh; urgency=medium

  * New upstream release 0.3.1     - (tagged by Antoine Lambert
    <antoine.lambert@inria.fr> on 2020-06-12 16:43:18 +0200)
  * Upstream changes:     - version 0.3.1

 -- Software Heritage autobuilder (on jenkins-debian1) <jenkins@jenkins-debian1.internal.softwareheritage.org>  Fri, 12 Jun 2020 14:47:42 +0000

swh-loader-core (0.3.0-1~swh1) unstable-swh; urgency=medium

  * New upstream release 0.3.0     - (tagged by Antoine R. Dumont
    (@ardumont) <ardumont@softwareheritage.org> on 2020-06-12 11:05:41
    +0200)
  * Upstream changes:     - v0.3.0     - Migrate to new
    storage.origin_visit_add endpoint     - loader: Migrate to origin
    visit status     - test_deposits: Fix origin_metadata_get which is a
    paginated endpoint     - Fix a potential UnboundLocalError in
    clean_dangling_folders()

 -- Software Heritage autobuilder (on jenkins-debian1) <jenkins@jenkins-debian1.internal.softwareheritage.org>  Fri, 12 Jun 2020 09:08:17 +0000

swh-loader-core (0.2.0-1~swh1) unstable-swh; urgency=medium

  * New upstream release 0.2.0     - (tagged by David Douard
    <david.douard@sdfa3.org> on 2020-06-04 14:20:08 +0200)
  * Upstream changes:     - v0.2.0

 -- Software Heritage autobuilder (on jenkins-debian1) <jenkins@jenkins-debian1.internal.softwareheritage.org>  Thu, 04 Jun 2020 12:25:57 +0000

swh-loader-core (0.1.0-1~swh1) unstable-swh; urgency=medium

  * New upstream release 0.1.0     - (tagged by Nicolas Dandrimont
    <nicolas@dandrimont.eu> on 2020-05-29 16:01:11 +0200)
  * Upstream changes:     - Release swh.loader.core v0.1.0     - Make
    sure partial visits don't reference unloaded snapshots     - Ensure
    proper behavior when loading into partial archives (e.g. staging)
    - Improve test coverage

 -- Software Heritage autobuilder (on jenkins-debian1) <jenkins@jenkins-debian1.internal.softwareheritage.org>  Fri, 29 May 2020 14:05:36 +0000

swh-loader-core (0.0.97-1~swh1) unstable-swh; urgency=medium

  * New upstream release 0.0.97     - (tagged by Antoine R. Dumont
    (@ardumont) <ardumont@softwareheritage.org> on 2020-05-26 14:22:51
    +0200)
  * Upstream changes:     - v0.0.97     - nixguix: catch and log
    artifact resolution failures     - nixguix: Override known_artifacts
    to filter out "evaluation" branch     - nixguix.tests: Add missing
    __init__ file

 -- Software Heritage autobuilder (on jenkins-debian1) <jenkins@jenkins-debian1.internal.softwareheritage.org>  Tue, 26 May 2020 12:25:35 +0000

swh-loader-core (0.0.96-1~swh1) unstable-swh; urgency=medium

  * New upstream release 0.0.96     - (tagged by Valentin Lorentz
    <vlorentz@softwareheritage.org> on 2020-05-19 18:42:23 +0200)
  * Upstream changes:     - v0.0.96     - * Pass bytes instead a dict to
    origin_metadata_add.

 -- Software Heritage autobuilder (on jenkins-debian1) <jenkins@jenkins-debian1.internal.softwareheritage.org>  Tue, 19 May 2020 16:45:03 +0000

swh-loader-core (0.0.95-1~swh1) unstable-swh; urgency=medium

  * New upstream release 0.0.95     - (tagged by Valentin Lorentz
    <vlorentz@softwareheritage.org> on 2020-05-19 14:44:01 +0200)
  * Upstream changes:     - v0.0.95     - * Use the new swh-storage API
    for storing metadata.

 -- Software Heritage autobuilder (on jenkins-debian1) <jenkins@jenkins-debian1.internal.softwareheritage.org>  Tue, 19 May 2020 12:47:48 +0000

swh-loader-core (0.0.94-1~swh1) unstable-swh; urgency=medium

  * New upstream release 0.0.94     - (tagged by Antoine R. Dumont
    (@ardumont) <ardumont@softwareheritage.org> on 2020-05-15 12:49:22
    +0200)
  * Upstream changes:     - v0.0.94     - deposit: Adapt loader to use
    the latest deposit update api     - tests: Use proper date
    initialization     - setup.py: add documentation link

 -- Software Heritage autobuilder (on jenkins-debian1) <jenkins@jenkins-debian1.internal.softwareheritage.org>  Fri, 15 May 2020 10:52:16 +0000

swh-loader-core (0.0.93-1~swh1) unstable-swh; urgency=medium

  * New upstream release 0.0.93     - (tagged by Antoine R. Dumont
    (@ardumont) <antoine.romain.dumont@gmail.com> on 2020-04-23 16:43:16
    +0200)
  * Upstream changes:     - v0.0.93     - deposit.loader: Build revision
    out of the deposit api read metadata

 -- Software Heritage autobuilder (on jenkins-debian1) <jenkins@jenkins-debian1.internal.softwareheritage.org>  Thu, 23 Apr 2020 14:46:48 +0000

swh-loader-core (0.0.92-1~swh1) unstable-swh; urgency=medium

  * New upstream release 0.0.92     - (tagged by Antoine R. Dumont
    (@ardumont) <antoine.romain.dumont@gmail.com> on 2020-04-23 11:49:30
    +0200)
  * Upstream changes:     - v0.0.92     - deposit.loader: Fix revision
    metadata redundancy in deposit metadata     - loader.deposit:
    Clarify FIXME intent     - test_nixguix: Remove the incorrect fixme
    - test_nixguix: Add a fixme note on test_loader_two_visits     -
    package.nixguix: Ensure the revisions are structurally sound

 -- Software Heritage autobuilder (on jenkins-debian1) <jenkins@jenkins-debian1.internal.softwareheritage.org>  Thu, 23 Apr 2020 09:52:18 +0000

swh-loader-core (0.0.91-1~swh1) unstable-swh; urgency=medium

  * New upstream release 0.0.91     - (tagged by Antoine R. Dumont
    (@ardumont) <antoine.romain.dumont@gmail.com> on 2020-04-21 15:59:55
    +0200)
  * Upstream changes:     - v0.0.91     - deposit.loader: Fix committer
    date appropriately     - tests_deposit: Define specific
    requests_mock_datadir fixture     - nixguix: Move helper function
    below the class definition     - setup: Update the minimum required
    runtime python3 version

 -- Software Heritage autobuilder (on jenkins-debian1) <jenkins@jenkins-debian1.internal.softwareheritage.org>  Tue, 21 Apr 2020 14:02:51 +0000

swh-loader-core (0.0.90-1~swh1) unstable-swh; urgency=medium

  * New upstream release 0.0.90     - (tagged by Antoine R. Dumont
    (@ardumont) <antoine.romain.dumont@gmail.com> on 2020-04-15 14:27:01
    +0200)
  * Upstream changes:     - v0.0.90     - Improve exception handling

 -- Software Heritage autobuilder (on jenkins-debian1) <jenkins@jenkins-debian1.internal.softwareheritage.org>  Wed, 15 Apr 2020 12:30:07 +0000

swh-loader-core (0.0.89-1~swh1) unstable-swh; urgency=medium

  * New upstream release 0.0.89     - (tagged by Antoine R. Dumont
    (@ardumont) <antoine.romain.dumont@gmail.com> on 2020-04-14 15:48:15
    +0200)
  * Upstream changes:     - v0.0.89     - package.utils: Define a
    timeout on download connections     - package.loader: Clear proxy
    buffer state when failing to load revision     - Fix a couple of
    storage args deprecation warnings     - cli: Sort loaders list and
    fix some tests     - Add a pyproject.toml file to target py37 for
    black     - Enable black

 -- Software Heritage autobuilder (on jenkins-debian1) <jenkins@jenkins-debian1.internal.softwareheritage.org>  Tue, 14 Apr 2020 15:30:08 +0000

swh-loader-core (0.0.88-1~swh1) unstable-swh; urgency=medium

  * New upstream release 0.0.88     - (tagged by Antoine R. Dumont
    (@ardumont) <antoine.romain.dumont@gmail.com> on 2020-04-03 15:52:07
    +0200)
  * Upstream changes:     - v0.0.88     - v0.0.88 nixguix: validate and
    clean sources.json structure

 -- Software Heritage autobuilder (on jenkins-debian1) <jenkins@jenkins-debian1.internal.softwareheritage.org>  Fri, 03 Apr 2020 13:54:24 +0000

swh-loader-core (0.0.87-1~swh1) unstable-swh; urgency=medium

  * New upstream release 0.0.87     - (tagged by Antoine R. Dumont
    (@ardumont) <antoine.romain.dumont@gmail.com> on 2020-04-02 14:37:37
    +0200)
  * Upstream changes:     - v0.0.87     - nixguix: rename the `url`
    source attribute to `urls`     - nixguix: rename the test file     -
    nixguix: add the integrity attribute in release metadata

 -- Software Heritage autobuilder (on jenkins-debian1) <jenkins@jenkins-debian1.internal.softwareheritage.org>  Thu, 02 Apr 2020 12:39:58 +0000

swh-loader-core (0.0.86-1~swh1) unstable-swh; urgency=medium

  * New upstream release 0.0.86     - (tagged by Antoine R. Dumont
    (@ardumont) <antoine.romain.dumont@gmail.com> on 2020-03-26 16:15:24
    +0100)
  * Upstream changes:     - v0.0.86     - core.loader: Remove
    origin_visit_update call from DVCSLoader class

 -- Software Heritage autobuilder (on jenkins-debian1) <jenkins@jenkins-debian1.internal.softwareheritage.org>  Thu, 26 Mar 2020 15:19:29 +0000

swh-loader-core (0.0.85-1~swh1) unstable-swh; urgency=medium

  * New upstream release 0.0.85     - (tagged by Antoine R. Dumont
    (@ardumont) <antoine.romain.dumont@gmail.com> on 2020-03-26 15:36:58
    +0100)
  * Upstream changes:     - v0.0.85     - core.loader: Allow core loader
    to update origin_visit in one call     - Rename the functional
    loader to nixguix loader

 -- Software Heritage autobuilder (on jenkins-debian1) <jenkins@jenkins-debian1.internal.softwareheritage.org>  Thu, 26 Mar 2020 14:43:17 +0000

swh-loader-core (0.0.84-1~swh1) unstable-swh; urgency=medium

  * New upstream release 0.0.84     - (tagged by Antoine R. Dumont
    (@ardumont) <antoine.romain.dumont@gmail.com> on 2020-03-24 11:29:49
    +0100)
  * Upstream changes:     - v0.0.84     - test: Use storage endpoint to
    check latest origin visit status     - package.loader: Fix status
    visit to 'partial'     - package.loader: add a test to reproduce
    EOFError error

 -- Software Heritage autobuilder (on jenkins-debian1) <jenkins@jenkins-debian1.internal.softwareheritage.org>  Tue, 24 Mar 2020 10:32:55 +0000

swh-loader-core (0.0.83-1~swh1) unstable-swh; urgency=medium

  * New upstream release 0.0.83     - (tagged by Antoine R. Dumont
    (@ardumont) <antoine.romain.dumont@gmail.com> on 2020-03-23 15:16:14
    +0100)
  * Upstream changes:     - v0.0.83     - Make the swh.loader.package
    exception handling more granular     - package.loader: Reference a
    snapshot on partial visit     - package.loader: Extract a
    _load_snapshot method     - functional: create a branch named
    evaluation pointing to the evaluation commit     - package.loader:
    add extra_branches method

 -- Software Heritage autobuilder (on jenkins-debian1) <jenkins@jenkins-debian1.internal.softwareheritage.org>  Mon, 23 Mar 2020 14:19:43 +0000

swh-loader-core (0.0.82-1~swh1) unstable-swh; urgency=medium

  * New upstream release 0.0.82     - (tagged by Antoine R. Dumont
    (@ardumont) <antoine.romain.dumont@gmail.com> on 2020-03-18 11:55:48
    +0100)
  * Upstream changes:     - v0.0.82     - functional.loader: Add loader
    - package.loader: ignore non tarball source

 -- Software Heritage autobuilder (on jenkins-debian1) <jenkins@jenkins-debian1.internal.softwareheritage.org>  Wed, 18 Mar 2020 10:59:38 +0000

swh-loader-core (0.0.81-1~swh1) unstable-swh; urgency=medium

  * New upstream release 0.0.81     - (tagged by Antoine R. Dumont
    (@ardumont) <antoine.romain.dumont@gmail.com> on 2020-03-16 13:14:33
    +0100)
  * Upstream changes:     - v0.0.81     - Migrate to latest
    storage.origin_visit_add api change     - Move Person parsing to swh-
    model.

 -- Software Heritage autobuilder (on jenkins-debian1) <jenkins@jenkins-debian1.internal.softwareheritage.org>  Mon, 16 Mar 2020 12:17:43 +0000

swh-loader-core (0.0.80-1~swh1) unstable-swh; urgency=medium

  * New upstream release 0.0.80     - (tagged by Valentin Lorentz
    <vlorentz@softwareheritage.org> on 2020-02-28 17:05:14 +0100)
  * Upstream changes:     - v0.0.80     - * use swh-model objects
    instead of dicts.

 -- Software Heritage autobuilder (on jenkins-debian1) <jenkins@jenkins-debian1.internal.softwareheritage.org>  Fri, 28 Feb 2020 16:10:06 +0000

swh-loader-core (0.0.79-1~swh1) unstable-swh; urgency=medium

  * New upstream release 0.0.79     - (tagged by Antoine R. Dumont
    (@ardumont) <antoine.romain.dumont@gmail.com> on 2020-02-25 11:40:05
    +0100)
  * Upstream changes:     - v0.0.79     - Move revision loading logic to
    its own function.     - Use swh-storage validation proxy earlier in
    the pipeline.     - Use swh-storage validation proxy.     - Add
    missing __init__.py and fix tests.

 -- Software Heritage autobuilder (on jenkins-debian1) <jenkins@jenkins-debian1.internal.softwareheritage.org>  Tue, 25 Feb 2020 10:48:07 +0000

swh-loader-core (0.0.78-1~swh1) unstable-swh; urgency=medium

  * New upstream release 0.0.78     - (tagged by Antoine R. Dumont
    (@ardumont) <antoine.romain.dumont@gmail.com> on 2020-02-06 15:28:11
    +0100)
  * Upstream changes:     - v0.0.78     - tests: Use new get_storage
    signature     - loader.core.converters: Prefer the with open pattern
    to read file     - test_converters: Add coverage on prepare_contents
    method     - test_converters: Migrate to pytest     -
    loader.core/package: Call storage's (skipped_)content_add endpoints

 -- Software Heritage autobuilder (on jenkins-debian1) <jenkins@jenkins-debian1.internal.softwareheritage.org>  Thu, 06 Feb 2020 15:09:05 +0000

swh-loader-core (0.0.77-1~swh1) unstable-swh; urgency=medium

  * New upstream release 0.0.77     - (tagged by Antoine R. Dumont
    (@ardumont) <antoine.romain.dumont@gmail.com> on 2020-01-30 10:32:08
    +0100)
  * Upstream changes:     - v0.0.77     - loader.npm: If no upload time
    provided, use artifact's mtime if provided     - loader.npm: Fail
    ingestion if at least 1 artifact has no upload time

 -- Software Heritage autobuilder (on jenkins-debian1) <jenkins@jenkins-debian1.internal.softwareheritage.org>  Thu, 30 Jan 2020 09:37:58 +0000

swh-loader-core (0.0.76-1~swh1) unstable-swh; urgency=medium

  * New upstream release 0.0.76     - (tagged by Antoine R. Dumont
    (@ardumont) <antoine.romain.dumont@gmail.com> on 2020-01-28 13:07:30
    +0100)
  * Upstream changes:     - v0.0.76     - npm.loader: Skip artifacts
    with no intrinsic metadata     - pypi.loader: Skip artifacts with no
    intrinsic metadata     - package.loader: Fix edge case when some
    listing returns no content     - core.loader: Drop retro-
    compatibility class names     - loader.tests: Add filter and buffer
    proxy storage     - docs: Fix sphinx warnings     - README: Update
    class names

 -- Software Heritage autobuilder (on jenkins-debian1) <jenkins@jenkins-debian1.internal.softwareheritage.org>  Tue, 28 Jan 2020 12:11:07 +0000

swh-loader-core (0.0.75-1~swh1) unstable-swh; urgency=medium

  * New upstream release 0.0.75     - (tagged by Antoine R. Dumont
    (@ardumont) <antoine.romain.dumont@gmail.com> on 2020-01-16 14:14:29
    +0100)
  * Upstream changes:     - v0.0.75     - cran.loader: Align cran loader
    with other package loaders

 -- Software Heritage autobuilder (on jenkins-debian1) <jenkins@jenkins-debian1.internal.softwareheritage.org>  Thu, 16 Jan 2020 13:17:30 +0000

swh-loader-core (0.0.74-1~swh1) unstable-swh; urgency=medium

  * New upstream release 0.0.74     - (tagged by Antoine R. Dumont
    (@ardumont) <antoine.romain.dumont@gmail.com> on 2020-01-15 15:30:13
    +0100)
  * Upstream changes:     - v0.0.74     - Drop no longer used retrying
    dependency     - core.loader: Clean up indirection and retry
    behavior     - tests: Use retry proxy storage in loaders     -
    core.loader: Drop dead code     - cran.loader: Fix parsing
    description file error

 -- Software Heritage autobuilder (on jenkins-debian1) <jenkins@jenkins-debian1.internal.softwareheritage.org>  Wed, 15 Jan 2020 14:33:57 +0000

swh-loader-core (0.0.73-1~swh1) unstable-swh; urgency=medium

  * New upstream release 0.0.73     - (tagged by Antoine R. Dumont
    (@ardumont) <antoine.romain.dumont@gmail.com> on 2020-01-09 10:00:21
    +0100)
  * Upstream changes:     - v0.0.73     - package.cran: Name CRAN task
    appropriately

 -- Software Heritage autobuilder (on jenkins-debian1) <jenkins@jenkins-debian1.internal.softwareheritage.org>  Thu, 09 Jan 2020 09:05:07 +0000

swh-loader-core (0.0.72-1~swh1) unstable-swh; urgency=medium

  * New upstream release 0.0.72     - (tagged by Antoine R. Dumont
    (@ardumont) <antoine.romain.dumont@gmail.com> on 2020-01-06 16:37:58
    +0100)
  * Upstream changes:     - v0.0.72     - package.loader: Fail fast when
    unable to create origin/origin_visit     - cran.loader: Add
    implementation

 -- Software Heritage autobuilder (on jenkins-debian1) <jenkins@jenkins-debian1.internal.softwareheritage.org>  Mon, 06 Jan 2020 15:50:08 +0000

swh-loader-core (0.0.71-1~swh1) unstable-swh; urgency=medium

  * New upstream release 0.0.71     - (tagged by Antoine R. Dumont
    (@ardumont) <antoine.romain.dumont@gmail.com> on 2019-12-20 14:22:31
    +0100)
  * Upstream changes:     - v0.0.71     - package.utils: Drop unneeded
    hashes from download computation

 -- Software Heritage autobuilder (on jenkins-debian1) <jenkins@jenkins-debian1.internal.softwareheritage.org>  Fri, 20 Dec 2019 13:26:09 +0000

swh-loader-core (0.0.70-1~swh1) unstable-swh; urgency=medium

  * New upstream release 0.0.70     - (tagged by Antoine R. Dumont
    (@ardumont) <antoine.romain.dumont@gmail.com> on 2019-12-20 11:32:09
    +0100)
  * Upstream changes:     - v0.0.70     - debian.loader: Improve and fix
    revision resolution's corner cases

 -- Software Heritage autobuilder (on jenkins-debian1) <jenkins@jenkins-debian1.internal.softwareheritage.org>  Fri, 20 Dec 2019 10:39:34 +0000

swh-loader-core (0.0.69-1~swh1) unstable-swh; urgency=medium

  * New upstream release 0.0.69     - (tagged by Antoine R. Dumont
    (@ardumont) <antoine.romain.dumont@gmail.com> on 2019-12-12 16:21:59
    +0100)
  * Upstream changes:     - v0.0.69     - loader.core: Fix correctly
    loader initialization

 -- Software Heritage autobuilder (on jenkins-debian1) <jenkins@jenkins-debian1.internal.softwareheritage.org>  Thu, 12 Dec 2019 15:26:13 +0000

swh-loader-core (0.0.68-1~swh1) unstable-swh; urgency=medium

  * New upstream release 0.0.68     - (tagged by Antoine R. Dumont
    (@ardumont) <antoine.romain.dumont@gmail.com> on 2019-12-12 15:45:21
    +0100)
  * Upstream changes:     - v0.0.68     - loader.core: Fix
    initialization issue in dvcs loaders

 -- Software Heritage autobuilder (on jenkins-debian1) <jenkins@jenkins-debian1.internal.softwareheritage.org>  Thu, 12 Dec 2019 14:49:12 +0000

swh-loader-core (0.0.67-1~swh1) unstable-swh; urgency=medium

  * New upstream release 0.0.67     - (tagged by Antoine R. Dumont
    (@ardumont) <antoine.romain.dumont@gmail.com> on 2019-12-12 14:02:47
    +0100)
  * Upstream changes:     - v0.0.67     - loader.core: Type methods     -
    loader.core: Transform data input into list     - loader.core: Add
    missing conversion step on content

 -- Software Heritage autobuilder (on jenkins-debian1) <jenkins@jenkins-debian1.internal.softwareheritage.org>  Thu, 12 Dec 2019 13:07:47 +0000

swh-loader-core (0.0.66-1~swh1) unstable-swh; urgency=medium

  * New upstream release 0.0.66     - (tagged by Antoine R. Dumont
    (@ardumont) <antoine.romain.dumont@gmail.com> on 2019-12-12 12:01:14
    +0100)
  * Upstream changes:     - v0.0.66     - Drop deprecated behavior

 -- Software Heritage autobuilder (on jenkins-debian1) <jenkins@jenkins-debian1.internal.softwareheritage.org>  Thu, 12 Dec 2019 11:05:17 +0000

swh-loader-core (0.0.65-1~swh1) unstable-swh; urgency=medium

  * New upstream release 0.0.65     - (tagged by Antoine R. Dumont
    (@ardumont) <antoine.romain.dumont@gmail.com> on 2019-12-12 11:42:46
    +0100)
  * Upstream changes:     - v0.0.65     - loader.cli: Improve current
    implementation     - tasks: Enforce kwargs use in task message

 -- Software Heritage autobuilder (on jenkins-debian1) <jenkins@jenkins-debian1.internal.softwareheritage.org>  Thu, 12 Dec 2019 10:51:02 +0000

swh-loader-core (0.0.64-1~swh1) unstable-swh; urgency=medium

  * New upstream release 0.0.64     - (tagged by Antoine R. Dumont
    (@ardumont) <antoine.romain.dumont@gmail.com> on 2019-12-10 09:49:06
    +0100)
  * Upstream changes:     - v0.0.64     - requirements-test: Add missing
    test dependency     - tests: Refactor using pytest-mock's mocker
    fixture     - loader.cli: Add tests around cli     - package.npm:
    Align loader instantiation     - loader.cli: Reference new loader
    cli

 -- Software Heritage autobuilder (on jenkins-debian1) <jenkins@jenkins-debian1.internal.softwareheritage.org>  Tue, 10 Dec 2019 08:56:02 +0000

swh-loader-core (0.0.63-1~swh1) unstable-swh; urgency=medium

  * New upstream release 0.0.63     - (tagged by Antoine R. Dumont
    (@ardumont) <antoine.romain.dumont@gmail.com> on 2019-12-05 16:01:49
    +0100)
  * Upstream changes:     - v0.0.63     - Add missing inclusion
    instruction

 -- Software Heritage autobuilder (on jenkins-debian1) <jenkins@jenkins-debian1.internal.softwareheritage.org>  Thu, 05 Dec 2019 15:05:39 +0000

swh-loader-core (0.0.62-1~swh1) unstable-swh; urgency=medium

  * New upstream release 0.0.62     - (tagged by Antoine R. Dumont
    (@ardumont) <antoine.romain.dumont@gmail.com> on 2019-12-05 15:46:46
    +0100)
  * Upstream changes:     - v0.0.62     - Move package loaders to their
    own namespace

 -- Software Heritage autobuilder (on jenkins-debian1) <jenkins@jenkins-debian1.internal.softwareheritage.org>  Thu, 05 Dec 2019 14:50:19 +0000

swh-loader-core (0.0.61-1~swh1) unstable-swh; urgency=medium

  * New upstream release 0.0.61     - (tagged by Antoine R. Dumont
    (@ardumont) <antoine.romain.dumont@gmail.com> on 2019-11-28 17:25:49
    +0100)
  * Upstream changes:     - v0.0.61     - pypi: metadata -> revision:
    Deal with previous metadata format     - npm: metadata -> revision:
    Deal with previous metadata format

 -- Software Heritage autobuilder (on jenkins-debian1) <jenkins@jenkins-debian1.internal.softwareheritage.org>  Thu, 28 Nov 2019 16:29:47 +0000

swh-loader-core (0.0.60-1~swh1) unstable-swh; urgency=medium

  * New upstream release 0.0.60     - (tagged by Antoine R. Dumont
    (@ardumont) <antoine.romain.dumont@gmail.com> on 2019-11-26 12:09:28
    +0100)
  * Upstream changes:     - v0.0.60     - package.deposit: Fix revision-
    get inconsistency     - package.deposit: Provide parents in any case
    - package.deposit: Fix url computation issue     - utils: Work
    around header issue during download

 -- Software Heritage autobuilder (on jenkins-debian1) <jenkins@jenkins-debian1.internal.softwareheritage.org>  Tue, 26 Nov 2019 11:18:41 +0000

swh-loader-core (0.0.59-1~swh1) unstable-swh; urgency=medium

  * New upstream release 0.0.59     - (tagged by Antoine R. Dumont
    (@ardumont) <antoine.romain.dumont@gmail.com> on 2019-11-22 18:11:33
    +0100)
  * Upstream changes:     - v0.0.59     - npm: Explicitly retrieve the
    revision date from extrinsic metadata

 -- Software Heritage autobuilder (on jenkins-debian1) <jenkins@jenkins-debian1.internal.softwareheritage.org>  Fri, 22 Nov 2019 17:15:34 +0000

swh-loader-core (0.0.58-1~swh1) unstable-swh; urgency=medium

  * New upstream release 0.0.58     - (tagged by Antoine R. Dumont
    (@ardumont) <antoine.romain.dumont@gmail.com> on 2019-11-22 12:08:10
    +0100)
  * Upstream changes:     - v0.0.58     - package.pypi: Filter out non-
    sdist package type

 -- Software Heritage autobuilder (on jenkins-debian1) <jenkins@jenkins-debian1.internal.softwareheritage.org>  Fri, 22 Nov 2019 11:11:56 +0000

swh-loader-core (0.0.57-1~swh1) unstable-swh; urgency=medium

  * New upstream release 0.0.57     - (tagged by Antoine R. Dumont
    (@ardumont) <antoine.romain.dumont@gmail.com> on 2019-11-22 11:26:11
    +0100)
  * Upstream changes:     - v0.0.57     - package.pypi: Fix project url
    computation edge case     - Use pkg_resources to get the package
    version instead of vcversioner

 -- Software Heritage autobuilder (on jenkins-debian1) <jenkins@jenkins-debian1.internal.softwareheritage.org>  Fri, 22 Nov 2019 10:31:11 +0000

swh-loader-core (0.0.56-1~swh1) unstable-swh; urgency=medium

  * New upstream release 0.0.56     - (tagged by Antoine R. Dumont
    (@ardumont) <antoine.romain.dumont@gmail.com> on 2019-11-21 16:12:46
    +0100)
  * Upstream changes:     - v0.0.56     - package.tasks: Rename
    appropriately load_deb_package task type name     - Fix typos
    reported by codespell     - Add a pre-commit config file

 -- Software Heritage autobuilder (on jenkins-debian1) <jenkins@jenkins-debian1.internal.softwareheritage.org>  Thu, 21 Nov 2019 15:16:23 +0000

swh-loader-core (0.0.55-1~swh1) unstable-swh; urgency=medium

  * New upstream release 0.0.55     - (tagged by Antoine R. Dumont
    (@ardumont) <antoine.romain.dumont@gmail.com> on 2019-11-21 13:51:03
    +0100)
  * Upstream changes:     - v0.0.55     - package.tasks: Rename
    load_archive into load_archive_files     - Migrate tox.ini to extras
    = xxx instead of deps = .[testing]     - Merge tox test environments

 -- Software Heritage autobuilder (on jenkins-debian1) <jenkins@jenkins-debian1.internal.softwareheritage.org>  Thu, 21 Nov 2019 12:56:07 +0000

swh-loader-core (0.0.54-1~swh1) unstable-swh; urgency=medium

  * New upstream release 0.0.54     - (tagged by Antoine R. Dumont
    (@ardumont) <antoine.romain.dumont@gmail.com> on 2019-11-21 11:29:20
    +0100)
  * Upstream changes:     - v0.0.54     - loader.package.deposit: Drop
    swh.deposit.client requirement     - Include all requirements in
    MANIFEST.in

 -- Software Heritage autobuilder (on jenkins-debian1) <jenkins@jenkins-debian1.internal.softwareheritage.org>  Thu, 21 Nov 2019 10:32:23 +0000

swh-loader-core (0.0.53-1~swh1) unstable-swh; urgency=medium

  * New upstream release 0.0.53     - (tagged by Antoine R. Dumont
    (@ardumont) <antoine.romain.dumont@gmail.com> on 2019-11-20 14:26:36
    +0100)
  * Upstream changes:     - v0.0.53     - loader.package.tasks: Document
    tasks     - Define correctly the setup.py's entry_points

 -- Software Heritage autobuilder (on jenkins-debian1) <jenkins@jenkins-debian1.internal.softwareheritage.org>  Wed, 20 Nov 2019 13:30:10 +0000

swh-loader-core (0.0.52-1~swh3) unstable-swh; urgency=medium

  * Update dh-python version constraint

 -- Antoine R. Dumont (@ardumont) <antoine.romain.dumont@gmail.com>  Wed, 20 Nov 2019 12:03:00 +0100

swh-loader-core (0.0.52-1~swh2) unstable-swh; urgency=medium

  * Add egg-info to pybuild.testfiles.

 -- Antoine R. Dumont (@ardumont) <antoine.romain.dumont@gmail.com>  Wed, 20 Nov 2019 11:42:42 +0100

swh-loader-core (0.0.52-1~swh1) unstable-swh; urgency=medium

  * New upstream release 0.0.52     - (tagged by Antoine R. Dumont
    (@ardumont) <antoine.romain.dumont@gmail.com> on 2019-11-19 15:15:40
    +0100)
  * Upstream changes:     - v0.0.52     - Ensure BufferedLoader and
    UnbufferedLoader do flush their storage     - loader.package:
    Register loader package tasks     - package.tasks: Rename debian
    task to load_deb

 -- Software Heritage autobuilder (on jenkins-debian1) <jenkins@jenkins-debian1.internal.softwareheritage.org>  Tue, 19 Nov 2019 14:18:41 +0000

swh-loader-core (0.0.51-1~swh1) unstable-swh; urgency=medium

  * New upstream release 0.0.51     - (tagged by David Douard
    <david.douard@sdfa3.org> on 2019-11-18 17:05:17 +0100)
  * Upstream changes:     - v0.0.51

 -- Software Heritage autobuilder (on jenkins-debian1) <jenkins@jenkins-debian1.internal.softwareheritage.org>  Mon, 18 Nov 2019 16:09:44 +0000

swh-loader-core (0.0.50-1~swh1) unstable-swh; urgency=medium

  * New upstream release 0.0.50     - (tagged by Antoine R. Dumont
    (@ardumont) <antoine.romain.dumont@gmail.com> on 2019-11-13 15:56:55
    +0100)
  * Upstream changes:     - v0.0.50     - package.loader: Check
    snapshot_id is set as returned value     - package.loader: Ensure
    the origin visit type is set appropriately     - package.loader: Fix
    serialization issue     - package.debian: Align origin_visit type to
    'deb' as in production

 -- Software Heritage autobuilder (on jenkins-debian1) <jenkins@jenkins-debian1.internal.softwareheritage.org>  Wed, 13 Nov 2019 15:04:37 +0000

swh-loader-core (0.0.49-1~swh2) unstable-swh; urgency=medium

  * Update dependencies

 -- Antoine R. Dumont <antoine.romain.dumont@gmail.com>  Fri, 08 Nov 2019 14:07:20 +0100

swh-loader-core (0.0.49-1~swh1) unstable-swh; urgency=medium

  * New upstream release 0.0.49     - (tagged by Antoine R. Dumont
    (@ardumont) <antoine.romain.dumont@gmail.com> on 2019-11-08 13:21:56
    +0100)
  * Upstream changes:     - v0.0.49     - New package loader
    implementations: archive, pypi, npm, deposit, debian

 -- Software Heritage autobuilder (on jenkins-debian1) <jenkins@jenkins-debian1.internal.softwareheritage.org>  Fri, 08 Nov 2019 12:29:47 +0000

swh-loader-core (0.0.48-1~swh1) unstable-swh; urgency=medium

  * New upstream release 0.0.48     - (tagged by Stefano Zacchiroli
    <zack@upsilon.cc> on 2019-10-01 16:49:39 +0200)
  * Upstream changes:     - v0.0.48     - * typing: minimal changes to
    make a no-op mypy run pass

 -- Software Heritage autobuilder (on jenkins-debian1) <jenkins@jenkins-debian1.internal.softwareheritage.org>  Tue, 01 Oct 2019 14:52:59 +0000

swh-loader-core (0.0.47-1~swh1) unstable-swh; urgency=medium

  * New upstream release 0.0.47     - (tagged by Antoine Lambert
    <antoine.lambert@inria.fr> on 2019-10-01 11:32:50 +0200)
  * Upstream changes:     - version 0.0.47: Workaround HashCollision
    errors

 -- Software Heritage autobuilder (on jenkins-debian1) <jenkins@jenkins-debian1.internal.softwareheritage.org>  Tue, 01 Oct 2019 09:35:38 +0000

swh-loader-core (0.0.46-1~swh1) unstable-swh; urgency=medium

  * New upstream release 0.0.46     - (tagged by Antoine R. Dumont
    (@ardumont) <antoine.romain.dumont@gmail.com> on 2019-09-06 18:30:42
    +0200)
  * Upstream changes:     - v0.0.46     - pytest.ini: Remove warnings
    about our custom markers     - pep8: Fix log.warning calls     -
    core/loader: Fix get_save_data_path implementation     - Fix
    validation errors in test.

 -- Software Heritage autobuilder (on jenkins-debian1) <jenkins@jenkins-debian1.internal.softwareheritage.org>  Fri, 06 Sep 2019 16:33:13 +0000

swh-loader-core (0.0.45-1~swh2) unstable-swh; urgency=medium

  * Fix missing build dependency

 -- Antoine R. Dumont (@ardumont) <antoine.romain.dumont@gmail.com>  Tue, 03 Sep 2019 14:12:13 +0200

swh-loader-core (0.0.45-1~swh1) unstable-swh; urgency=medium

  * New upstream release 0.0.45     - (tagged by Antoine R. Dumont
    (@ardumont) <antoine.romain.dumont@gmail.com> on 2019-09-03 10:38:36
    +0200)
  * Upstream changes:     - v0.0.45     - loader: Provide visit type
    when calling origin_visit_add     - loader: Drop keys 'perms' and
    'path' from content before sending to the     - storage     -
    swh.loader.package: Implement GNU loader     - docs: add code of
    conduct document

 -- Software Heritage autobuilder (on jenkins-debian1) <jenkins@jenkins-debian1.internal.softwareheritage.org>  Tue, 03 Sep 2019 08:41:49 +0000

swh-loader-core (0.0.44-1~swh1) unstable-swh; urgency=medium

  * New upstream release 0.0.44     - (tagged by Valentin Lorentz
    <vlorentz@softwareheritage.org> on 2019-06-25 12:18:27 +0200)
  * Upstream changes:     - Drop use of deprecated methods
    fetch_history_*

 -- Software Heritage autobuilder (on jenkins-debian1) <jenkins@jenkins-debian1.internal.softwareheritage.org>  Wed, 26 Jun 2019 09:40:59 +0000

swh-loader-core (0.0.43-1~swh1) unstable-swh; urgency=medium

  * New upstream release 0.0.43     - (tagged by Valentin Lorentz
    <vlorentz@softwareheritage.org> on 2019-06-18 16:21:58 +0200)
  * Upstream changes:     - Use origin urls instead of origin ids.

 -- Software Heritage autobuilder (on jenkins-debian1) <jenkins@jenkins-debian1.internal.softwareheritage.org>  Wed, 19 Jun 2019 09:33:53 +0000

swh-loader-core (0.0.42-1~swh1) unstable-swh; urgency=medium

  * New upstream release 0.0.42     - (tagged by David Douard
    <david.douard@sdfa3.org> on 2019-05-20 11:28:49 +0200)
  * Upstream changes:     - v0.0.42     - update/fix requirements

 -- Software Heritage autobuilder (on jenkins-debian1) <jenkins@jenkins-debian1.internal.softwareheritage.org>  Mon, 20 May 2019 09:33:47 +0000

swh-loader-core (0.0.41-1~swh1) unstable-swh; urgency=medium

  * New upstream release 0.0.41     - (tagged by Antoine R. Dumont
    (@ardumont) <antoine.romain.dumont@gmail.com> on 2019-04-11 11:46:00
    +0200)
  * Upstream changes:     - v0.0.41     - core.loader: Migrate to latest
    snapshot_add, origin_visit_update api     - core.loader: Count only
    the effectively new objects ingested     - test_utils: Add coverage
    on utils module

 -- Software Heritage autobuilder (on jenkins-debian1) <jenkins@jenkins-debian1.internal.softwareheritage.org>  Thu, 11 Apr 2019 09:52:55 +0000

swh-loader-core (0.0.40-1~swh1) unstable-swh; urgency=medium

  * New upstream release 0.0.40     - (tagged by Antoine Lambert
    <antoine.lambert@inria.fr> on 2019-03-29 10:57:14 +0100)
  * Upstream changes:     - version 0.0.40

 -- Software Heritage autobuilder (on jenkins-debian1) <jenkins@jenkins-debian1.internal.softwareheritage.org>  Fri, 29 Mar 2019 10:02:37 +0000

swh-loader-core (0.0.39-1~swh1) unstable-swh; urgency=medium

  * New upstream release 0.0.39     - (tagged by Antoine R. Dumont
    (@ardumont) <antoine.romain.dumont@gmail.com> on 2019-01-30 11:10:39
    +0100)
  * Upstream changes:     - v0.0.39

 -- Software Heritage autobuilder (on jenkins-debian1) <jenkins@jenkins-debian1.internal.softwareheritage.org>  Wed, 30 Jan 2019 10:13:56 +0000

swh-loader-core (0.0.35-1~swh1) unstable-swh; urgency=medium

  * v0.0.35
  * tests: Initialize tox.ini use
  * tests, debian/*: Migrate to pytest

 -- Antoine R. Dumont (@ardumont) <antoine.romain.dumont@gmail.com>  Tue, 23 Oct 2018 15:47:22 +0200

swh-loader-core (0.0.34-1~swh1) unstable-swh; urgency=medium

  * v0.0.34
  * setup: prepare for PyPI upload
  * README.md: Simplify module description
  * core.tests: Install tests fixture for derivative loaders to use

 -- Antoine R. Dumont (@ardumont) <antoine.romain.dumont@gmail.com>  Tue, 09 Oct 2018 14:11:29 +0200

swh-loader-core (0.0.33-1~swh1) unstable-swh; urgency=medium

  * v0.0.33
  * loader/utils: Add clean_dangling_folders function to ease clean up
  * loader/core: Add optional pre_cleanup for dangling files cleaning

 -- Antoine R. Dumont (@ardumont) <antoine.romain.dumont@gmail.com>  Fri, 09 Mar 2018 14:41:17 +0100

swh-loader-core (0.0.32-1~swh1) unstable-swh; urgency=medium

  * v0.0.32
  * Improve origin_visit initialization step
  * Properly sandbox the prepare statement so that if it breaks, we can
  * update appropriately the visit with the correct status

 -- Antoine R. Dumont (@ardumont) <antoine.romain.dumont@gmail.com>  Wed, 07 Mar 2018 11:06:27 +0100

swh-loader-core (0.0.31-1~swh1) unstable-swh; urgency=medium

  * Release swh.loader.core v0.0.31
  * Remove backwards-compatibility when sending snapshots

 -- Nicolas Dandrimont <nicolas@dandrimont.eu>  Tue, 13 Feb 2018 18:52:20 +0100

swh-loader-core (0.0.30-1~swh1) unstable-swh; urgency=medium

  * Release swh.loader.core v0.0.30
  * Update Debian metadata for snapshot-related breakage

 -- Nicolas Dandrimont <nicolas@dandrimont.eu>  Tue, 06 Feb 2018 14:22:53 +0100

swh-loader-core (0.0.29-1~swh1) unstable-swh; urgency=medium

  * Release swh.loader.core v0.0.29
  * Replace occurrences with snapshots
  * Enhance logging on error cases

 -- Nicolas Dandrimont <nicolas@dandrimont.eu>  Tue, 06 Feb 2018 14:13:11 +0100

swh-loader-core (0.0.28-1~swh1) unstable-swh; urgency=medium

  * v0.0.28
  * Add stateless loader base class
  * Remove bare exception handlers

 -- Antoine R. Dumont (@ardumont) <antoine.romain.dumont@gmail.com>  Tue, 19 Dec 2017 17:48:09 +0100

swh-loader-core (0.0.27-1~swh1) unstable-swh; urgency=medium

  * v0.0.27
  * Migrate from indexer's indexer_configuration to storage's tool
    notion.

 -- Antoine R. Dumont (@ardumont) <antoine.romain.dumont@gmail.com>  Thu, 07 Dec 2017 10:36:23 +0100

swh-loader-core (0.0.26-1~swh1) unstable-swh; urgency=medium

  * v0.0.26
  * Fix send_provider method

 -- Antoine R. Dumont (@ardumont) <antoine.romain.dumont@gmail.com>  Tue, 05 Dec 2017 15:40:57 +0100

swh-loader-core (0.0.25-1~swh1) unstable-swh; urgency=medium

  * v0.0.25
  * swh.loader.core: Fix to retrieve the provider_id as an actual id
  * swh.loader.core: Fix log format error
  * swh.loader.core: Align log message according to conventions

 -- Antoine R. Dumont (@ardumont) <antoine.romain.dumont@gmail.com>  Wed, 29 Nov 2017 12:55:45 +0100

swh-loader-core (0.0.24-1~swh1) unstable-swh; urgency=medium

  * v0.0.24
  * Added metadata injection possible from loader core

 -- Antoine R. Dumont (@ardumont) <antoine.romain.dumont@gmail.com>  Fri, 24 Nov 2017 11:35:40 +0100

swh-loader-core (0.0.23-1~swh1) unstable-swh; urgency=medium

  * v0.0.23
  * loader: Fix dangling data flush

 -- Antoine R. Dumont (@ardumont) <antoine.romain.dumont@gmail.com>  Tue, 07 Nov 2017 16:25:20 +0100

swh-loader-core (0.0.22-1~swh1) unstable-swh; urgency=medium

  * v0.0.22
  * core.loader: Use the global setup set in swh.core.config
  * core.loader: Properly batch object insertions for big requests

 -- Antoine R. Dumont (@ardumont) <antoine.romain.dumont@gmail.com>  Mon, 30 Oct 2017 18:50:00 +0100

swh-loader-core (0.0.21-1~swh1) unstable-swh; urgency=medium

  * v0.0.21
  * swh.loader.core: Only send origin if not already sent before

 -- Antoine R. Dumont (@ardumont) <antoine.romain.dumont@gmail.com>  Tue, 24 Oct 2017 16:30:53 +0200

swh-loader-core (0.0.20-1~swh1) unstable-swh; urgency=medium

  * v0.0.20
  * Permit to add 'post_load' actions in loaders

 -- Antoine R. Dumont (@ardumont) <antoine.romain.dumont@gmail.com>  Fri, 13 Oct 2017 14:30:37 +0200

swh-loader-core (0.0.19-1~swh1) unstable-swh; urgency=medium

  * v0.0.19
  * Permit to add 'post_load' actions in loaders

 -- Antoine R. Dumont (@ardumont) <antoine.romain.dumont@gmail.com>  Fri, 13 Oct 2017 14:14:14 +0200

swh-loader-core (0.0.18-1~swh1) unstable-swh; urgency=medium

  * Release swh.loader.core version 0.0.18
  * Update packaging runes

 -- Nicolas Dandrimont <nicolas@dandrimont.eu>  Thu, 12 Oct 2017 18:07:53 +0200

swh-loader-core (0.0.17-1~swh1) unstable-swh; urgency=medium

  * Release swh.loader.core v0.0.17
  * Allow iterating when fetching and storing data
  * Allow overriding the status of the loaded visit
  * Allow overriding the status of the load itself

 -- Nicolas Dandrimont <nicolas@dandrimont.eu>  Wed, 11 Oct 2017 16:38:29 +0200

swh-loader-core (0.0.16-1~swh1) unstable-swh; urgency=medium

  * Release swh.loader.core v0.0.16
  * Migrate from swh.model.git to swh.model.from_disk

 -- Nicolas Dandrimont <nicolas@dandrimont.eu>  Fri, 06 Oct 2017 14:46:41 +0200

swh-loader-core (0.0.15-1~swh1) unstable-swh; urgency=medium

  * v0.0.15
  * docs: Add sphinx apidoc generation skeleton
  * docs: Add a simple README.md explaining the module's goal
  * swh.loader.core.loader: Unify origin_visit add/update function call

 -- Antoine R. Dumont (@ardumont) <antoine.romain.dumont@gmail.com>  Fri, 29 Sep 2017 11:47:37 +0200

swh-loader-core (0.0.14-1~swh1) unstable-swh; urgency=medium

  * v0.0.14
  * Add the blake2s256 hash computation

 -- Antoine R. Dumont (@ardumont) <antoine.romain.dumont@gmail.com>  Sat, 25 Mar 2017 18:20:52 +0100

swh-loader-core (0.0.13-1~swh1) unstable-swh; urgency=medium

  * v0.0.13
  * Improve core loader's interface api

 -- Antoine R. Dumont (@ardumont) <antoine.romain.dumont@gmail.com>  Wed, 22 Feb 2017 13:43:54 +0100

swh-loader-core (0.0.12-1~swh1) unstable-swh; urgency=medium

  * v0.0.12
  * Update storage configuration reading

 -- Antoine R. Dumont (@ardumont) <antoine.romain.dumont@gmail.com>  Thu, 15 Dec 2016 18:34:41 +0100

swh-loader-core (0.0.11-1~swh1) unstable-swh; urgency=medium

  * v0.0.11
  * d/control: Bump dependency to latest storage
  * Fix: Objects can be injected even though global loading failed
  * Populate the counters in fetch_history
  * Open open/close fetch_history function in the core loader

 -- Antoine R. Dumont (@ardumont) <antoine.romain.dumont@gmail.com>  Wed, 24 Aug 2016 14:38:55 +0200

swh-loader-core (0.0.10-1~swh1) unstable-swh; urgency=medium

  * v0.0.10
  * d/control: Update dependency

 -- Antoine R. Dumont (@ardumont) <antoine.romain.dumont@gmail.com>  Sat, 11 Jun 2016 02:26:50 +0200

swh-loader-core (0.0.9-1~swh1) unstable-swh; urgency=medium

  * v0.0.9
  * Improve default task that initialize storage as well

 -- Antoine R. Dumont (@ardumont) <antoine.romain.dumont@gmail.com>  Fri, 10 Jun 2016 15:12:14 +0200

swh-loader-core (0.0.8-1~swh1) unstable-swh; urgency=medium

  * v0.0.8
  * Migrate specific converter to the right module
  * Fix dangling parameter

 -- Antoine R. Dumont (@ardumont) <antoine.romain.dumont@gmail.com>  Wed, 08 Jun 2016 18:09:23 +0200

swh-loader-core (0.0.7-1~swh1) unstable-swh; urgency=medium

  * v0.0.7
  * Fix on revision conversion

 -- Antoine R. Dumont (@ardumont) <antoine.romain.dumont@gmail.com>  Wed, 08 Jun 2016 16:19:02 +0200

swh-loader-core (0.0.6-1~swh1) unstable-swh; urgency=medium

  * v0.0.6
  * d/control: Bump dependency on swh-model
  * d/control: Add missing description
  * Keep the abstraction for all entities
  * Align parameter definition order
  * Fix missing option in DEFAULT ones
  * Decrease verbosity
  * Fix missing origin_id assignment
  * d/rules: Add target to run tests during packaging

 -- Antoine R. Dumont (@ardumont) <antoine.romain.dumont@gmail.com>  Wed, 08 Jun 2016 16:00:40 +0200

swh-loader-core (0.0.5-1~swh1) unstable-swh; urgency=medium

  * v0.0.5

 -- Antoine R. Dumont (@ardumont) <antoine.romain.dumont@gmail.com>  Wed, 25 May 2016 12:17:06 +0200

swh-loader-core (0.0.4-1~swh1) unstable-swh; urgency=medium

  * v0.0.4
  * Rename package from python3-swh.loader to python3-swh.loader.core

 -- Antoine R. Dumont (@ardumont) <antoine.romain.dumont@gmail.com>  Wed, 25 May 2016 11:44:48 +0200

swh-loader-core (0.0.3-1~swh1) unstable-swh; urgency=medium

  * v0.0.3
  * Improve default configuration
  * Rename package from swh-loader-vcs to swh-loader

 -- Antoine R. Dumont (@ardumont) <antoine.romain.dumont@gmail.com>  Wed, 25 May 2016 11:23:06 +0200

swh-loader-core (0.0.2-1~swh1) unstable-swh; urgency=medium

  * v0.0.2
  * Fix: Flush data even when no data is sent to swh-storage

 -- Antoine R. Dumont (@ardumont) <antoine.romain.dumont@gmail.com>  Tue, 24 May 2016 16:41:49 +0200

swh-loader-core (0.0.1-1~swh1) unstable-swh; urgency=medium

  * Initial release
  * v0.0.1

 -- Antoine R. Dumont (@ardumont) <antoine.romain.dumont@gmail.com>  Wed, 13 Apr 2016 16:54:47 +0200<|MERGE_RESOLUTION|>--- conflicted
+++ resolved
@@ -1,10 +1,3 @@
-<<<<<<< HEAD
-swh-loader-core (3.0.0-1~swh1~bpo10+1) buster-swh; urgency=medium
-
-  * Rebuild for buster-swh
-
- -- Software Heritage autobuilder (on jenkins-debian1) <jenkins@jenkins-debian1.internal.softwareheritage.org>  Thu, 21 Apr 2022 08:34:45 +0000
-=======
 swh-loader-core (3.1.0-1~swh1) unstable-swh; urgency=medium
 
   * New upstream release 3.1.0     - (tagged by Valentin Lorentz
@@ -15,7 +8,6 @@
     - * debian: Fix loading when md5sum is missing in dsc file
 
  -- Software Heritage autobuilder (on jenkins-debian1) <jenkins@jenkins-debian1.internal.softwareheritage.org>  Tue, 26 Apr 2022 09:41:57 +0000
->>>>>>> d0a9027f
 
 swh-loader-core (3.0.0-1~swh1) unstable-swh; urgency=medium
 
