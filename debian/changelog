--- conflicted
+++ resolved
@@ -1,10 +1,3 @@
-<<<<<<< HEAD
-swh-loader-core (0.0.28-1~swh1~bpo9+1) stretch-swh; urgency=medium
-
-  * Rebuild for stretch-backports.
-
- -- Antoine R. Dumont (@ardumont) <antoine.romain.dumont@gmail.com>  Tue, 19 Dec 2017 17:48:09 +0100
-=======
 swh-loader-core (0.0.29-1~swh1) unstable-swh; urgency=medium
 
   * Release swh.loader.core v0.0.29
@@ -12,7 +5,6 @@
   * Enhance logging on error cases
 
  -- Nicolas Dandrimont <nicolas@dandrimont.eu>  Tue, 06 Feb 2018 14:13:11 +0100
->>>>>>> ddee92ad
 
 swh-loader-core (0.0.28-1~swh1) unstable-swh; urgency=medium
 
