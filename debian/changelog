--- conflicted
+++ resolved
@@ -1,10 +1,3 @@
-<<<<<<< HEAD
-swh-loader-core (4.1.0-1~swh1~bpo10+1) buster-swh; urgency=medium
-
-  * Rebuild for buster-swh
-
- -- Software Heritage autobuilder (on jenkins-debian1) <jenkins@jenkins-debian1.internal.softwareheritage.org>  Wed, 14 Sep 2022 07:43:50 +0000
-=======
 swh-loader-core (4.2.0-1~swh1) unstable-swh; urgency=medium
 
   * New upstream release 4.2.0     - (tagged by Antoine R. Dumont
@@ -20,7 +13,6 @@
     encode URLs for retrieving package info
 
  -- Software Heritage autobuilder (on jenkins-debian1) <jenkins@jenkins-debian1.internal.softwareheritage.org>  Wed, 21 Sep 2022 20:14:57 +0000
->>>>>>> 39f330db
 
 swh-loader-core (4.1.0-1~swh1) unstable-swh; urgency=medium
 
