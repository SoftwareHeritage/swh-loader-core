<<<<<<< HEAD
swh-loader-core (0.0.72-1~swh1~bpo10+1) buster-swh; urgency=medium

  * Rebuild for buster-swh

 -- Software Heritage autobuilder (on jenkins-debian1) <jenkins@jenkins-debian1.internal.softwareheritage.org>  Mon, 06 Jan 2020 15:52:11 +0000
=======
swh-loader-core (0.0.73-1~swh1) unstable-swh; urgency=medium

  * New upstream release 0.0.73     - (tagged by Antoine R. Dumont
    (@ardumont) <antoine.romain.dumont@gmail.com> on 2020-01-09 10:00:21
    +0100)
  * Upstream changes:     - v0.0.73     - package.cran: Name CRAN task
    appropriately

 -- Software Heritage autobuilder (on jenkins-debian1) <jenkins@jenkins-debian1.internal.softwareheritage.org>  Thu, 09 Jan 2020 09:05:07 +0000
>>>>>>> 8d370969

swh-loader-core (0.0.72-1~swh1) unstable-swh; urgency=medium

  * New upstream release 0.0.72     - (tagged by Antoine R. Dumont
    (@ardumont) <antoine.romain.dumont@gmail.com> on 2020-01-06 16:37:58
    +0100)
  * Upstream changes:     - v0.0.72     - package.loader: Fail fast when
    unable to create origin/origin_visit     - cran.loader: Add
    implementation

 -- Software Heritage autobuilder (on jenkins-debian1) <jenkins@jenkins-debian1.internal.softwareheritage.org>  Mon, 06 Jan 2020 15:50:08 +0000

swh-loader-core (0.0.71-1~swh1) unstable-swh; urgency=medium

  * New upstream release 0.0.71     - (tagged by Antoine R. Dumont
    (@ardumont) <antoine.romain.dumont@gmail.com> on 2019-12-20 14:22:31
    +0100)
  * Upstream changes:     - v0.0.71     - package.utils: Drop unneeded
    hashes from download computation

 -- Software Heritage autobuilder (on jenkins-debian1) <jenkins@jenkins-debian1.internal.softwareheritage.org>  Fri, 20 Dec 2019 13:26:09 +0000

swh-loader-core (0.0.70-1~swh1) unstable-swh; urgency=medium

  * New upstream release 0.0.70     - (tagged by Antoine R. Dumont
    (@ardumont) <antoine.romain.dumont@gmail.com> on 2019-12-20 11:32:09
    +0100)
  * Upstream changes:     - v0.0.70     - debian.loader: Improve and fix
    revision resolution's corner cases

 -- Software Heritage autobuilder (on jenkins-debian1) <jenkins@jenkins-debian1.internal.softwareheritage.org>  Fri, 20 Dec 2019 10:39:34 +0000

swh-loader-core (0.0.69-1~swh1) unstable-swh; urgency=medium

  * New upstream release 0.0.69     - (tagged by Antoine R. Dumont
    (@ardumont) <antoine.romain.dumont@gmail.com> on 2019-12-12 16:21:59
    +0100)
  * Upstream changes:     - v0.0.69     - loader.core: Fix correctly
    loader initialization

 -- Software Heritage autobuilder (on jenkins-debian1) <jenkins@jenkins-debian1.internal.softwareheritage.org>  Thu, 12 Dec 2019 15:26:13 +0000

swh-loader-core (0.0.68-1~swh1) unstable-swh; urgency=medium

  * New upstream release 0.0.68     - (tagged by Antoine R. Dumont
    (@ardumont) <antoine.romain.dumont@gmail.com> on 2019-12-12 15:45:21
    +0100)
  * Upstream changes:     - v0.0.68     - loader.core: Fix
    initialization issue in dvcs loaders

 -- Software Heritage autobuilder (on jenkins-debian1) <jenkins@jenkins-debian1.internal.softwareheritage.org>  Thu, 12 Dec 2019 14:49:12 +0000

swh-loader-core (0.0.67-1~swh1) unstable-swh; urgency=medium

  * New upstream release 0.0.67     - (tagged by Antoine R. Dumont
    (@ardumont) <antoine.romain.dumont@gmail.com> on 2019-12-12 14:02:47
    +0100)
  * Upstream changes:     - v0.0.67     - loader.core: Type methods     -
    loader.core: Transform data input into list     - loader.core: Add
    missing conversion step on content

 -- Software Heritage autobuilder (on jenkins-debian1) <jenkins@jenkins-debian1.internal.softwareheritage.org>  Thu, 12 Dec 2019 13:07:47 +0000

swh-loader-core (0.0.66-1~swh1) unstable-swh; urgency=medium

  * New upstream release 0.0.66     - (tagged by Antoine R. Dumont
    (@ardumont) <antoine.romain.dumont@gmail.com> on 2019-12-12 12:01:14
    +0100)
  * Upstream changes:     - v0.0.66     - Drop deprecated behavior

 -- Software Heritage autobuilder (on jenkins-debian1) <jenkins@jenkins-debian1.internal.softwareheritage.org>  Thu, 12 Dec 2019 11:05:17 +0000

swh-loader-core (0.0.65-1~swh1) unstable-swh; urgency=medium

  * New upstream release 0.0.65     - (tagged by Antoine R. Dumont
    (@ardumont) <antoine.romain.dumont@gmail.com> on 2019-12-12 11:42:46
    +0100)
  * Upstream changes:     - v0.0.65     - loader.cli: Improve current
    implementation     - tasks: Enforce kwargs use in task message

 -- Software Heritage autobuilder (on jenkins-debian1) <jenkins@jenkins-debian1.internal.softwareheritage.org>  Thu, 12 Dec 2019 10:51:02 +0000

swh-loader-core (0.0.64-1~swh1) unstable-swh; urgency=medium

  * New upstream release 0.0.64     - (tagged by Antoine R. Dumont
    (@ardumont) <antoine.romain.dumont@gmail.com> on 2019-12-10 09:49:06
    +0100)
  * Upstream changes:     - v0.0.64     - requirements-test: Add missing
    test dependency     - tests: Refactor using pytest-mock's mocker
    fixture     - loader.cli: Add tests around cli     - package.npm:
    Align loader instantiation     - loader.cli: Reference new loader
    cli

 -- Software Heritage autobuilder (on jenkins-debian1) <jenkins@jenkins-debian1.internal.softwareheritage.org>  Tue, 10 Dec 2019 08:56:02 +0000

swh-loader-core (0.0.63-1~swh1) unstable-swh; urgency=medium

  * New upstream release 0.0.63     - (tagged by Antoine R. Dumont
    (@ardumont) <antoine.romain.dumont@gmail.com> on 2019-12-05 16:01:49
    +0100)
  * Upstream changes:     - v0.0.63     - Add missing inclusion
    instruction

 -- Software Heritage autobuilder (on jenkins-debian1) <jenkins@jenkins-debian1.internal.softwareheritage.org>  Thu, 05 Dec 2019 15:05:39 +0000

swh-loader-core (0.0.62-1~swh1) unstable-swh; urgency=medium

  * New upstream release 0.0.62     - (tagged by Antoine R. Dumont
    (@ardumont) <antoine.romain.dumont@gmail.com> on 2019-12-05 15:46:46
    +0100)
  * Upstream changes:     - v0.0.62     - Move package loaders to their
    own namespace

 -- Software Heritage autobuilder (on jenkins-debian1) <jenkins@jenkins-debian1.internal.softwareheritage.org>  Thu, 05 Dec 2019 14:50:19 +0000

swh-loader-core (0.0.61-1~swh1) unstable-swh; urgency=medium

  * New upstream release 0.0.61     - (tagged by Antoine R. Dumont
    (@ardumont) <antoine.romain.dumont@gmail.com> on 2019-11-28 17:25:49
    +0100)
  * Upstream changes:     - v0.0.61     - pypi: metadata -> revision:
    Deal with previous metadata format     - npm: metadata -> revision:
    Deal with previous metadata format

 -- Software Heritage autobuilder (on jenkins-debian1) <jenkins@jenkins-debian1.internal.softwareheritage.org>  Thu, 28 Nov 2019 16:29:47 +0000

swh-loader-core (0.0.60-1~swh1) unstable-swh; urgency=medium

  * New upstream release 0.0.60     - (tagged by Antoine R. Dumont
    (@ardumont) <antoine.romain.dumont@gmail.com> on 2019-11-26 12:09:28
    +0100)
  * Upstream changes:     - v0.0.60     - package.deposit: Fix revision-
    get inconsistency     - package.deposit: Provide parents in any case
    - package.deposit: Fix url computation issue     - utils: Work
    around header issue during download

 -- Software Heritage autobuilder (on jenkins-debian1) <jenkins@jenkins-debian1.internal.softwareheritage.org>  Tue, 26 Nov 2019 11:18:41 +0000

swh-loader-core (0.0.59-1~swh1) unstable-swh; urgency=medium

  * New upstream release 0.0.59     - (tagged by Antoine R. Dumont
    (@ardumont) <antoine.romain.dumont@gmail.com> on 2019-11-22 18:11:33
    +0100)
  * Upstream changes:     - v0.0.59     - npm: Explicitely retrieve the
    revision date from extrinsic metadata

 -- Software Heritage autobuilder (on jenkins-debian1) <jenkins@jenkins-debian1.internal.softwareheritage.org>  Fri, 22 Nov 2019 17:15:34 +0000

swh-loader-core (0.0.58-1~swh1) unstable-swh; urgency=medium

  * New upstream release 0.0.58     - (tagged by Antoine R. Dumont
    (@ardumont) <antoine.romain.dumont@gmail.com> on 2019-11-22 12:08:10
    +0100)
  * Upstream changes:     - v0.0.58     - package.pypi: Filter out non-
    sdist package type

 -- Software Heritage autobuilder (on jenkins-debian1) <jenkins@jenkins-debian1.internal.softwareheritage.org>  Fri, 22 Nov 2019 11:11:56 +0000

swh-loader-core (0.0.57-1~swh1) unstable-swh; urgency=medium

  * New upstream release 0.0.57     - (tagged by Antoine R. Dumont
    (@ardumont) <antoine.romain.dumont@gmail.com> on 2019-11-22 11:26:11
    +0100)
  * Upstream changes:     - v0.0.57     - package.pypi: Fix project url
    computation edge case     - Use pkg_resources to get the package
    version instead of vcversioner

 -- Software Heritage autobuilder (on jenkins-debian1) <jenkins@jenkins-debian1.internal.softwareheritage.org>  Fri, 22 Nov 2019 10:31:11 +0000

swh-loader-core (0.0.56-1~swh1) unstable-swh; urgency=medium

  * New upstream release 0.0.56     - (tagged by Antoine R. Dumont
    (@ardumont) <antoine.romain.dumont@gmail.com> on 2019-11-21 16:12:46
    +0100)
  * Upstream changes:     - v0.0.56     - package.tasks: Rename
    appropriately load_deb_package task type name     - Fix typos
    reported by codespell     - Add a pre-commit config file

 -- Software Heritage autobuilder (on jenkins-debian1) <jenkins@jenkins-debian1.internal.softwareheritage.org>  Thu, 21 Nov 2019 15:16:23 +0000

swh-loader-core (0.0.55-1~swh1) unstable-swh; urgency=medium

  * New upstream release 0.0.55     - (tagged by Antoine R. Dumont
    (@ardumont) <antoine.romain.dumont@gmail.com> on 2019-11-21 13:51:03
    +0100)
  * Upstream changes:     - v0.0.55     - package.tasks: Rename
    load_archive into load_archive_files     - Migrate tox.ini to extras
    = xxx instead of deps = .[testing]     - Merge tox test environments

 -- Software Heritage autobuilder (on jenkins-debian1) <jenkins@jenkins-debian1.internal.softwareheritage.org>  Thu, 21 Nov 2019 12:56:07 +0000

swh-loader-core (0.0.54-1~swh1) unstable-swh; urgency=medium

  * New upstream release 0.0.54     - (tagged by Antoine R. Dumont
    (@ardumont) <antoine.romain.dumont@gmail.com> on 2019-11-21 11:29:20
    +0100)
  * Upstream changes:     - v0.0.54     - loader.package.deposit: Drop
    swh.deposit.client requirement     - Include all requirements in
    MANIFEST.in

 -- Software Heritage autobuilder (on jenkins-debian1) <jenkins@jenkins-debian1.internal.softwareheritage.org>  Thu, 21 Nov 2019 10:32:23 +0000

swh-loader-core (0.0.53-1~swh1) unstable-swh; urgency=medium

  * New upstream release 0.0.53     - (tagged by Antoine R. Dumont
    (@ardumont) <antoine.romain.dumont@gmail.com> on 2019-11-20 14:26:36
    +0100)
  * Upstream changes:     - v0.0.53     - loader.package.tasks: Document
    tasks     - Define correctly the setup.py's entry_points

 -- Software Heritage autobuilder (on jenkins-debian1) <jenkins@jenkins-debian1.internal.softwareheritage.org>  Wed, 20 Nov 2019 13:30:10 +0000

swh-loader-core (0.0.52-1~swh3) unstable-swh; urgency=medium

  * Update dh-python version constraint

 -- Antoine R. Dumont (@ardumont) <antoine.romain.dumont@gmail.com>  Wed, 20 Nov 2019 12:03:00 +0100

swh-loader-core (0.0.52-1~swh2) unstable-swh; urgency=medium

  * Add egg-info to pybuild.testfiles.

 -- Antoine R. Dumont (@ardumont) <antoine.romain.dumont@gmail.com>  Wed, 20 Nov 2019 11:42:42 +0100

swh-loader-core (0.0.52-1~swh1) unstable-swh; urgency=medium

  * New upstream release 0.0.52     - (tagged by Antoine R. Dumont
    (@ardumont) <antoine.romain.dumont@gmail.com> on 2019-11-19 15:15:40
    +0100)
  * Upstream changes:     - v0.0.52     - Ensure BufferedLoader and
    UnbufferedLoader do flush their storage     - loader.package:
    Register loader package tasks     - package.tasks: Rename debian
    task to load_deb

 -- Software Heritage autobuilder (on jenkins-debian1) <jenkins@jenkins-debian1.internal.softwareheritage.org>  Tue, 19 Nov 2019 14:18:41 +0000

swh-loader-core (0.0.51-1~swh1) unstable-swh; urgency=medium

  * New upstream release 0.0.51     - (tagged by David Douard
    <david.douard@sdfa3.org> on 2019-11-18 17:05:17 +0100)
  * Upstream changes:     - v0.0.51

 -- Software Heritage autobuilder (on jenkins-debian1) <jenkins@jenkins-debian1.internal.softwareheritage.org>  Mon, 18 Nov 2019 16:09:44 +0000

swh-loader-core (0.0.50-1~swh1) unstable-swh; urgency=medium

  * New upstream release 0.0.50     - (tagged by Antoine R. Dumont
    (@ardumont) <antoine.romain.dumont@gmail.com> on 2019-11-13 15:56:55
    +0100)
  * Upstream changes:     - v0.0.50     - package.loader: Check
    snapshot_id is set as returned value     - package.loader: Ensure
    the origin visit type is set appropriately     - package.loader: Fix
    serialization issue     - package.debian: Align origin_visit type to
    'deb' as in production

 -- Software Heritage autobuilder (on jenkins-debian1) <jenkins@jenkins-debian1.internal.softwareheritage.org>  Wed, 13 Nov 2019 15:04:37 +0000

swh-loader-core (0.0.49-1~swh2) unstable-swh; urgency=medium

  * Update dependencies

 -- Antoine R. Dumont <antoine.romain.dumont@gmail.com>  Fri, 08 Nov 2019 14:07:20 +0100

swh-loader-core (0.0.49-1~swh1) unstable-swh; urgency=medium

  * New upstream release 0.0.49     - (tagged by Antoine R. Dumont
    (@ardumont) <antoine.romain.dumont@gmail.com> on 2019-11-08 13:21:56
    +0100)
  * Upstream changes:     - v0.0.49     - New package loader
    implementations: archive, pypi, npm, deposit, debian

 -- Software Heritage autobuilder (on jenkins-debian1) <jenkins@jenkins-debian1.internal.softwareheritage.org>  Fri, 08 Nov 2019 12:29:47 +0000

swh-loader-core (0.0.48-1~swh1) unstable-swh; urgency=medium

  * New upstream release 0.0.48     - (tagged by Stefano Zacchiroli
    <zack@upsilon.cc> on 2019-10-01 16:49:39 +0200)
  * Upstream changes:     - v0.0.48     - * typing: minimal changes to
    make a no-op mypy run pass

 -- Software Heritage autobuilder (on jenkins-debian1) <jenkins@jenkins-debian1.internal.softwareheritage.org>  Tue, 01 Oct 2019 14:52:59 +0000

swh-loader-core (0.0.47-1~swh1) unstable-swh; urgency=medium

  * New upstream release 0.0.47     - (tagged by Antoine Lambert
    <antoine.lambert@inria.fr> on 2019-10-01 11:32:50 +0200)
  * Upstream changes:     - version 0.0.47: Workaround HashCollision
    errors

 -- Software Heritage autobuilder (on jenkins-debian1) <jenkins@jenkins-debian1.internal.softwareheritage.org>  Tue, 01 Oct 2019 09:35:38 +0000

swh-loader-core (0.0.46-1~swh1) unstable-swh; urgency=medium

  * New upstream release 0.0.46     - (tagged by Antoine R. Dumont
    (@ardumont) <antoine.romain.dumont@gmail.com> on 2019-09-06 18:30:42
    +0200)
  * Upstream changes:     - v0.0.46     - pytest.ini: Remove warnings
    about our custom markers     - pep8: Fix log.warning calls     -
    core/loader: Fix get_save_data_path implementation     - Fix
    validation errors in test.

 -- Software Heritage autobuilder (on jenkins-debian1) <jenkins@jenkins-debian1.internal.softwareheritage.org>  Fri, 06 Sep 2019 16:33:13 +0000

swh-loader-core (0.0.45-1~swh2) unstable-swh; urgency=medium

  * Fix missing build dependency

 -- Antoine R. Dumont (@ardumont) <antoine.romain.dumont@gmail.com>  Tue, 03 Sep 2019 14:12:13 +0200

swh-loader-core (0.0.45-1~swh1) unstable-swh; urgency=medium

  * New upstream release 0.0.45     - (tagged by Antoine R. Dumont
    (@ardumont) <antoine.romain.dumont@gmail.com> on 2019-09-03 10:38:36
    +0200)
  * Upstream changes:     - v0.0.45     - loader: Provide visit type
    when calling origin_visit_add     - loader: Drop keys 'perms' and
    'path' from content before sending to the     - storage     -
    swh.loader.package: Implement GNU loader     - docs: add code of
    conduct document

 -- Software Heritage autobuilder (on jenkins-debian1) <jenkins@jenkins-debian1.internal.softwareheritage.org>  Tue, 03 Sep 2019 08:41:49 +0000

swh-loader-core (0.0.44-1~swh1) unstable-swh; urgency=medium

  * New upstream release 0.0.44     - (tagged by Valentin Lorentz
    <vlorentz@softwareheritage.org> on 2019-06-25 12:18:27 +0200)
  * Upstream changes:     - Drop use of deprecated methods
    fetch_history_*

 -- Software Heritage autobuilder (on jenkins-debian1) <jenkins@jenkins-debian1.internal.softwareheritage.org>  Wed, 26 Jun 2019 09:40:59 +0000

swh-loader-core (0.0.43-1~swh1) unstable-swh; urgency=medium

  * New upstream release 0.0.43     - (tagged by Valentin Lorentz
    <vlorentz@softwareheritage.org> on 2019-06-18 16:21:58 +0200)
  * Upstream changes:     - Use origin urls instead of origin ids.

 -- Software Heritage autobuilder (on jenkins-debian1) <jenkins@jenkins-debian1.internal.softwareheritage.org>  Wed, 19 Jun 2019 09:33:53 +0000

swh-loader-core (0.0.42-1~swh1) unstable-swh; urgency=medium

  * New upstream release 0.0.42     - (tagged by David Douard
    <david.douard@sdfa3.org> on 2019-05-20 11:28:49 +0200)
  * Upstream changes:     - v0.0.42     - update/fix requirements

 -- Software Heritage autobuilder (on jenkins-debian1) <jenkins@jenkins-debian1.internal.softwareheritage.org>  Mon, 20 May 2019 09:33:47 +0000

swh-loader-core (0.0.41-1~swh1) unstable-swh; urgency=medium

  * New upstream release 0.0.41     - (tagged by Antoine R. Dumont
    (@ardumont) <antoine.romain.dumont@gmail.com> on 2019-04-11 11:46:00
    +0200)
  * Upstream changes:     - v0.0.41     - core.loader: Migrate to latest
    snapshot_add, origin_visit_update api     - core.loader: Count only
    the effectively new objects ingested     - test_utils: Add coverage
    on utils module

 -- Software Heritage autobuilder (on jenkins-debian1) <jenkins@jenkins-debian1.internal.softwareheritage.org>  Thu, 11 Apr 2019 09:52:55 +0000

swh-loader-core (0.0.40-1~swh1) unstable-swh; urgency=medium

  * New upstream release 0.0.40     - (tagged by Antoine Lambert
    <antoine.lambert@inria.fr> on 2019-03-29 10:57:14 +0100)
  * Upstream changes:     - version 0.0.40

 -- Software Heritage autobuilder (on jenkins-debian1) <jenkins@jenkins-debian1.internal.softwareheritage.org>  Fri, 29 Mar 2019 10:02:37 +0000

swh-loader-core (0.0.39-1~swh1) unstable-swh; urgency=medium

  * New upstream release 0.0.39     - (tagged by Antoine R. Dumont
    (@ardumont) <antoine.romain.dumont@gmail.com> on 2019-01-30 11:10:39
    +0100)
  * Upstream changes:     - v0.0.39

 -- Software Heritage autobuilder (on jenkins-debian1) <jenkins@jenkins-debian1.internal.softwareheritage.org>  Wed, 30 Jan 2019 10:13:56 +0000

swh-loader-core (0.0.35-1~swh1) unstable-swh; urgency=medium

  * v0.0.35
  * tests: Initialize tox.ini use
  * tests, debian/*: Migrate to pytest

 -- Antoine R. Dumont (@ardumont) <antoine.romain.dumont@gmail.com>  Tue, 23 Oct 2018 15:47:22 +0200

swh-loader-core (0.0.34-1~swh1) unstable-swh; urgency=medium

  * v0.0.34
  * setup: prepare for PyPI upload
  * README.md: Simplify module description
  * core.tests: Install tests fixture for derivative loaders to use

 -- Antoine R. Dumont (@ardumont) <antoine.romain.dumont@gmail.com>  Tue, 09 Oct 2018 14:11:29 +0200

swh-loader-core (0.0.33-1~swh1) unstable-swh; urgency=medium

  * v0.0.33
  * loader/utils: Add clean_dangling_folders function to ease clean up
  * loader/core: Add optional pre_cleanup for dangling files cleaning

 -- Antoine R. Dumont (@ardumont) <antoine.romain.dumont@gmail.com>  Fri, 09 Mar 2018 14:41:17 +0100

swh-loader-core (0.0.32-1~swh1) unstable-swh; urgency=medium

  * v0.0.32
  * Improve origin_visit initialization step
  * Properly sandbox the prepare statement so that if it breaks, we can
  * update appropriately the visit with the correct status

 -- Antoine R. Dumont (@ardumont) <antoine.romain.dumont@gmail.com>  Wed, 07 Mar 2018 11:06:27 +0100

swh-loader-core (0.0.31-1~swh1) unstable-swh; urgency=medium

  * Release swh.loader.core v0.0.31
  * Remove backwards-compatibility when sending snapshots

 -- Nicolas Dandrimont <nicolas@dandrimont.eu>  Tue, 13 Feb 2018 18:52:20 +0100

swh-loader-core (0.0.30-1~swh1) unstable-swh; urgency=medium

  * Release swh.loader.core v0.0.30
  * Update Debian metadata for snapshot-related breakage

 -- Nicolas Dandrimont <nicolas@dandrimont.eu>  Tue, 06 Feb 2018 14:22:53 +0100

swh-loader-core (0.0.29-1~swh1) unstable-swh; urgency=medium

  * Release swh.loader.core v0.0.29
  * Replace occurrences with snapshots
  * Enhance logging on error cases

 -- Nicolas Dandrimont <nicolas@dandrimont.eu>  Tue, 06 Feb 2018 14:13:11 +0100

swh-loader-core (0.0.28-1~swh1) unstable-swh; urgency=medium

  * v0.0.28
  * Add stateless loader base class
  * Remove bare exception handlers

 -- Antoine R. Dumont (@ardumont) <antoine.romain.dumont@gmail.com>  Tue, 19 Dec 2017 17:48:09 +0100

swh-loader-core (0.0.27-1~swh1) unstable-swh; urgency=medium

  * v0.0.27
  * Migrate from indexer's indexer_configuration to storage's tool
    notion.

 -- Antoine R. Dumont (@ardumont) <antoine.romain.dumont@gmail.com>  Thu, 07 Dec 2017 10:36:23 +0100

swh-loader-core (0.0.26-1~swh1) unstable-swh; urgency=medium

  * v0.0.26
  * Fix send_provider method

 -- Antoine R. Dumont (@ardumont) <antoine.romain.dumont@gmail.com>  Tue, 05 Dec 2017 15:40:57 +0100

swh-loader-core (0.0.25-1~swh1) unstable-swh; urgency=medium

  * v0.0.25
  * swh.loader.core: Fix to retrieve the provider_id as an actual id
  * swh.loader.core: Fix log format error
  * swh.loader.core: Align log message according to conventions

 -- Antoine R. Dumont (@ardumont) <antoine.romain.dumont@gmail.com>  Wed, 29 Nov 2017 12:55:45 +0100

swh-loader-core (0.0.24-1~swh1) unstable-swh; urgency=medium

  * v0.0.24
  * Added metadata injection possible from loader core

 -- Antoine R. Dumont (@ardumont) <antoine.romain.dumont@gmail.com>  Fri, 24 Nov 2017 11:35:40 +0100

swh-loader-core (0.0.23-1~swh1) unstable-swh; urgency=medium

  * v0.0.23
  * loader: Fix dangling data flush

 -- Antoine R. Dumont (@ardumont) <antoine.romain.dumont@gmail.com>  Tue, 07 Nov 2017 16:25:20 +0100

swh-loader-core (0.0.22-1~swh1) unstable-swh; urgency=medium

  * v0.0.22
  * core.loader: Use the global setup set in swh.core.config
  * core.loader: Properly batch object insertions for big requests

 -- Antoine R. Dumont (@ardumont) <antoine.romain.dumont@gmail.com>  Mon, 30 Oct 2017 18:50:00 +0100

swh-loader-core (0.0.21-1~swh1) unstable-swh; urgency=medium

  * v0.0.21
  * swh.loader.core: Only send origin if not already sent before

 -- Antoine R. Dumont (@ardumont) <antoine.romain.dumont@gmail.com>  Tue, 24 Oct 2017 16:30:53 +0200

swh-loader-core (0.0.20-1~swh1) unstable-swh; urgency=medium

  * v0.0.20
  * Permit to add 'post_load' actions in loaders

 -- Antoine R. Dumont (@ardumont) <antoine.romain.dumont@gmail.com>  Fri, 13 Oct 2017 14:30:37 +0200

swh-loader-core (0.0.19-1~swh1) unstable-swh; urgency=medium

  * v0.0.19
  * Permit to add 'post_load' actions in loaders

 -- Antoine R. Dumont (@ardumont) <antoine.romain.dumont@gmail.com>  Fri, 13 Oct 2017 14:14:14 +0200

swh-loader-core (0.0.18-1~swh1) unstable-swh; urgency=medium

  * Release swh.loader.core version 0.0.18
  * Update packaging runes

 -- Nicolas Dandrimont <nicolas@dandrimont.eu>  Thu, 12 Oct 2017 18:07:53 +0200

swh-loader-core (0.0.17-1~swh1) unstable-swh; urgency=medium

  * Release swh.loader.core v0.0.17
  * Allow iterating when fetching and storing data
  * Allow overriding the status of the loaded visit
  * Allow overriding the status of the load itself

 -- Nicolas Dandrimont <nicolas@dandrimont.eu>  Wed, 11 Oct 2017 16:38:29 +0200

swh-loader-core (0.0.16-1~swh1) unstable-swh; urgency=medium

  * Release swh.loader.core v0.0.16
  * Migrate from swh.model.git to swh.model.from_disk

 -- Nicolas Dandrimont <nicolas@dandrimont.eu>  Fri, 06 Oct 2017 14:46:41 +0200

swh-loader-core (0.0.15-1~swh1) unstable-swh; urgency=medium

  * v0.0.15
  * docs: Add sphinx apidoc generation skeleton
  * docs: Add a simple README.md explaining the module's goal
  * swh.loader.core.loader: Unify origin_visit add/update function call

 -- Antoine R. Dumont (@ardumont) <antoine.romain.dumont@gmail.com>  Fri, 29 Sep 2017 11:47:37 +0200

swh-loader-core (0.0.14-1~swh1) unstable-swh; urgency=medium

  * v0.0.14
  * Add the blake2s256 hash computation

 -- Antoine R. Dumont (@ardumont) <antoine.romain.dumont@gmail.com>  Sat, 25 Mar 2017 18:20:52 +0100

swh-loader-core (0.0.13-1~swh1) unstable-swh; urgency=medium

  * v0.0.13
  * Improve core loader's interface api

 -- Antoine R. Dumont (@ardumont) <antoine.romain.dumont@gmail.com>  Wed, 22 Feb 2017 13:43:54 +0100

swh-loader-core (0.0.12-1~swh1) unstable-swh; urgency=medium

  * v0.0.12
  * Update storage configuration reading

 -- Antoine R. Dumont (@ardumont) <antoine.romain.dumont@gmail.com>  Thu, 15 Dec 2016 18:34:41 +0100

swh-loader-core (0.0.11-1~swh1) unstable-swh; urgency=medium

  * v0.0.11
  * d/control: Bump dependency to latest storage
  * Fix: Objects can be injected even though global loading failed
  * Populate the counters in fetch_history
  * Open open/close fetch_history function in the core loader

 -- Antoine R. Dumont (@ardumont) <antoine.romain.dumont@gmail.com>  Wed, 24 Aug 2016 14:38:55 +0200

swh-loader-core (0.0.10-1~swh1) unstable-swh; urgency=medium

  * v0.0.10
  * d/control: Update dependency

 -- Antoine R. Dumont (@ardumont) <antoine.romain.dumont@gmail.com>  Sat, 11 Jun 2016 02:26:50 +0200

swh-loader-core (0.0.9-1~swh1) unstable-swh; urgency=medium

  * v0.0.9
  * Improve default task that initialize storage as well

 -- Antoine R. Dumont (@ardumont) <antoine.romain.dumont@gmail.com>  Fri, 10 Jun 2016 15:12:14 +0200

swh-loader-core (0.0.8-1~swh1) unstable-swh; urgency=medium

  * v0.0.8
  * Migrate specific converter to the right module
  * Fix dangling parameter

 -- Antoine R. Dumont (@ardumont) <antoine.romain.dumont@gmail.com>  Wed, 08 Jun 2016 18:09:23 +0200

swh-loader-core (0.0.7-1~swh1) unstable-swh; urgency=medium

  * v0.0.7
  * Fix on revision conversion

 -- Antoine R. Dumont (@ardumont) <antoine.romain.dumont@gmail.com>  Wed, 08 Jun 2016 16:19:02 +0200

swh-loader-core (0.0.6-1~swh1) unstable-swh; urgency=medium

  * v0.0.6
  * d/control: Bump dependency on swh-model
  * d/control: Add missing description
  * Keep the abstraction for all entities
  * Align parameter definition order
  * Fix missing option in DEFAULT ones
  * Decrease verbosity
  * Fix missing origin_id assignment
  * d/rules: Add target to run tests during packaging

 -- Antoine R. Dumont (@ardumont) <antoine.romain.dumont@gmail.com>  Wed, 08 Jun 2016 16:00:40 +0200

swh-loader-core (0.0.5-1~swh1) unstable-swh; urgency=medium

  * v0.0.5

 -- Antoine R. Dumont (@ardumont) <antoine.romain.dumont@gmail.com>  Wed, 25 May 2016 12:17:06 +0200

swh-loader-core (0.0.4-1~swh1) unstable-swh; urgency=medium

  * v0.0.4
  * Rename package from python3-swh.loader to python3-swh.loader.core

 -- Antoine R. Dumont (@ardumont) <antoine.romain.dumont@gmail.com>  Wed, 25 May 2016 11:44:48 +0200

swh-loader-core (0.0.3-1~swh1) unstable-swh; urgency=medium

  * v0.0.3
  * Improve default configuration
  * Rename package from swh-loader-vcs to swh-loader

 -- Antoine R. Dumont (@ardumont) <antoine.romain.dumont@gmail.com>  Wed, 25 May 2016 11:23:06 +0200

swh-loader-core (0.0.2-1~swh1) unstable-swh; urgency=medium

  * v0.0.2
  * Fix: Flush data even when no data is sent to swh-storage

 -- Antoine R. Dumont (@ardumont) <antoine.romain.dumont@gmail.com>  Tue, 24 May 2016 16:41:49 +0200

swh-loader-core (0.0.1-1~swh1) unstable-swh; urgency=medium

  * Initial release
  * v0.0.1

 -- Antoine R. Dumont (@ardumont) <antoine.romain.dumont@gmail.com>  Wed, 13 Apr 2016 16:54:47 +0200<|MERGE_RESOLUTION|>--- conflicted
+++ resolved
@@ -1,10 +1,3 @@
-<<<<<<< HEAD
-swh-loader-core (0.0.72-1~swh1~bpo10+1) buster-swh; urgency=medium
-
-  * Rebuild for buster-swh
-
- -- Software Heritage autobuilder (on jenkins-debian1) <jenkins@jenkins-debian1.internal.softwareheritage.org>  Mon, 06 Jan 2020 15:52:11 +0000
-=======
 swh-loader-core (0.0.73-1~swh1) unstable-swh; urgency=medium
 
   * New upstream release 0.0.73     - (tagged by Antoine R. Dumont
@@ -14,7 +7,6 @@
     appropriately
 
  -- Software Heritage autobuilder (on jenkins-debian1) <jenkins@jenkins-debian1.internal.softwareheritage.org>  Thu, 09 Jan 2020 09:05:07 +0000
->>>>>>> 8d370969
 
 swh-loader-core (0.0.72-1~swh1) unstable-swh; urgency=medium
 
