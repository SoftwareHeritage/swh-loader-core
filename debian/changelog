<<<<<<< HEAD
swh-loader-core (0.0.34-1~swh1~bpo9+1) stretch-swh; urgency=medium

  * Rebuild for stretch-backports.

 -- Antoine R. Dumont (@ardumont) <antoine.romain.dumont@gmail.com>  Tue, 09 Oct 2018 14:11:29 +0200
=======
swh-loader-core (0.0.35-1~swh1) unstable-swh; urgency=medium

  * v0.0.35
  * tests: Initialize tox.ini use
  * tests, debian/*: Migrate to pytest

 -- Antoine R. Dumont (@ardumont) <antoine.romain.dumont@gmail.com>  Tue, 23 Oct 2018 15:47:22 +0200
>>>>>>> b7890364

swh-loader-core (0.0.34-1~swh1) unstable-swh; urgency=medium

  * v0.0.34
  * setup: prepare for PyPI upload
  * README.md: Simplify module description
  * core.tests: Install tests fixture for derivative loaders to use

 -- Antoine R. Dumont (@ardumont) <antoine.romain.dumont@gmail.com>  Tue, 09 Oct 2018 14:11:29 +0200

swh-loader-core (0.0.33-1~swh1) unstable-swh; urgency=medium

  * v0.0.33
  * loader/utils: Add clean_dangling_folders function to ease clean up
  * loader/core: Add optional pre_cleanup for dangling files cleaning

 -- Antoine R. Dumont (@ardumont) <antoine.romain.dumont@gmail.com>  Fri, 09 Mar 2018 14:41:17 +0100

swh-loader-core (0.0.32-1~swh1) unstable-swh; urgency=medium

  * v0.0.32
  * Improve origin_visit initialization step
  * Properly sandbox the prepare statement so that if it breaks, we can
  * update appropriately the visit with the correct status

 -- Antoine R. Dumont (@ardumont) <antoine.romain.dumont@gmail.com>  Wed, 07 Mar 2018 11:06:27 +0100

swh-loader-core (0.0.31-1~swh1) unstable-swh; urgency=medium

  * Release swh.loader.core v0.0.31
  * Remove backwards-compatibility when sending snapshots

 -- Nicolas Dandrimont <nicolas@dandrimont.eu>  Tue, 13 Feb 2018 18:52:20 +0100

swh-loader-core (0.0.30-1~swh1) unstable-swh; urgency=medium

  * Release swh.loader.core v0.0.30
  * Update Debian metadata for snapshot-related breakage

 -- Nicolas Dandrimont <nicolas@dandrimont.eu>  Tue, 06 Feb 2018 14:22:53 +0100

swh-loader-core (0.0.29-1~swh1) unstable-swh; urgency=medium

  * Release swh.loader.core v0.0.29
  * Replace occurrences with snapshots
  * Enhance logging on error cases

 -- Nicolas Dandrimont <nicolas@dandrimont.eu>  Tue, 06 Feb 2018 14:13:11 +0100

swh-loader-core (0.0.28-1~swh1) unstable-swh; urgency=medium

  * v0.0.28
  * Add stateless loader base class
  * Remove bare exception handlers

 -- Antoine R. Dumont (@ardumont) <antoine.romain.dumont@gmail.com>  Tue, 19 Dec 2017 17:48:09 +0100

swh-loader-core (0.0.27-1~swh1) unstable-swh; urgency=medium

  * v0.0.27
  * Migrate from indexer's indexer_configuration to storage's tool
    notion.

 -- Antoine R. Dumont (@ardumont) <antoine.romain.dumont@gmail.com>  Thu, 07 Dec 2017 10:36:23 +0100

swh-loader-core (0.0.26-1~swh1) unstable-swh; urgency=medium

  * v0.0.26
  * Fix send_provider method

 -- Antoine R. Dumont (@ardumont) <antoine.romain.dumont@gmail.com>  Tue, 05 Dec 2017 15:40:57 +0100

swh-loader-core (0.0.25-1~swh1) unstable-swh; urgency=medium

  * v0.0.25
  * swh.loader.core: Fix to retrieve the provider_id as an actual id
  * swh.loader.core: Fix log format error
  * swh.loader.core: Align log message according to conventions

 -- Antoine R. Dumont (@ardumont) <antoine.romain.dumont@gmail.com>  Wed, 29 Nov 2017 12:55:45 +0100

swh-loader-core (0.0.24-1~swh1) unstable-swh; urgency=medium

  * v0.0.24
  * Added metadata injection possible from loader core

 -- Antoine R. Dumont (@ardumont) <antoine.romain.dumont@gmail.com>  Fri, 24 Nov 2017 11:35:40 +0100

swh-loader-core (0.0.23-1~swh1) unstable-swh; urgency=medium

  * v0.0.23
  * loader: Fix dangling data flush

 -- Antoine R. Dumont (@ardumont) <antoine.romain.dumont@gmail.com>  Tue, 07 Nov 2017 16:25:20 +0100

swh-loader-core (0.0.22-1~swh1) unstable-swh; urgency=medium

  * v0.0.22
  * core.loader: Use the global setup set in swh.core.config
  * core.loader: Properly batch object insertions for big requests

 -- Antoine R. Dumont (@ardumont) <antoine.romain.dumont@gmail.com>  Mon, 30 Oct 2017 18:50:00 +0100

swh-loader-core (0.0.21-1~swh1) unstable-swh; urgency=medium

  * v0.0.21
  * swh.loader.core: Only send origin if not already sent before

 -- Antoine R. Dumont (@ardumont) <antoine.romain.dumont@gmail.com>  Tue, 24 Oct 2017 16:30:53 +0200

swh-loader-core (0.0.20-1~swh1) unstable-swh; urgency=medium

  * v0.0.20
  * Permit to add 'post_load' actions in loaders

 -- Antoine R. Dumont (@ardumont) <antoine.romain.dumont@gmail.com>  Fri, 13 Oct 2017 14:30:37 +0200

swh-loader-core (0.0.19-1~swh1) unstable-swh; urgency=medium

  * v0.0.19
  * Permit to add 'post_load' actions in loaders

 -- Antoine R. Dumont (@ardumont) <antoine.romain.dumont@gmail.com>  Fri, 13 Oct 2017 14:14:14 +0200

swh-loader-core (0.0.18-1~swh1) unstable-swh; urgency=medium

  * Release swh.loader.core version 0.0.18
  * Update packaging runes

 -- Nicolas Dandrimont <nicolas@dandrimont.eu>  Thu, 12 Oct 2017 18:07:53 +0200

swh-loader-core (0.0.17-1~swh1) unstable-swh; urgency=medium

  * Release swh.loader.core v0.0.17
  * Allow iterating when fetching and storing data
  * Allow overriding the status of the loaded visit
  * Allow overriding the status of the load itself

 -- Nicolas Dandrimont <nicolas@dandrimont.eu>  Wed, 11 Oct 2017 16:38:29 +0200

swh-loader-core (0.0.16-1~swh1) unstable-swh; urgency=medium

  * Release swh.loader.core v0.0.16
  * Migrate from swh.model.git to swh.model.from_disk

 -- Nicolas Dandrimont <nicolas@dandrimont.eu>  Fri, 06 Oct 2017 14:46:41 +0200

swh-loader-core (0.0.15-1~swh1) unstable-swh; urgency=medium

  * v0.0.15
  * docs: Add sphinx apidoc generation skeleton
  * docs: Add a simple README.md explaining the module's goal
  * swh.loader.core.loader: Unify origin_visit add/update function call

 -- Antoine R. Dumont (@ardumont) <antoine.romain.dumont@gmail.com>  Fri, 29 Sep 2017 11:47:37 +0200

swh-loader-core (0.0.14-1~swh1) unstable-swh; urgency=medium

  * v0.0.14
  * Add the blake2s256 hash computation

 -- Antoine R. Dumont (@ardumont) <antoine.romain.dumont@gmail.com>  Sat, 25 Mar 2017 18:20:52 +0100

swh-loader-core (0.0.13-1~swh1) unstable-swh; urgency=medium

  * v0.0.13
  * Improve core loader's interface api

 -- Antoine R. Dumont (@ardumont) <antoine.romain.dumont@gmail.com>  Wed, 22 Feb 2017 13:43:54 +0100

swh-loader-core (0.0.12-1~swh1) unstable-swh; urgency=medium

  * v0.0.12
  * Update storage configuration reading

 -- Antoine R. Dumont (@ardumont) <antoine.romain.dumont@gmail.com>  Thu, 15 Dec 2016 18:34:41 +0100

swh-loader-core (0.0.11-1~swh1) unstable-swh; urgency=medium

  * v0.0.11
  * d/control: Bump dependency to latest storage
  * Fix: Objects can be injected even though global loading failed
  * Populate the counters in fetch_history
  * Open open/close fetch_history function in the core loader

 -- Antoine R. Dumont (@ardumont) <antoine.romain.dumont@gmail.com>  Wed, 24 Aug 2016 14:38:55 +0200

swh-loader-core (0.0.10-1~swh1) unstable-swh; urgency=medium

  * v0.0.10
  * d/control: Update dependency

 -- Antoine R. Dumont (@ardumont) <antoine.romain.dumont@gmail.com>  Sat, 11 Jun 2016 02:26:50 +0200

swh-loader-core (0.0.9-1~swh1) unstable-swh; urgency=medium

  * v0.0.9
  * Improve default task that initialize storage as well

 -- Antoine R. Dumont (@ardumont) <antoine.romain.dumont@gmail.com>  Fri, 10 Jun 2016 15:12:14 +0200

swh-loader-core (0.0.8-1~swh1) unstable-swh; urgency=medium

  * v0.0.8
  * Migrate specific converter to the right module
  * Fix dangling parameter

 -- Antoine R. Dumont (@ardumont) <antoine.romain.dumont@gmail.com>  Wed, 08 Jun 2016 18:09:23 +0200

swh-loader-core (0.0.7-1~swh1) unstable-swh; urgency=medium

  * v0.0.7
  * Fix on revision conversion

 -- Antoine R. Dumont (@ardumont) <antoine.romain.dumont@gmail.com>  Wed, 08 Jun 2016 16:19:02 +0200

swh-loader-core (0.0.6-1~swh1) unstable-swh; urgency=medium

  * v0.0.6
  * d/control: Bump dependency on swh-model
  * d/control: Add missing description
  * Keep the abstraction for all entities
  * Align parameter definition order
  * Fix missing option in DEFAULT ones
  * Decrease verbosity
  * Fix missing origin_id assignment
  * d/rules: Add target to run tests during packaging

 -- Antoine R. Dumont (@ardumont) <antoine.romain.dumont@gmail.com>  Wed, 08 Jun 2016 16:00:40 +0200

swh-loader-core (0.0.5-1~swh1) unstable-swh; urgency=medium

  * v0.0.5

 -- Antoine R. Dumont (@ardumont) <antoine.romain.dumont@gmail.com>  Wed, 25 May 2016 12:17:06 +0200

swh-loader-core (0.0.4-1~swh1) unstable-swh; urgency=medium

  * v0.0.4
  * Rename package from python3-swh.loader to python3-swh.loader.core

 -- Antoine R. Dumont (@ardumont) <antoine.romain.dumont@gmail.com>  Wed, 25 May 2016 11:44:48 +0200

swh-loader-core (0.0.3-1~swh1) unstable-swh; urgency=medium

  * v0.0.3
  * Improve default configuration
  * Rename package from swh-loader-vcs to swh-loader

 -- Antoine R. Dumont (@ardumont) <antoine.romain.dumont@gmail.com>  Wed, 25 May 2016 11:23:06 +0200

swh-loader-core (0.0.2-1~swh1) unstable-swh; urgency=medium

  * v0.0.2
  * Fix: Flush data even when no data is sent to swh-storage

 -- Antoine R. Dumont (@ardumont) <antoine.romain.dumont@gmail.com>  Tue, 24 May 2016 16:41:49 +0200

swh-loader-core (0.0.1-1~swh1) unstable-swh; urgency=medium

  * Initial release
  * v0.0.1

 -- Antoine R. Dumont (@ardumont) <antoine.romain.dumont@gmail.com>  Wed, 13 Apr 2016 16:54:47 +0200<|MERGE_RESOLUTION|>--- conflicted
+++ resolved
@@ -1,10 +1,3 @@
-<<<<<<< HEAD
-swh-loader-core (0.0.34-1~swh1~bpo9+1) stretch-swh; urgency=medium
-
-  * Rebuild for stretch-backports.
-
- -- Antoine R. Dumont (@ardumont) <antoine.romain.dumont@gmail.com>  Tue, 09 Oct 2018 14:11:29 +0200
-=======
 swh-loader-core (0.0.35-1~swh1) unstable-swh; urgency=medium
 
   * v0.0.35
@@ -12,7 +5,6 @@
   * tests, debian/*: Migrate to pytest
 
  -- Antoine R. Dumont (@ardumont) <antoine.romain.dumont@gmail.com>  Tue, 23 Oct 2018 15:47:22 +0200
->>>>>>> b7890364
 
 swh-loader-core (0.0.34-1~swh1) unstable-swh; urgency=medium
 
