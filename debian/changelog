<<<<<<< HEAD
swh-loader-core (5.7.2-1~swh1~bpo10+1) buster-swh; urgency=medium

  * Rebuild for buster-swh

 -- Software Heritage autobuilder (on jenkins-debian1) <jenkins@jenkins-debian1.internal.softwareheritage.org>  Thu, 08 Jun 2023 14:59:28 +0000
=======
swh-loader-core (5.7.3-1~swh1) unstable-swh; urgency=medium

  * New upstream release 5.7.3     - (tagged by Antoine R. Dumont
    (@ardumont) <ardumont@softwareheritage.org> on 2023-06-09 10:45:58
    +0200)
  * Upstream changes:     - v5.7.3     - Keep ArchiveLoader     - Allow
    ArchiveLoader and related task to pass through consistency checks

 -- Software Heritage autobuilder (on jenkins-debian1) <jenkins@jenkins-debian1.internal.softwareheritage.org>  Fri, 09 Jun 2023 08:51:44 +0000
>>>>>>> e16d6c16

swh-loader-core (5.7.2-1~swh1) unstable-swh; urgency=medium

  * New upstream release 5.7.2     - (tagged by Antoine R. Dumont
    (@ardumont) <ardumont@softwareheritage.org> on 2023-06-08 16:50:58
    +0200)
  * Upstream changes:     - v5.7.2     - tasks: Ensure tasks can be
    scheduled     - tasks: Add test to check for loader visit type and
    task name discrepancy     - Rename ArchiveLoader to TarballLoader

 -- Software Heritage autobuilder (on jenkins-debian1) <jenkins@jenkins-debian1.internal.softwareheritage.org>  Thu, 08 Jun 2023 14:56:48 +0000

swh-loader-core (5.7.1-1~swh1) unstable-swh; urgency=medium

  * New upstream release 5.7.1     - (tagged by Antoine R. Dumont
    (@ardumont) <ardumont@softwareheritage.org> on 2023-06-08 11:28:48
    +0200)
  * Upstream changes:     - v5.7.1     - TarballDirectoryLoader: Fix
    visit type discrepancy     - tasks: Add test to check for loader
    visit type and task name discrepancy

 -- Software Heritage autobuilder (on jenkins-debian1) <jenkins@jenkins-debian1.internal.softwareheritage.org>  Thu, 08 Jun 2023 09:34:03 +0000

swh-loader-core (5.7.0-1~swh1) unstable-swh; urgency=medium

  * New upstream release 5.7.0     - (tagged by Antoine R. Dumont
    (@ardumont) <ardumont@softwareheritage.org> on 2023-06-07 13:22:37
    +0200)
  * Upstream changes:     - v5.7.0     - Allow centralized configuration
    for loaders (with optional override)     - Fix documentation build
    issues because of Sphinx limitations

 -- Software Heritage autobuilder (on jenkins-debian1) <jenkins@jenkins-debian1.internal.softwareheritage.org>  Wed, 07 Jun 2023 11:27:30 +0000

swh-loader-core (5.6.0-1~swh1) unstable-swh; urgency=medium

  * New upstream release 5.6.0     - (tagged by Antoine R. Dumont
    (@ardumont) <ardumont@softwareheritage.org> on 2023-05-31 16:16:01
    +0200)
  * Upstream changes:     - v5.6.0     - loader.BaseDirectoryLoader:
    Allow build_snapshot override     - loader.tests: Open fetch nar
    extids from checksums utility test fn

 -- Software Heritage autobuilder (on jenkins-debian1) <jenkins@jenkins-debian1.internal.softwareheritage.org>  Wed, 31 May 2023 14:22:01 +0000

swh-loader-core (5.5.0-1~swh1) unstable-swh; urgency=medium

  * New upstream release 5.5.0     - (tagged by Antoine R. Dumont
    (@ardumont) <ardumont@softwareheritage.org> on 2023-05-30 16:55:32
    +0200)
  * Upstream changes:     - v5.5.0     - NodeLoader: Ignore vcs metadata
    when hashing     - BaseDirectoryLoader: Make base loader check the
    fetched artifact

 -- Software Heritage autobuilder (on jenkins-debian1) <jenkins@jenkins-debian1.internal.softwareheritage.org>  Tue, 30 May 2023 15:01:28 +0000

swh-loader-core (5.4.0-1~swh1) unstable-swh; urgency=medium

  * New upstream release 5.4.0     - (tagged by Antoine R. Dumont
    (@ardumont) <ardumont@softwareheritage.org> on 2023-05-25 17:17:00
    +0200)
  * Upstream changes:     - v5.4.0     - core.loader: Refactor common
    behavior between ContentLoader and *DirectoryLoader     -
    core.loader: Split DirectoryLoader in BaseDirectoryLoader and
    TarballDirectoryLoader

 -- Software Heritage autobuilder (on jenkins-debian1) <jenkins@jenkins-debian1.internal.softwareheritage.org>  Thu, 25 May 2023 15:21:55 +0000

swh-loader-core (5.3.1-1~swh1) unstable-swh; urgency=medium

  * New upstream release 5.3.1     - (tagged by Valentin Lorentz
    <vlorentz@softwareheritage.org> on 2023-05-16 10:21:04 +0200)
  * Upstream changes:     - v5.3.1     - * Fix support of Python 3.11
    - * tests: arch: Fix origin URL used in tests to match actual lister
    data     - * tests: Force older version of urllib3.

 -- Software Heritage autobuilder (on jenkins-debian1) <jenkins@jenkins-debian1.internal.softwareheritage.org>  Tue, 16 May 2023 08:26:53 +0000

swh-loader-core (5.3.0-3~swh1) unstable-swh; urgency=medium

  * Also add B-D on cpio itself

 -- Nicolas Dandrimont <olasd@debian.org>  Mon, 15 May 2023 14:03:10 +0200

swh-loader-core (5.3.0-2~swh1) unstable-swh; urgency=medium

  * Add missing build-dependency on rpm2cpio.

 -- Nicolas Dandrimont <olasd@debian.org>  Mon, 15 May 2023 13:57:15 +0200

swh-loader-core (5.3.0-1~swh1) unstable-swh; urgency=medium

  * New upstream release 5.3.0     - (tagged by Antoine R. Dumont
    (@ardumont) <ardumont@softwareheritage.org> on 2023-04-26 14:55:57
    +0200)
  * Upstream changes:     - v5.3.0     - hex: Add loader for hex.pm
    (Erlang package manager)     - nixguix: NodeLoader: Rename
    checksums_computation to checksum_layout     - nixguix: content,
    directory loaders: Store validated nar as ExtIDs     - nixguix: Make
    core loader use swh.loader.core.nar module     - nixguix: Add
    swh.loader.core.nar module     - package/utils: Use http_retry
    decorator from swh.core.retry     - package/loader: Handle dangling
    branches when processing last snapshot     - debian: Handle invalid
    version string when parsing changelog     - rubygems: Discard
    anything other than the source code     - pubdev: Handle packages
    with dash in version numbers     - docs: Fix presentation of the
    loader specification table     - maintenance:     - Invert symlink
    and content for the README file     - Update and clean tox
    configuration for version 4     - Fix test broken by swh-storage
    v1.8.0     - mypy: Bump to 1.0.1 and fix new typing errors

 -- Software Heritage autobuilder (on jenkins-debian1) <jenkins@jenkins-debian1.internal.softwareheritage.org>  Wed, 26 Apr 2023 13:02:54 +0000

swh-loader-core (5.2.0-1~swh1) unstable-swh; urgency=medium

  * New upstream release 5.2.0     - (tagged by Valentin Lorentz
    <vlorentz@softwareheritage.org> on 2023-02-10 14:12:23 +0100)
  * Upstream changes:     - v5.2.0     - * Move py.typed from
    swh/loader/{package,core}/ to swh/loader/     - * Allow partial
    snapshot creation during ingestion     - * conda: Fix versions
    sorting and update release names     - * Disable reporting of
    NotFound exceptions to Sentry     - * docs: Include module indices
    only when building standalone package doc     - * Drop unused
    core.loader.DVCSLoader class     - * maven: Add support for md5
    checkums to check download integrity     - * cpan: Add extid
    manifest to CpanPackageInfo     - * Add loaders for: Rubygems, RPM,
    Hackage

 -- Software Heritage autobuilder (on jenkins-debian1) <jenkins@jenkins-debian1.internal.softwareheritage.org>  Mon, 13 Feb 2023 11:06:40 +0000

swh-loader-core (5.1.0-1~swh1) unstable-swh; urgency=medium

  * New upstream release 5.1.0     - (tagged by Antoine R. Dumont
    (@ardumont) <ardumont@softwareheritage.org> on 2022-10-26 14:36:33
    +0200)
  * Upstream changes:     - v5.1.0     - Puppet: Artifacts as lists     -
    Conda: Anaconda packages archive loader     - pre-commit, tox: Bump
    pre-commit, codespell, black and flake8

 -- Software Heritage autobuilder (on jenkins-debian1) <jenkins@jenkins-debian1.internal.softwareheritage.org>  Wed, 26 Oct 2022 12:52:43 +0000

swh-loader-core (5.0.0-1~swh1) unstable-swh; urgency=medium

  * New upstream release 5.0.0     - (tagged by Antoine Lambert
    <anlambert@softwareheritage.org> on 2022-10-18 12:17:57 +0200)
  * Upstream changes:     - version 5.0.0

 -- Software Heritage autobuilder (on jenkins-debian1) <jenkins@jenkins-debian1.internal.softwareheritage.org>  Tue, 18 Oct 2022 10:23:22 +0000

swh-loader-core (4.2.0-1~swh1) unstable-swh; urgency=medium

  * New upstream release 4.2.0     - (tagged by Antoine R. Dumont
    (@ardumont) <ardumont@softwareheritage.org> on 2022-09-21 22:09:47
    +0200)
  * Upstream changes:     - v4.2.0     - package/utils: rename api_info
    function to get_url_body     - package/utils: Add debug log and
    throttling retry to api_info     - package/loader: Handle errors
    when retrieving package version info     - package/loader: Implement
    load_status and visit_status     - package/tests: Add a visit
    success test for StubPackageLoader     - golang: Ensure to include
    dev version when no releases exist     - golang: Ensure to case-
    encode URLs for retrieving package info

 -- Software Heritage autobuilder (on jenkins-debian1) <jenkins@jenkins-debian1.internal.softwareheritage.org>  Wed, 21 Sep 2022 20:14:57 +0000

swh-loader-core (4.1.0-1~swh1) unstable-swh; urgency=medium

  * New upstream release 4.1.0     - (tagged by Antoine R. Dumont
    (@ardumont) <ardumont@softwareheritage.org> on 2022-09-14 09:36:57
    +0200)
  * Upstream changes:     - v4.1.0     - Pubdev: Ensure we correctly
    parse and sort release versions     - loader: Add origin URL and
    visit type as sentry tags

 -- Software Heritage autobuilder (on jenkins-debian1) <jenkins@jenkins-debian1.internal.softwareheritage.org>  Wed, 14 Sep 2022 07:41:42 +0000

swh-loader-core (4.0.0-1~swh2) unstable-swh; urgency=medium

  * Update build dependencies and bump new release

 -- Antoine R. Dumont (@ardumont) <ardumont@softwareheritage.org>  Fri, 09 Sep 2022 11:47:53 +0200

swh-loader-core (4.0.0-1~swh1) unstable-swh; urgency=medium

  * New upstream release 4.0.0     - (tagged by Antoine R. Dumont
    (@ardumont) <ardumont@softwareheritage.org> on 2022-09-09 09:03:40
    +0200)
  * Upstream changes:     - v4.0.0     - New package loader Golang     -
    New package loader pubdev     - New package loader Arch Linux     -
    New package loader Arch Linux User     - New package loader Crates
    - docs: Mention caveats of using archive checksums as ExtID.     -
    package/utils: Add retry policy to download in case of throttling
    - package/archive: Handle tarball artifact with null time     -
    Initialize 'status' before try block     - Always log an error when
    setting 'failed' status     - Add method process_data(), run between
    fetch_data() and store_data()

 -- Software Heritage autobuilder (on jenkins-debian1) <jenkins@jenkins-debian1.internal.softwareheritage.org>  Fri, 09 Sep 2022 07:11:14 +0000

swh-loader-core (3.5.0-1~swh1) unstable-swh; urgency=medium

  * New upstream release 3.5.0     - (tagged by Valentin Lorentz
    <vlorentz@softwareheritage.org> on 2022-05-20 14:19:02 +0200)
  * Upstream changes:     - v3.5.0     - * BaseLoader.flush: Return the
    output of storage.flush

 -- Software Heritage autobuilder (on jenkins-debian1) <jenkins@jenkins-debian1.internal.softwareheritage.org>  Fri, 20 May 2022 12:24:23 +0000

swh-loader-core (3.4.1-1~swh1) unstable-swh; urgency=medium

  * New upstream release 3.4.1     - (tagged by Antoine R. Dumont
    (@ardumont) <ardumont@softwareheritage.org> on 2022-05-13 10:22:15
    +0200)
  * Upstream changes:     - v3.4.1     - Initialize the success boolean
    early to avoid unbound exception

 -- Software Heritage autobuilder (on jenkins-debian1) <jenkins@jenkins-debian1.internal.softwareheritage.org>  Fri, 13 May 2022 08:26:59 +0000

swh-loader-core (3.4.0-1~swh1) unstable-swh; urgency=medium

  * New upstream release 3.4.0     - (tagged by Valentin Lorentz
    <vlorentz@softwareheritage.org> on 2022-05-06 10:36:18 +0200)
  * Upstream changes:     - v3.4.0     - * crates: Do not literalinclude
    JSON file in ExtrinsicPackageMetadata doc     - * Add Sentry
    Captures     - * maven: Use most recent release of a package as
    default version     - * loader.core: Add statsd timing and metadata
    metrics

 -- Software Heritage autobuilder (on jenkins-debian1) <jenkins@jenkins-debian1.internal.softwareheritage.org>  Fri, 06 May 2022 08:42:14 +0000

swh-loader-core (3.3.0-1~swh1) unstable-swh; urgency=medium

  * New upstream release 3.3.0     - (tagged by Antoine R. Dumont
    (@ardumont) <ardumont@softwareheritage.org> on 2022-04-29 14:46:13
    +0200)
  * Upstream changes:     - v3.3.0     - Rust lang, Crates loader     -
    package/maven: Fix jar archive download after changes in lister

 -- Software Heritage autobuilder (on jenkins-debian1) <jenkins@jenkins-debian1.internal.softwareheritage.org>  Fri, 29 Apr 2022 12:51:12 +0000

swh-loader-core (3.2.0-1~swh1) unstable-swh; urgency=medium

  * New upstream release 3.2.0     - (tagged by Valentin Lorentz
    <vlorentz@softwareheritage.org> on 2022-04-27 16:26:36 +0200)
  * Upstream changes:     - v3.2.0     - * Store the result of
    MetadataFetcher.get_parent_origins     - * cli: Pass
    metadata_fetcher_credentials from the config to the loader

 -- Software Heritage autobuilder (on jenkins-debian1) <jenkins@jenkins-debian1.internal.softwareheritage.org>  Wed, 27 Apr 2022 14:31:04 +0000

swh-loader-core (3.1.0-1~swh1) unstable-swh; urgency=medium

  * New upstream release 3.1.0     - (tagged by Valentin Lorentz
    <vlorentz@softwareheritage.org> on 2022-04-26 11:36:30 +0200)
  * Upstream changes:     - v3.1.0     - * package loaders: Simplify
    initialization     - * BaseLoader: Add hook to call metadata
    fetchers before loading an origin     - * pre-commit maintenance
    - * debian: Fix loading when md5sum is missing in dsc file

 -- Software Heritage autobuilder (on jenkins-debian1) <jenkins@jenkins-debian1.internal.softwareheritage.org>  Tue, 26 Apr 2022 09:41:57 +0000

swh-loader-core (3.0.0-1~swh1) unstable-swh; urgency=medium

  * New upstream release 3.0.0     - (tagged by Valentin Lorentz
    <vlorentz@softwareheritage.org> on 2022-04-21 10:27:07 +0200)
  * Upstream changes:     - v3.0.0     - * Remove unused function
    BaseLoader.store_metadata.     - * Remove unused
    BaseLoader.origin_metadata attribute     - * Replace self.url with
    self.origin.url in package loaders     - * BaseLoader: Add
    'origin_url' argument and remove 'prepare_origin_visit' method

 -- Software Heritage autobuilder (on jenkins-debian1) <jenkins@jenkins-debian1.internal.softwareheritage.org>  Thu, 21 Apr 2022 08:31:52 +0000

swh-loader-core (2.6.2-1~swh1) unstable-swh; urgency=medium

  * New upstream release 2.6.2     - (tagged by Antoine R. Dumont
    (@ardumont) <ardumont@softwareheritage.org> on 2022-04-14 11:46:06
    +0200)
  * Upstream changes:     - v2.6.2     - maven: Consistently read lister
    input to ingest a mvn origin

 -- Software Heritage autobuilder (on jenkins-debian1) <jenkins@jenkins-debian1.internal.softwareheritage.org>  Thu, 14 Apr 2022 09:53:26 +0000

swh-loader-core (2.6.1-1~swh1) unstable-swh; urgency=medium

  * New upstream release 2.6.1     - (tagged by Antoine R. Dumont
    (@ardumont) <ardumont@softwareheritage.org> on 2022-04-08 11:03:06
    +0200)
  * Upstream changes:     - v2.6.1     - Rename metadata key in data
    received from the deposit server     - origin/master npm: Add all
    fields we use to the ExtID manifest     - npm: Include package
    version id in ExtID manifest

 -- Software Heritage autobuilder (on jenkins-debian1) <jenkins@jenkins-debian1.internal.softwareheritage.org>  Fri, 08 Apr 2022 09:13:17 +0000

swh-loader-core (2.6.0-1~swh1) unstable-swh; urgency=medium

  * New upstream release 2.6.0     - (tagged by Valentin Lorentz
    <vlorentz@softwareheritage.org> on 2022-03-02 13:54:45 +0100)
  * Upstream changes:     - v2.6.0     - * Update for the new output
    format of the Deposit's API.

 -- Software Heritage autobuilder (on jenkins-debian1) <jenkins@jenkins-debian1.internal.softwareheritage.org>  Wed, 02 Mar 2022 12:58:43 +0000

swh-loader-core (2.5.4-1~swh2) unstable-swh; urgency=medium

  * Bump new release with opam tests deactivated

 -- Antoine R. Dumont (@ardumont) <ardumont@softwareheritage.org>  Fri, 25 Feb 2022 12:40:40 +0100

swh-loader-core (2.5.4-1~swh1) unstable-swh; urgency=medium

  * New upstream release 2.5.4     - (tagged by Antoine R. Dumont
    (@ardumont) <ardumont@softwareheritage.org> on 2022-02-25 10:23:51
    +0100)
  * Upstream changes:     - v2.5.4     - loader/opam/tests: Do not run
    actual opam init command call

 -- Software Heritage autobuilder (on jenkins-debian1) <jenkins@jenkins-debian1.internal.softwareheritage.org>  Fri, 25 Feb 2022 09:28:10 +0000

swh-loader-core (2.5.3-1~swh1) unstable-swh; urgency=medium

  * New upstream release 2.5.3     - (tagged by Antoine R. Dumont
    (@ardumont) <ardumont@softwareheritage.org> on 2022-02-24 16:02:53
    +0100)
  * Upstream changes:     - v2.5.3     - opam: Allow build to run the
    opam init completely

 -- Software Heritage autobuilder (on jenkins-debian1) <jenkins@jenkins-debian1.internal.softwareheritage.org>  Thu, 24 Feb 2022 15:07:20 +0000

swh-loader-core (2.5.2-1~swh1) unstable-swh; urgency=medium

  * New upstream release 2.5.2     - (tagged by Valentin Lorentz
    <vlorentz@softwareheritage.org> on 2022-02-24 09:52:26 +0100)
  * Upstream changes:     - v2.5.2     - * deposit: Remove unused
    raw_info

 -- Software Heritage autobuilder (on jenkins-debian1) <jenkins@jenkins-debian1.internal.softwareheritage.org>  Thu, 24 Feb 2022 08:57:52 +0000

swh-loader-core (2.5.1-1~swh1) unstable-swh; urgency=medium

  * New upstream release 2.5.1     - (tagged by Antoine R. Dumont
    (@ardumont) <ardumont@softwareheritage.org> on 2022-02-16 15:27:02
    +0100)
  * Upstream changes:     - v2.5.1     - Add URL and directory to CLI
    loader status echo     - Fix load_maven scheduling task name     -
    docs: Fix typo detected with codespell     - pre-commit: Bump hooks
    and add new one to check commit message spelling

 -- Software Heritage autobuilder (on jenkins-debian1) <jenkins@jenkins-debian1.internal.softwareheritage.org>  Wed, 16 Feb 2022 14:30:47 +0000

swh-loader-core (2.5.0-1~swh1) unstable-swh; urgency=medium

  * New upstream release 2.5.0     - (tagged by Antoine R. Dumont
    (@ardumont) <ardumont@softwareheritage.org> on 2022-02-08 10:46:14
    +0100)
  * Upstream changes:     - v2.5.0     - Move visit date helper from hg
    loader to core

 -- Software Heritage autobuilder (on jenkins-debian1) <jenkins@jenkins-debian1.internal.softwareheritage.org>  Tue, 08 Feb 2022 09:49:53 +0000

swh-loader-core (2.4.1-1~swh1) unstable-swh; urgency=medium

  * New upstream release 2.4.1     - (tagged by Nicolas Dandrimont
    <nicolas@dandrimont.eu> on 2022-02-03 14:12:05 +0100)
  * Upstream changes:     - Release swh.loader.core 2.4.1     - fix
    Person mangling

 -- Software Heritage autobuilder (on jenkins-debian1) <jenkins@jenkins-debian1.internal.softwareheritage.org>  Thu, 03 Feb 2022 13:17:35 +0000

swh-loader-core (2.3.0-1~swh1) unstable-swh; urgency=medium

  * New upstream release 2.3.0     - (tagged by Nicolas Dandrimont
    <nicolas@dandrimont.eu> on 2022-01-24 11:18:43 +0100)
  * Upstream changes:     - Release swh.loader.core     - Stop using the
    deprecated 'TimestampWithTimezone.offset' attribute     - Include
    clone_with_timeout utility from swh.loader.mercurial

 -- Software Heritage autobuilder (on jenkins-debian1) <jenkins@jenkins-debian1.internal.softwareheritage.org>  Mon, 24 Jan 2022 10:22:35 +0000

swh-loader-core (2.2.0-1~swh1) unstable-swh; urgency=medium

  * New upstream release 2.2.0     - (tagged by Antoine R. Dumont
    (@ardumont) <ardumont@softwareheritage.org> on 2022-01-18 14:33:08
    +0100)
  * Upstream changes:     - v2.2.0     - tests: Replace 'offset' and
    'negative_utc' with 'offset_bytes'     - deposit: Remove
    'negative_utc' from test data     - tests: Use
    TimestampWithTimezone.from_datetime() instead of the constructor
    - Add releases notes (from user-provided Atom document) to release
    messages.     - deposit: Strip 'offset_bytes' from date dicts to
    support swh-model 4.0.0     - Pin mypy and drop type annotations
    which makes mypy unhappy

 -- Software Heritage autobuilder (on jenkins-debian1) <jenkins@jenkins-debian1.internal.softwareheritage.org>  Tue, 18 Jan 2022 15:52:53 +0000

swh-loader-core (2.1.1-1~swh1) unstable-swh; urgency=medium

  * New upstream release 2.1.1     - (tagged by Valentin Lorentz
    <vlorentz@softwareheritage.org> on 2021-12-09 17:14:12 +0100)
  * Upstream changes:     - v2.1.1     - * nixguix: Fix crash when
    filtering extids on archives that were already loaded, but only from
    different URLs

 -- Software Heritage autobuilder (on jenkins-debian1) <jenkins@jenkins-debian1.internal.softwareheritage.org>  Thu, 09 Dec 2021 16:17:54 +0000

swh-loader-core (2.1.0-1~swh1) unstable-swh; urgency=medium

  * New upstream release 2.1.0     - (tagged by Valentin Lorentz
    <vlorentz@softwareheritage.org> on 2021-12-09 16:34:51 +0100)
  * Upstream changes:     - v2.1.0     - * maven: various refactorings
    - * nixguix: Filter out releases with URLs different from the
    expected one

 -- Software Heritage autobuilder (on jenkins-debian1) <jenkins@jenkins-debian1.internal.softwareheritage.org>  Thu, 09 Dec 2021 15:38:14 +0000

swh-loader-core (2.0.0-1~swh1) unstable-swh; urgency=medium

  * New upstream release 2.0.0     - (tagged by Antoine R. Dumont
    (@ardumont) <ardumont@softwareheritage.org> on 2021-12-07 15:53:23
    +0100)
  * Upstream changes:     - v2.0.0     - package-loaders: Add support
    for extid versions, and bump it for Debian     - debian: Remove the
    extrinsic version from release names     - debian: Fix confusion
    between the two versions

 -- Software Heritage autobuilder (on jenkins-debian1) <jenkins@jenkins-debian1.internal.softwareheritage.org>  Tue, 07 Dec 2021 14:57:19 +0000

swh-loader-core (1.3.0-1~swh1) unstable-swh; urgency=medium

  * New upstream release 1.3.0     - (tagged by Antoine Lambert
    <anlambert@softwareheritage.org> on 2021-12-07 10:54:49 +0100)
  * Upstream changes:     - version 1.3.0

 -- Software Heritage autobuilder (on jenkins-debian1) <jenkins@jenkins-debian1.internal.softwareheritage.org>  Tue, 07 Dec 2021 09:58:53 +0000

swh-loader-core (1.2.1-1~swh1) unstable-swh; urgency=medium

  * New upstream release 1.2.1     - (tagged by Antoine R. Dumont
    (@ardumont) <ardumont@softwareheritage.org> on 2021-12-03 16:15:32
    +0100)
  * Upstream changes:     - v1.2.1     - package.loader: Deduplicate
    extid target

 -- Software Heritage autobuilder (on jenkins-debian1) <jenkins@jenkins-debian1.internal.softwareheritage.org>  Fri, 03 Dec 2021 15:19:13 +0000

swh-loader-core (1.2.0-1~swh1) unstable-swh; urgency=medium

  * New upstream release 1.2.0     - (tagged by Antoine R. Dumont
    (@ardumont) <ardumont@softwareheritage.org> on 2021-12-03 12:16:04
    +0100)
  * Upstream changes:     - v1.2.0     - debian: Rename loading task
    function to fix scheduling     - debian: Handle extra sha1 sum in
    source package metadata     - debian: Remove unused date parameter
    of DebianLoader     - package.loader: Deduplicate target SWHIDs     -
    package-loader-tutorial: Update to mention releases instead of
    revisions     - package-loader-tutorial: Add a checklist     -
    package-loader-tutorial: Highlight the recommendation to submit the
    loader early.

 -- Software Heritage autobuilder (on jenkins-debian1) <jenkins@jenkins-debian1.internal.softwareheritage.org>  Fri, 03 Dec 2021 11:19:52 +0000

swh-loader-core (1.1.0-1~swh1) unstable-swh; urgency=medium

  * New upstream release 1.1.0     - (tagged by Valentin Lorentz
    <vlorentz@softwareheritage.org> on 2021-11-22 11:58:11 +0100)
  * Upstream changes:     - v1.1.0     - * Package loader: Uniformize
    author and message

 -- Software Heritage autobuilder (on jenkins-debian1) <jenkins@jenkins-debian1.internal.softwareheritage.org>  Mon, 22 Nov 2021 11:01:45 +0000

swh-loader-core (1.0.1-1~swh1) unstable-swh; urgency=medium

  * New upstream release 1.0.1     - (tagged by Valentin Lorentz
    <vlorentz@softwareheritage.org> on 2021-11-10 14:47:52 +0100)
  * Upstream changes:     - v1.0.1     - * utils: Add types and let log
    instruction do the formatting     - * Fix tests when run by gbp on
    Sid.

 -- Software Heritage autobuilder (on jenkins-debian1) <jenkins@jenkins-debian1.internal.softwareheritage.org>  Wed, 10 Nov 2021 13:53:43 +0000

swh-loader-core (1.0.0-1~swh1) unstable-swh; urgency=medium

  * New upstream release 1.0.0     - (tagged by Valentin Lorentz
    <vlorentz@softwareheritage.org> on 2021-11-10 14:25:24 +0100)
  * Upstream changes:     - v1.0.0     - Main change: thismakes package
    loaders write releases instead of revisions     - Other more-or-less
    related changes:     - * Add missing documentation for
    `get_metadata_authority`.     - * opam: Write package definitions to
    the extrinsic metadata storage     - * deposit: Remove 'parent'
    deposit     - * cleanup tests and unused code     - * Document how
    each package loader populates fields.     - * Refactor package
    loaders to make the version part of BasePackageInfo

 -- Software Heritage autobuilder (on jenkins-debian1) <jenkins@jenkins-debian1.internal.softwareheritage.org>  Wed, 10 Nov 2021 13:38:43 +0000

swh-loader-core (0.25.0-1~swh1) unstable-swh; urgency=medium

  * New upstream release 0.25.0     - (tagged by Antoine R. Dumont
    (@ardumont) <ardumont@softwareheritage.org> on 2021-09-29 09:19:10
    +0200)
  * Upstream changes:     - v0.25.0     - Allow opam loader to actually
    use multi-instance opam root     - opam: Define a
    initialize_opam_root parameter for opam loader

 -- Software Heritage autobuilder (on jenkins-debian1) <jenkins@jenkins-debian1.internal.softwareheritage.org>  Wed, 29 Sep 2021 07:26:12 +0000

swh-loader-core (0.23.5-1~swh1) unstable-swh; urgency=medium

  * New upstream release 0.23.5     - (tagged by Antoine R. Dumont
    (@ardumont) <ardumont@softwareheritage.org> on 2021-09-24 17:31:22
    +0200)
  * Upstream changes:     - v0.23.5     - opam: Initialize opam root
    directory outside the constructor

 -- Software Heritage autobuilder (on jenkins-debian1) <jenkins@jenkins-debian1.internal.softwareheritage.org>  Fri, 24 Sep 2021 15:34:52 +0000

swh-loader-core (0.23.4-1~swh1) unstable-swh; urgency=medium

  * New upstream release 0.23.4     - (tagged by Antoine R. Dumont
    (@ardumont) <ardumont@softwareheritage.org> on 2021-09-20 11:53:11
    +0200)
  * Upstream changes:     - v0.23.4     - Ensure that filename fallback
    out of an url is properly sanitized

 -- Software Heritage autobuilder (on jenkins-debian1) <jenkins@jenkins-debian1.internal.softwareheritage.org>  Mon, 20 Sep 2021 09:56:31 +0000

swh-loader-core (0.23.3-1~swh1) unstable-swh; urgency=medium

  * New upstream release 0.23.3     - (tagged by Antoine Lambert
    <anlambert@softwareheritage.org> on 2021-09-16 10:47:40 +0200)
  * Upstream changes:     - version 0.23.3

 -- Software Heritage autobuilder (on jenkins-debian1) <jenkins@jenkins-debian1.internal.softwareheritage.org>  Thu, 16 Sep 2021 08:51:47 +0000

swh-loader-core (0.23.2-1~swh1) unstable-swh; urgency=medium

  * New upstream release 0.23.2     - (tagged by Valentin Lorentz
    <vlorentz@softwareheritage.org> on 2021-08-12 12:22:44 +0200)
  * Upstream changes:     - v0.23.2     - * deposit: Update
    status_detail on loader failure

 -- Software Heritage autobuilder (on jenkins-debian1) <jenkins@jenkins-debian1.internal.softwareheritage.org>  Thu, 12 Aug 2021 10:25:44 +0000

swh-loader-core (0.23.1-1~swh1) unstable-swh; urgency=medium

  * New upstream release 0.23.1     - (tagged by Antoine R. Dumont
    (@ardumont) <ardumont@softwareheritage.org> on 2021-08-05 16:11:02
    +0200)
  * Upstream changes:     - v0.23.1     - Fix pypi upload issue.

 -- Software Heritage autobuilder (on jenkins-debian1) <jenkins@jenkins-debian1.internal.softwareheritage.org>  Thu, 05 Aug 2021 14:20:37 +0000

swh-loader-core (0.22.3-1~swh1) unstable-swh; urgency=medium

  * New upstream release 0.22.3     - (tagged by Valentin Lorentz
    <vlorentz@softwareheritage.org> on 2021-06-25 14:50:40 +0200)
  * Upstream changes:     - v0.22.3     - * Use the postgresql class to
    instantiate storage in tests     - * package-loader-tutorial: Add
    anchor so it can be referenced from swh-docs

 -- Software Heritage autobuilder (on jenkins-debian1) <jenkins@jenkins-debian1.internal.softwareheritage.org>  Fri, 25 Jun 2021 12:57:33 +0000

swh-loader-core (0.22.2-1~swh1) unstable-swh; urgency=medium

  * New upstream release 0.22.2     - (tagged by Antoine Lambert
    <antoine.lambert@inria.fr> on 2021-06-10 16:11:30 +0200)
  * Upstream changes:     - version 0.22.2

 -- Software Heritage autobuilder (on jenkins-debian1) <jenkins@jenkins-debian1.internal.softwareheritage.org>  Thu, 10 Jun 2021 14:19:06 +0000

swh-loader-core (0.22.1-1~swh1) unstable-swh; urgency=medium

  * New upstream release 0.22.1     - (tagged by Antoine Lambert
    <antoine.lambert@inria.fr> on 2021-05-27 14:02:35 +0200)
  * Upstream changes:     - version 0.22.1

 -- Software Heritage autobuilder (on jenkins-debian1) <jenkins@jenkins-debian1.internal.softwareheritage.org>  Thu, 27 May 2021 12:20:04 +0000

swh-loader-core (0.22.0-1~swh1) unstable-swh; urgency=medium

  * New upstream release 0.22.0     - (tagged by Valentin Lorentz
    <vlorentz@softwareheritage.org> on 2021-04-15 15:13:56 +0200)
  * Upstream changes:     - v0.22.0     - Documentation:     - *
    Document the big picture view of VCS and package loaders     - * Add
    a package loader tutorial.     - * Write an overview of how to write
    VCS loaders.     - * Fix various Sphinx warnings     - Package
    loaders:     - * Add sha512 as a valid field in dsc metadata     - *
    package loaders: Stop reading/writing Revision.metadata

 -- Software Heritage autobuilder (on jenkins-debian1) <jenkins@jenkins-debian1.internal.softwareheritage.org>  Thu, 15 Apr 2021 13:18:13 +0000

swh-loader-core (0.21.0-1~swh1) unstable-swh; urgency=medium

  * New upstream release 0.21.0     - (tagged by Valentin Lorentz
    <vlorentz@softwareheritage.org> on 2021-03-30 17:19:13 +0200)
  * Upstream changes:     - v0.21.0     - * tests: recompute ids when
    evolving RawExtrinsicMetadata objects, to support swh-model 2.0.0
    - * deposit.loader: Make archive.tar the default_filename     - *
    debian: Make resolve_revision_from use the sha256 of the .dsc     -
    * package.loader.*: unify package "cache"/deduplication using ExtIDs
    - * package.loader: Lookup packages from the ExtID storage     - *
    package.loader: Write to the ExtID storage

 -- Software Heritage autobuilder (on jenkins-debian1) <jenkins@jenkins-debian1.internal.softwareheritage.org>  Tue, 30 Mar 2021 15:26:35 +0000

swh-loader-core (0.20.0-1~swh1) unstable-swh; urgency=medium

  * New upstream release 0.20.0     - (tagged by Valentin Lorentz
    <vlorentz@softwareheritage.org> on 2021-03-02 10:52:18 +0100)
  * Upstream changes:     - v0.20.0     - * RawExtrinsicMetadata: update
    to use the API in swh-model 1.0.0

 -- Software Heritage autobuilder (on jenkins-debian1) <jenkins@jenkins-debian1.internal.softwareheritage.org>  Tue, 02 Mar 2021 09:57:21 +0000

swh-loader-core (0.19.0-1~swh1) unstable-swh; urgency=medium

  * New upstream release 0.19.0     - (tagged by Antoine R. Dumont
    (@ardumont) <ardumont@softwareheritage.org> on 2021-02-25 15:52:12
    +0100)
  * Upstream changes:     - v0.19.0     - deposit: Make deposit loader
    deal with tarball as well     - deposit: Update deposit status when
    the load status is 'partial'     - Make finalize_visit a method
    instead of nested function.

 -- Software Heritage autobuilder (on jenkins-debian1) <jenkins@jenkins-debian1.internal.softwareheritage.org>  Thu, 25 Feb 2021 14:55:54 +0000

swh-loader-core (0.18.1-1~swh1) unstable-swh; urgency=medium

  * New upstream release 0.18.1     - (tagged by Antoine R. Dumont
    (@ardumont) <ardumont@softwareheritage.org> on 2021-02-19 18:02:58
    +0100)
  * Upstream changes:     - v0.18.1     - nixguix: Fix missing
    max_content_size constructor parameter

 -- Software Heritage autobuilder (on jenkins-debian1) <jenkins@jenkins-debian1.internal.softwareheritage.org>  Fri, 19 Feb 2021 17:06:33 +0000

swh-loader-core (0.18.0-1~swh1) unstable-swh; urgency=medium

  * New upstream release 0.18.0     - (tagged by Antoine R. Dumont
    (@ardumont) <ardumont@softwareheritage.org> on 2021-02-17 13:13:24
    +0100)
  * Upstream changes:     - v0.18.0     - core.loader: Merge Loader into
    BaseLoader     - Unify loader instantiation     - nixguix: Ensure
    interaction with the origin url for edge case tests

 -- Software Heritage autobuilder (on jenkins-debian1) <jenkins@jenkins-debian1.internal.softwareheritage.org>  Wed, 17 Feb 2021 12:16:47 +0000

swh-loader-core (0.17.0-1~swh1) unstable-swh; urgency=medium

  * New upstream release 0.17.0     - (tagged by Antoine R. Dumont
    (@ardumont) <ardumont@softwareheritage.org> on 2021-02-11 11:20:55
    +0100)
  * Upstream changes:     - v0.17.0     - package: Mark visit as
    not_found when relevant     - package: Mark visit status as failed
    when relevant     - core: Allow vcs loaders to deal with not_found
    status     - core: Mark visit status as failed when relevant     -
    loader: Make loader write the origin_visit_status' type

 -- Software Heritage autobuilder (on jenkins-debian1) <jenkins@jenkins-debian1.internal.softwareheritage.org>  Thu, 11 Feb 2021 10:23:42 +0000

swh-loader-core (0.16.0-1~swh2) unstable-swh; urgency=medium

  * Bump dependencies

 -- Antoine R. Dumont (@ardumont) <ardumont@softwareheritage.org>  Wed, 03 Feb 2021 14:25:26 +0100

swh-loader-core (0.16.0-1~swh1) unstable-swh; urgency=medium

  * New upstream release 0.16.0     - (tagged by Antoine R. Dumont
    (@ardumont) <ardumont@softwareheritage.org> on 2021-02-03 14:14:01
    +0100)
  * Upstream changes:     - v0.16.0     - Adapt
    origin_get_latest_visit_status according to latest api change     -
    Add a cli section in the doc     - tox.ini: Add swh.core[testing]
    requirement     - Small docstring improvements in the deposit loader
    code

 -- Software Heritage autobuilder (on jenkins-debian1) <jenkins@jenkins-debian1.internal.softwareheritage.org>  Wed, 03 Feb 2021 13:17:30 +0000

swh-loader-core (0.15.0-1~swh1) unstable-swh; urgency=medium

  * New upstream release 0.15.0     - (tagged by Nicolas Dandrimont
    <nicolas@dandrimont.eu> on 2020-11-03 17:21:21 +0100)
  * Upstream changes:     - Release swh-loader-core v0.15.0     - Attach
    raw extrinsic metadata to directories, not revisions     - Handle a
    bunch of deprecation warnings:     - explicit args in swh.objstorage
    get_objstorage     - id -> target for raw extrinsic metadata objects
    - positional arguments for storage.raw_extrinsic_metadata_get

 -- Software Heritage autobuilder (on jenkins-debian1) <jenkins@jenkins-debian1.internal.softwareheritage.org>  Tue, 03 Nov 2020 16:26:20 +0000

swh-loader-core (0.14.0-1~swh1) unstable-swh; urgency=medium

  * New upstream release 0.14.0     - (tagged by Valentin Lorentz
    <vlorentz@softwareheritage.org> on 2020-10-16 18:23:28 +0200)
  * Upstream changes:     - v0.14.0     - * npm: write metadata on
    revisions instead of snapshots.     - * pypi: write metadata on
    revisions instead of snapshots.     - * deposit.loader: Avoid
    unnecessary metadata json transformation

 -- Software Heritage autobuilder (on jenkins-debian1) <jenkins@jenkins-debian1.internal.softwareheritage.org>  Fri, 16 Oct 2020 16:26:14 +0000

swh-loader-core (0.13.1-1~swh1) unstable-swh; urgency=medium

  * New upstream release 0.13.1     - (tagged by Antoine R. Dumont
    (@ardumont) <ardumont@softwareheritage.org> on 2020-10-02 16:54:05
    +0200)
  * Upstream changes:     - v0.13.1     - core.loader: Allow config
    parameter passing through constructor     - tox.ini: pin black to
    the pre-commit version (19.10b0) to avoid flip-flops

 -- Software Heritage autobuilder (on jenkins-debian1) <jenkins@jenkins-debian1.internal.softwareheritage.org>  Fri, 02 Oct 2020 14:55:59 +0000

swh-loader-core (0.13.0-1~swh1) unstable-swh; urgency=medium

  * New upstream release 0.13.0     - (tagged by Antoine R. Dumont
    (@ardumont) <ardumont@softwareheritage.org> on 2020-10-02 13:18:55
    +0200)
  * Upstream changes:     - v0.13.0     - package.loader: Migrate away
    from SWHConfig mixin     - core.loader: Migrate away from SWHConfig
    mixin     - Expose deposit configuration only within the deposit
    tests

 -- Software Heritage autobuilder (on jenkins-debian1) <jenkins@jenkins-debian1.internal.softwareheritage.org>  Fri, 02 Oct 2020 11:21:55 +0000

swh-loader-core (0.12.0-1~swh1) unstable-swh; urgency=medium

  * New upstream release 0.12.0     - (tagged by Antoine R. Dumont
    (@ardumont) <ardumont@softwareheritage.org> on 2020-10-01 16:03:45
    +0200)
  * Upstream changes:     - v0.12.0     - deposit: Adapt loader to send
    extrinsic raw metadata to the metadata storage     - core.loader:
    Log information about origin currently being ingested     - Adapt
    cli declaration entrypoint to swh.core 0.3

 -- Software Heritage autobuilder (on jenkins-debian1) <jenkins@jenkins-debian1.internal.softwareheritage.org>  Thu, 01 Oct 2020 14:04:59 +0000

swh-loader-core (0.11.0-1~swh1) unstable-swh; urgency=medium

  * New upstream release 0.11.0     - (tagged by Antoine R. Dumont
    (@ardumont) <ardumont@softwareheritage.org> on 2020-09-18 10:19:56
    +0200)
  * Upstream changes:     - v0.11.0     - loader: Stop materializing
    full lists of objects to be stored     - tests.get_stats: Don't
    return a 'person' count     - python: Reorder imports with isort
    - pre-commit: Add isort hook and configuration     - pre-commit:
    Update flake8 hook configuration     - cli: speedup the `swh` cli
    command startup time

 -- Software Heritage autobuilder (on jenkins-debian1) <jenkins@jenkins-debian1.internal.softwareheritage.org>  Fri, 18 Sep 2020 09:12:18 +0000

swh-loader-core (0.10.0-1~swh1) unstable-swh; urgency=medium

  * New upstream release 0.10.0     - (tagged by Antoine R. Dumont
    (@ardumont) <ardumont@softwareheritage.org> on 2020-09-04 13:19:29
    +0200)
  * Upstream changes:     - v0.10.0     - loader: Adapt to latest
    storage revision_get change     - origin/master Rename metadata
    format 'original-artifact-json' to 'original-artifacts-json'.     -
    Tell pytest not to recurse in dotdirs.     - package loader: Add the
    'url' to the 'original_artifact' extrinsic metadata.     - Write
    'original_artifact' metadata to the extrinsic metadata storage.     -
    Move parts of _load_revision to a new _load_directory method.     -
    tests: Don't use naive datetimes.     - package.loader: Split the
    warning message into multiple chunks     - Replace calls to
    snapshot_get with snapshot_get_all_branches.

 -- Software Heritage autobuilder (on jenkins-debian1) <jenkins@jenkins-debian1.internal.softwareheritage.org>  Fri, 04 Sep 2020 11:28:09 +0000

swh-loader-core (0.9.1-1~swh1) unstable-swh; urgency=medium

  * New upstream release 0.9.1     - (tagged by Antoine R. Dumont
    (@ardumont) <ardumont@softwareheritage.org> on 2020-08-08 14:47:52
    +0200)
  * Upstream changes:     - v0.9.1     - nixguix: Make the unsupported
    artifact extensions configurable     - package.loader: Log a failure
    summary report at the end of the task

 -- Software Heritage autobuilder (on jenkins-debian1) <jenkins@jenkins-debian1.internal.softwareheritage.org>  Sat, 08 Aug 2020 12:51:33 +0000

swh-loader-core (0.9.0-1~swh1) unstable-swh; urgency=medium

  * New upstream release 0.9.0     - (tagged by Antoine R. Dumont
    (@ardumont) <ardumont@softwareheritage.org> on 2020-08-07 22:57:14
    +0200)
  * Upstream changes:     - v0.9.0     - nixguix: Filter out unsupported
    artifact extensions     - swh.loader.tests: Use
    snapshot_get_all_branches in check_snapshot     - test_npm: Adapt
    content_get_metadata call to content_get     - npm: Fix assertion to
    use the correct storage api

 -- Software Heritage autobuilder (on jenkins-debian1) <jenkins@jenkins-debian1.internal.softwareheritage.org>  Fri, 07 Aug 2020 21:00:40 +0000

swh-loader-core (0.8.1-1~swh1) unstable-swh; urgency=medium

  * New upstream release 0.8.1     - (tagged by Antoine R. Dumont
    (@ardumont) <ardumont@softwareheritage.org> on 2020-08-06 16:48:38
    +0200)
  * Upstream changes:     - v0.8.1     - Adapt code according to storage
    signature

 -- Software Heritage autobuilder (on jenkins-debian1) <jenkins@jenkins-debian1.internal.softwareheritage.org>  Thu, 06 Aug 2020 14:50:39 +0000

swh-loader-core (0.8.0-1~swh1) unstable-swh; urgency=medium

  * New upstream release 0.8.0     - (tagged by Antoine R. Dumont
    (@ardumont) <ardumont@softwareheritage.org> on 2020-08-05 10:16:36
    +0200)
  * Upstream changes:     - v0.8.0     - archive: fix docstring     -
    nixguix: Fix docstring     - nixguix: Align error message formatting
    using f-string     - nixguix: Fix format issue in error message     -
    Convert the 'metadata' and 'info' cached-properties/lazy-attributes
    into methods     - cran: fix call to logger.warning     - pypi: Load
    the content of the API's response as extrinsic snapshot metadata
    - Add a default value for RawExtrinsicMetadataCore.discovery_date
    - npm: Load the content of the API's response as extrinsic snapshot
    metadata     - Make retrieve_sources use generic api_info instead of
    duplicating its code     - nixguix: Load the content of sources.json
    as extrinsic snapshot metadata     - Update tests to accept
    PagedResult from storage.raw_extrinsic_metadata_get

 -- Software Heritage autobuilder (on jenkins-debian1) <jenkins@jenkins-debian1.internal.softwareheritage.org>  Wed, 05 Aug 2020 08:19:20 +0000

swh-loader-core (0.7.3-1~swh1) unstable-swh; urgency=medium

  * New upstream release 0.7.3     - (tagged by Valentin Lorentz
    <vlorentz@softwareheritage.org> on 2020-07-30 19:16:21 +0200)
  * Upstream changes:     - v0.7.3     - core.loader: Fix Iterable/List
    typing issues     - package.loader: Fix type warning

 -- Software Heritage autobuilder (on jenkins-debian1) <jenkins@jenkins-debian1.internal.softwareheritage.org>  Thu, 30 Jul 2020 17:23:57 +0000

swh-loader-core (0.7.2-1~swh1) unstable-swh; urgency=medium

  * New upstream release 0.7.2     - (tagged by Valentin Lorentz
    <vlorentz@softwareheritage.org> on 2020-07-29 11:41:39 +0200)
  * Upstream changes:     - v0.7.2     - * Fix typo in message logged on
    extrinsic metadata loading errors.     - * Don't pass non-sequence
    iterables to the storage API.

 -- Software Heritage autobuilder (on jenkins-debian1) <jenkins@jenkins-debian1.internal.softwareheritage.org>  Wed, 29 Jul 2020 09:45:52 +0000

swh-loader-core (0.7.1-1~swh1) unstable-swh; urgency=medium

  * New upstream release 0.7.1     - (tagged by Antoine R. Dumont
    (@ardumont) <ardumont@softwareheritage.org> on 2020-07-28 12:14:02
    +0200)
  * Upstream changes:     - v0.7.1     - Apply rename of object_metadata
    to raw_extrinsic_metadata.

 -- Software Heritage autobuilder (on jenkins-debian1) <jenkins@jenkins-debian1.internal.softwareheritage.org>  Tue, 28 Jul 2020 10:16:56 +0000

swh-loader-core (0.6.1-1~swh1) unstable-swh; urgency=medium

  * New upstream release 0.6.1     - (tagged by Antoine R. Dumont
    (@ardumont) <ardumont@softwareheritage.org> on 2020-07-23 11:12:29
    +0200)
  * Upstream changes:     - v0.6.1     - npm.loader: Fix null author
    parsing corner case     - npm.loader: Fix author parsing corner case
    - npm.loader: Extract _author_str function + add types, tests     -
    core.loader: docs: Update origin_add reference

 -- Software Heritage autobuilder (on jenkins-debian1) <jenkins@jenkins-debian1.internal.softwareheritage.org>  Thu, 23 Jul 2020 09:15:41 +0000

swh-loader-core (0.6.0-1~swh1) unstable-swh; urgency=medium

  * New upstream release 0.6.0     - (tagged by Valentin Lorentz
    <vlorentz@softwareheritage.org> on 2020-07-20 13:23:22 +0200)
  * Upstream changes:     - v0.6.0     - * Use the new
    object_metadata_add endpoint instead of origin_metadata_add.     - *
    Apply renaming of MetadataAuthorityType.DEPOSIT to
    MetadataAuthorityType.DEPOSIT_CLIENT.

 -- Software Heritage autobuilder (on jenkins-debian1) <jenkins@jenkins-debian1.internal.softwareheritage.org>  Mon, 20 Jul 2020 11:27:53 +0000

swh-loader-core (0.5.10-1~swh1) unstable-swh; urgency=medium

  * New upstream release 0.5.10     - (tagged by Antoine R. Dumont
    (@ardumont) <ardumont@softwareheritage.org> on 2020-07-17 15:10:42
    +0200)
  * Upstream changes:     - v0.5.10     - test_init: Decrease assertion
    checks so debian package builds fine     - test_nixguix: Simplify
    the nixguix specific check_snapshot function

 -- Software Heritage autobuilder (on jenkins-debian1) <jenkins@jenkins-debian1.internal.softwareheritage.org>  Fri, 17 Jul 2020 13:13:19 +0000

swh-loader-core (0.5.9-1~swh1) unstable-swh; urgency=medium

  * New upstream release 0.5.9     - (tagged by Antoine R. Dumont
    (@ardumont) <ardumont@softwareheritage.org> on 2020-07-17 11:52:38
    +0200)
  * Upstream changes:     - v0.5.9     - test.check_snapshot: Drop
    accepting using dict for snapshot comparison     - test: Check
    against snapshot model object

 -- Software Heritage autobuilder (on jenkins-debian1) <jenkins@jenkins-debian1.internal.softwareheritage.org>  Fri, 17 Jul 2020 09:55:12 +0000

swh-loader-core (0.5.8-1~swh1) unstable-swh; urgency=medium

  * New upstream release 0.5.8     - (tagged by Antoine R. Dumont
    (@ardumont) <ardumont@softwareheritage.org> on 2020-07-16 17:18:17
    +0200)
  * Upstream changes:     - v0.5.8     - test_init: Use snapshot object

 -- Software Heritage autobuilder (on jenkins-debian1) <jenkins@jenkins-debian1.internal.softwareheritage.org>  Thu, 16 Jul 2020 15:20:49 +0000

swh-loader-core (0.5.7-1~swh1) unstable-swh; urgency=medium

  * New upstream release 0.5.7     - (tagged by Antoine R. Dumont
    (@ardumont) <ardumont@softwareheritage.org> on 2020-07-16 16:10:57
    +0200)
  * Upstream changes:     - v0.5.7     - test_init: Fix tests using the
    latest swh-storage fixture

 -- Software Heritage autobuilder (on jenkins-debian1) <jenkins@jenkins-debian1.internal.softwareheritage.org>  Thu, 16 Jul 2020 14:14:59 +0000

swh-loader-core (0.5.5-1~swh1) unstable-swh; urgency=medium

  * New upstream release 0.5.5     - (tagged by Antoine R. Dumont
    (@ardumont) <ardumont@softwareheritage.org> on 2020-07-15 12:34:09
    +0200)
  * Upstream changes:     - v0.5.5     - check_snapshot: Check existence
    down to contents     - Expose a pytest_plugin module so other
    loaders can reuse for tests     - pytest: Remove no longer needed
    pytest setup     - Fix branches types in tests     - Small code
    improvement in package/loader.py

 -- Software Heritage autobuilder (on jenkins-debian1) <jenkins@jenkins-debian1.internal.softwareheritage.org>  Wed, 15 Jul 2020 10:37:11 +0000

swh-loader-core (0.5.4-1~swh1) unstable-swh; urgency=medium

  * New upstream release 0.5.4     - (tagged by Antoine R. Dumont
    (@ardumont) <ardumont@softwareheritage.org> on 2020-07-10 09:52:21
    +0200)
  * Upstream changes:     - v0.5.4     - Clean up the swh.scheduler /
    swh.storage pytest plugin imports

 -- Software Heritage autobuilder (on jenkins-debian1) <jenkins@jenkins-debian1.internal.softwareheritage.org>  Fri, 10 Jul 2020 07:54:56 +0000

swh-loader-core (0.5.3-1~swh1) unstable-swh; urgency=medium

  * New upstream release 0.5.3     - (tagged by Antoine R. Dumont
    (@ardumont) <ardumont@softwareheritage.org> on 2020-07-09 09:46:21
    +0200)
  * Upstream changes:     - v0.5.3     - Update the revision metadata
    field as an immutable dict     - tests: Use dedicated storage and
    scheduler fixtures     - loaders.tests: Simplify and add coverage to
    check_snapshot

 -- Software Heritage autobuilder (on jenkins-debian1) <jenkins@jenkins-debian1.internal.softwareheritage.org>  Thu, 09 Jul 2020 07:48:33 +0000

swh-loader-core (0.5.2-1~swh1) unstable-swh; urgency=medium

  * New upstream release 0.5.2     - (tagged by Antoine R. Dumont
    (@ardumont) <ardumont@softwareheritage.org> on 2020-07-07 12:29:17
    +0200)
  * Upstream changes:     - v0.5.2     - nixguix/loader: Check further
    the source entry only if it's valid     - nixguix/loader: Allow
    version both as string or integer     - Move remaining common test
    utility functions to top-level arborescence     - Move common test
    utility function to the top-level arborescence     - Define common
    test helper function     - Reuse swh.model.from_disk.iter_directory
    function

 -- Software Heritage autobuilder (on jenkins-debian1) <jenkins@jenkins-debian1.internal.softwareheritage.org>  Tue, 07 Jul 2020 10:31:36 +0000

swh-loader-core (0.5.1-1~swh1) unstable-swh; urgency=medium

  * New upstream release 0.5.1     - (tagged by Antoine R. Dumont
    (@ardumont) <ardumont@softwareheritage.org> on 2020-07-01 12:32:54
    +0200)
  * Upstream changes:     - v0.5.1     - Use origin_add instead of
    deprecated origin_add_one endpoint     - Migrate to use object's
    "object_type" field when computing objects

 -- Software Heritage autobuilder (on jenkins-debian1) <jenkins@jenkins-debian1.internal.softwareheritage.org>  Wed, 01 Jul 2020 10:34:59 +0000

swh-loader-core (0.5.0-1~swh1) unstable-swh; urgency=medium

  * New upstream release 0.5.0     - (tagged by Antoine R. Dumont
    (@ardumont) <ardumont@softwareheritage.org> on 2020-06-29 13:18:41
    +0200)
  * Upstream changes:     - v0.5.0     - loader*: Drop obsolete origin
    visit fields

 -- Software Heritage autobuilder (on jenkins-debian1) <jenkins@jenkins-debian1.internal.softwareheritage.org>  Mon, 29 Jun 2020 11:20:59 +0000

swh-loader-core (0.4.0-1~swh1) unstable-swh; urgency=medium

  * New upstream release 0.4.0     - (tagged by Antoine R. Dumont
    (@ardumont) <ardumont@softwareheritage.org> on 2020-06-23 15:02:20
    +0200)
  * Upstream changes:     - v0.4.0     - loader: Retrieve latest
    snapshot with snapshot-get-latest function

 -- Software Heritage autobuilder (on jenkins-debian1) <jenkins@jenkins-debian1.internal.softwareheritage.org>  Tue, 23 Jun 2020 13:14:09 +0000

swh-loader-core (0.3.2-1~swh1) unstable-swh; urgency=medium

  * New upstream release 0.3.2     - (tagged by Antoine R. Dumont
    (@ardumont) <ardumont@softwareheritage.org> on 2020-06-22 15:13:05
    +0200)
  * Upstream changes:     - v0.3.2     - Add helper function to ensure
    loader visit are as expected

 -- Software Heritage autobuilder (on jenkins-debian1) <jenkins@jenkins-debian1.internal.softwareheritage.org>  Mon, 22 Jun 2020 13:15:41 +0000

swh-loader-core (0.3.1-1~swh1) unstable-swh; urgency=medium

  * New upstream release 0.3.1     - (tagged by Antoine Lambert
    <antoine.lambert@inria.fr> on 2020-06-12 16:43:18 +0200)
  * Upstream changes:     - version 0.3.1

 -- Software Heritage autobuilder (on jenkins-debian1) <jenkins@jenkins-debian1.internal.softwareheritage.org>  Fri, 12 Jun 2020 14:47:42 +0000

swh-loader-core (0.3.0-1~swh1) unstable-swh; urgency=medium

  * New upstream release 0.3.0     - (tagged by Antoine R. Dumont
    (@ardumont) <ardumont@softwareheritage.org> on 2020-06-12 11:05:41
    +0200)
  * Upstream changes:     - v0.3.0     - Migrate to new
    storage.origin_visit_add endpoint     - loader: Migrate to origin
    visit status     - test_deposits: Fix origin_metadata_get which is a
    paginated endpoint     - Fix a potential UnboundLocalError in
    clean_dangling_folders()

 -- Software Heritage autobuilder (on jenkins-debian1) <jenkins@jenkins-debian1.internal.softwareheritage.org>  Fri, 12 Jun 2020 09:08:17 +0000

swh-loader-core (0.2.0-1~swh1) unstable-swh; urgency=medium

  * New upstream release 0.2.0     - (tagged by David Douard
    <david.douard@sdfa3.org> on 2020-06-04 14:20:08 +0200)
  * Upstream changes:     - v0.2.0

 -- Software Heritage autobuilder (on jenkins-debian1) <jenkins@jenkins-debian1.internal.softwareheritage.org>  Thu, 04 Jun 2020 12:25:57 +0000

swh-loader-core (0.1.0-1~swh1) unstable-swh; urgency=medium

  * New upstream release 0.1.0     - (tagged by Nicolas Dandrimont
    <nicolas@dandrimont.eu> on 2020-05-29 16:01:11 +0200)
  * Upstream changes:     - Release swh.loader.core v0.1.0     - Make
    sure partial visits don't reference unloaded snapshots     - Ensure
    proper behavior when loading into partial archives (e.g. staging)
    - Improve test coverage

 -- Software Heritage autobuilder (on jenkins-debian1) <jenkins@jenkins-debian1.internal.softwareheritage.org>  Fri, 29 May 2020 14:05:36 +0000

swh-loader-core (0.0.97-1~swh1) unstable-swh; urgency=medium

  * New upstream release 0.0.97     - (tagged by Antoine R. Dumont
    (@ardumont) <ardumont@softwareheritage.org> on 2020-05-26 14:22:51
    +0200)
  * Upstream changes:     - v0.0.97     - nixguix: catch and log
    artifact resolution failures     - nixguix: Override known_artifacts
    to filter out "evaluation" branch     - nixguix.tests: Add missing
    __init__ file

 -- Software Heritage autobuilder (on jenkins-debian1) <jenkins@jenkins-debian1.internal.softwareheritage.org>  Tue, 26 May 2020 12:25:35 +0000

swh-loader-core (0.0.96-1~swh1) unstable-swh; urgency=medium

  * New upstream release 0.0.96     - (tagged by Valentin Lorentz
    <vlorentz@softwareheritage.org> on 2020-05-19 18:42:23 +0200)
  * Upstream changes:     - v0.0.96     - * Pass bytes instead a dict to
    origin_metadata_add.

 -- Software Heritage autobuilder (on jenkins-debian1) <jenkins@jenkins-debian1.internal.softwareheritage.org>  Tue, 19 May 2020 16:45:03 +0000

swh-loader-core (0.0.95-1~swh1) unstable-swh; urgency=medium

  * New upstream release 0.0.95     - (tagged by Valentin Lorentz
    <vlorentz@softwareheritage.org> on 2020-05-19 14:44:01 +0200)
  * Upstream changes:     - v0.0.95     - * Use the new swh-storage API
    for storing metadata.

 -- Software Heritage autobuilder (on jenkins-debian1) <jenkins@jenkins-debian1.internal.softwareheritage.org>  Tue, 19 May 2020 12:47:48 +0000

swh-loader-core (0.0.94-1~swh1) unstable-swh; urgency=medium

  * New upstream release 0.0.94     - (tagged by Antoine R. Dumont
    (@ardumont) <ardumont@softwareheritage.org> on 2020-05-15 12:49:22
    +0200)
  * Upstream changes:     - v0.0.94     - deposit: Adapt loader to use
    the latest deposit update api     - tests: Use proper date
    initialization     - setup.py: add documentation link

 -- Software Heritage autobuilder (on jenkins-debian1) <jenkins@jenkins-debian1.internal.softwareheritage.org>  Fri, 15 May 2020 10:52:16 +0000

swh-loader-core (0.0.93-1~swh1) unstable-swh; urgency=medium

  * New upstream release 0.0.93     - (tagged by Antoine R. Dumont
    (@ardumont) <antoine.romain.dumont@gmail.com> on 2020-04-23 16:43:16
    +0200)
  * Upstream changes:     - v0.0.93     - deposit.loader: Build revision
    out of the deposit api read metadata

 -- Software Heritage autobuilder (on jenkins-debian1) <jenkins@jenkins-debian1.internal.softwareheritage.org>  Thu, 23 Apr 2020 14:46:48 +0000

swh-loader-core (0.0.92-1~swh1) unstable-swh; urgency=medium

  * New upstream release 0.0.92     - (tagged by Antoine R. Dumont
    (@ardumont) <antoine.romain.dumont@gmail.com> on 2020-04-23 11:49:30
    +0200)
  * Upstream changes:     - v0.0.92     - deposit.loader: Fix revision
    metadata redundancy in deposit metadata     - loader.deposit:
    Clarify FIXME intent     - test_nixguix: Remove the incorrect fixme
    - test_nixguix: Add a fixme note on test_loader_two_visits     -
    package.nixguix: Ensure the revisions are structurally sound

 -- Software Heritage autobuilder (on jenkins-debian1) <jenkins@jenkins-debian1.internal.softwareheritage.org>  Thu, 23 Apr 2020 09:52:18 +0000

swh-loader-core (0.0.91-1~swh1) unstable-swh; urgency=medium

  * New upstream release 0.0.91     - (tagged by Antoine R. Dumont
    (@ardumont) <antoine.romain.dumont@gmail.com> on 2020-04-21 15:59:55
    +0200)
  * Upstream changes:     - v0.0.91     - deposit.loader: Fix committer
    date appropriately     - tests_deposit: Define specific
    requests_mock_datadir fixture     - nixguix: Move helper function
    below the class definition     - setup: Update the minimum required
    runtime python3 version

 -- Software Heritage autobuilder (on jenkins-debian1) <jenkins@jenkins-debian1.internal.softwareheritage.org>  Tue, 21 Apr 2020 14:02:51 +0000

swh-loader-core (0.0.90-1~swh1) unstable-swh; urgency=medium

  * New upstream release 0.0.90     - (tagged by Antoine R. Dumont
    (@ardumont) <antoine.romain.dumont@gmail.com> on 2020-04-15 14:27:01
    +0200)
  * Upstream changes:     - v0.0.90     - Improve exception handling

 -- Software Heritage autobuilder (on jenkins-debian1) <jenkins@jenkins-debian1.internal.softwareheritage.org>  Wed, 15 Apr 2020 12:30:07 +0000

swh-loader-core (0.0.89-1~swh1) unstable-swh; urgency=medium

  * New upstream release 0.0.89     - (tagged by Antoine R. Dumont
    (@ardumont) <antoine.romain.dumont@gmail.com> on 2020-04-14 15:48:15
    +0200)
  * Upstream changes:     - v0.0.89     - package.utils: Define a
    timeout on download connections     - package.loader: Clear proxy
    buffer state when failing to load revision     - Fix a couple of
    storage args deprecation warnings     - cli: Sort loaders list and
    fix some tests     - Add a pyproject.toml file to target py37 for
    black     - Enable black

 -- Software Heritage autobuilder (on jenkins-debian1) <jenkins@jenkins-debian1.internal.softwareheritage.org>  Tue, 14 Apr 2020 15:30:08 +0000

swh-loader-core (0.0.88-1~swh1) unstable-swh; urgency=medium

  * New upstream release 0.0.88     - (tagged by Antoine R. Dumont
    (@ardumont) <antoine.romain.dumont@gmail.com> on 2020-04-03 15:52:07
    +0200)
  * Upstream changes:     - v0.0.88     - v0.0.88 nixguix: validate and
    clean sources.json structure

 -- Software Heritage autobuilder (on jenkins-debian1) <jenkins@jenkins-debian1.internal.softwareheritage.org>  Fri, 03 Apr 2020 13:54:24 +0000

swh-loader-core (0.0.87-1~swh1) unstable-swh; urgency=medium

  * New upstream release 0.0.87     - (tagged by Antoine R. Dumont
    (@ardumont) <antoine.romain.dumont@gmail.com> on 2020-04-02 14:37:37
    +0200)
  * Upstream changes:     - v0.0.87     - nixguix: rename the `url`
    source attribute to `urls`     - nixguix: rename the test file     -
    nixguix: add the integrity attribute in release metadata

 -- Software Heritage autobuilder (on jenkins-debian1) <jenkins@jenkins-debian1.internal.softwareheritage.org>  Thu, 02 Apr 2020 12:39:58 +0000

swh-loader-core (0.0.86-1~swh1) unstable-swh; urgency=medium

  * New upstream release 0.0.86     - (tagged by Antoine R. Dumont
    (@ardumont) <antoine.romain.dumont@gmail.com> on 2020-03-26 16:15:24
    +0100)
  * Upstream changes:     - v0.0.86     - core.loader: Remove
    origin_visit_update call from DVCSLoader class

 -- Software Heritage autobuilder (on jenkins-debian1) <jenkins@jenkins-debian1.internal.softwareheritage.org>  Thu, 26 Mar 2020 15:19:29 +0000

swh-loader-core (0.0.85-1~swh1) unstable-swh; urgency=medium

  * New upstream release 0.0.85     - (tagged by Antoine R. Dumont
    (@ardumont) <antoine.romain.dumont@gmail.com> on 2020-03-26 15:36:58
    +0100)
  * Upstream changes:     - v0.0.85     - core.loader: Allow core loader
    to update origin_visit in one call     - Rename the functional
    loader to nixguix loader

 -- Software Heritage autobuilder (on jenkins-debian1) <jenkins@jenkins-debian1.internal.softwareheritage.org>  Thu, 26 Mar 2020 14:43:17 +0000

swh-loader-core (0.0.84-1~swh1) unstable-swh; urgency=medium

  * New upstream release 0.0.84     - (tagged by Antoine R. Dumont
    (@ardumont) <antoine.romain.dumont@gmail.com> on 2020-03-24 11:29:49
    +0100)
  * Upstream changes:     - v0.0.84     - test: Use storage endpoint to
    check latest origin visit status     - package.loader: Fix status
    visit to 'partial'     - package.loader: add a test to reproduce
    EOFError error

 -- Software Heritage autobuilder (on jenkins-debian1) <jenkins@jenkins-debian1.internal.softwareheritage.org>  Tue, 24 Mar 2020 10:32:55 +0000

swh-loader-core (0.0.83-1~swh1) unstable-swh; urgency=medium

  * New upstream release 0.0.83     - (tagged by Antoine R. Dumont
    (@ardumont) <antoine.romain.dumont@gmail.com> on 2020-03-23 15:16:14
    +0100)
  * Upstream changes:     - v0.0.83     - Make the swh.loader.package
    exception handling more granular     - package.loader: Reference a
    snapshot on partial visit     - package.loader: Extract a
    _load_snapshot method     - functional: create a branch named
    evaluation pointing to the evaluation commit     - package.loader:
    add extra_branches method

 -- Software Heritage autobuilder (on jenkins-debian1) <jenkins@jenkins-debian1.internal.softwareheritage.org>  Mon, 23 Mar 2020 14:19:43 +0000

swh-loader-core (0.0.82-1~swh1) unstable-swh; urgency=medium

  * New upstream release 0.0.82     - (tagged by Antoine R. Dumont
    (@ardumont) <antoine.romain.dumont@gmail.com> on 2020-03-18 11:55:48
    +0100)
  * Upstream changes:     - v0.0.82     - functional.loader: Add loader
    - package.loader: ignore non tarball source

 -- Software Heritage autobuilder (on jenkins-debian1) <jenkins@jenkins-debian1.internal.softwareheritage.org>  Wed, 18 Mar 2020 10:59:38 +0000

swh-loader-core (0.0.81-1~swh1) unstable-swh; urgency=medium

  * New upstream release 0.0.81     - (tagged by Antoine R. Dumont
    (@ardumont) <antoine.romain.dumont@gmail.com> on 2020-03-16 13:14:33
    +0100)
  * Upstream changes:     - v0.0.81     - Migrate to latest
    storage.origin_visit_add api change     - Move Person parsing to swh-
    model.

 -- Software Heritage autobuilder (on jenkins-debian1) <jenkins@jenkins-debian1.internal.softwareheritage.org>  Mon, 16 Mar 2020 12:17:43 +0000

swh-loader-core (0.0.80-1~swh1) unstable-swh; urgency=medium

  * New upstream release 0.0.80     - (tagged by Valentin Lorentz
    <vlorentz@softwareheritage.org> on 2020-02-28 17:05:14 +0100)
  * Upstream changes:     - v0.0.80     - * use swh-model objects
    instead of dicts.

 -- Software Heritage autobuilder (on jenkins-debian1) <jenkins@jenkins-debian1.internal.softwareheritage.org>  Fri, 28 Feb 2020 16:10:06 +0000

swh-loader-core (0.0.79-1~swh1) unstable-swh; urgency=medium

  * New upstream release 0.0.79     - (tagged by Antoine R. Dumont
    (@ardumont) <antoine.romain.dumont@gmail.com> on 2020-02-25 11:40:05
    +0100)
  * Upstream changes:     - v0.0.79     - Move revision loading logic to
    its own function.     - Use swh-storage validation proxy earlier in
    the pipeline.     - Use swh-storage validation proxy.     - Add
    missing __init__.py and fix tests.

 -- Software Heritage autobuilder (on jenkins-debian1) <jenkins@jenkins-debian1.internal.softwareheritage.org>  Tue, 25 Feb 2020 10:48:07 +0000

swh-loader-core (0.0.78-1~swh1) unstable-swh; urgency=medium

  * New upstream release 0.0.78     - (tagged by Antoine R. Dumont
    (@ardumont) <antoine.romain.dumont@gmail.com> on 2020-02-06 15:28:11
    +0100)
  * Upstream changes:     - v0.0.78     - tests: Use new get_storage
    signature     - loader.core.converters: Prefer the with open pattern
    to read file     - test_converters: Add coverage on prepare_contents
    method     - test_converters: Migrate to pytest     -
    loader.core/package: Call storage's (skipped_)content_add endpoints

 -- Software Heritage autobuilder (on jenkins-debian1) <jenkins@jenkins-debian1.internal.softwareheritage.org>  Thu, 06 Feb 2020 15:09:05 +0000

swh-loader-core (0.0.77-1~swh1) unstable-swh; urgency=medium

  * New upstream release 0.0.77     - (tagged by Antoine R. Dumont
    (@ardumont) <antoine.romain.dumont@gmail.com> on 2020-01-30 10:32:08
    +0100)
  * Upstream changes:     - v0.0.77     - loader.npm: If no upload time
    provided, use artifact's mtime if provided     - loader.npm: Fail
    ingestion if at least 1 artifact has no upload time

 -- Software Heritage autobuilder (on jenkins-debian1) <jenkins@jenkins-debian1.internal.softwareheritage.org>  Thu, 30 Jan 2020 09:37:58 +0000

swh-loader-core (0.0.76-1~swh1) unstable-swh; urgency=medium

  * New upstream release 0.0.76     - (tagged by Antoine R. Dumont
    (@ardumont) <antoine.romain.dumont@gmail.com> on 2020-01-28 13:07:30
    +0100)
  * Upstream changes:     - v0.0.76     - npm.loader: Skip artifacts
    with no intrinsic metadata     - pypi.loader: Skip artifacts with no
    intrinsic metadata     - package.loader: Fix edge case when some
    listing returns no content     - core.loader: Drop retro-
    compatibility class names     - loader.tests: Add filter and buffer
    proxy storage     - docs: Fix sphinx warnings     - README: Update
    class names

 -- Software Heritage autobuilder (on jenkins-debian1) <jenkins@jenkins-debian1.internal.softwareheritage.org>  Tue, 28 Jan 2020 12:11:07 +0000

swh-loader-core (0.0.75-1~swh1) unstable-swh; urgency=medium

  * New upstream release 0.0.75     - (tagged by Antoine R. Dumont
    (@ardumont) <antoine.romain.dumont@gmail.com> on 2020-01-16 14:14:29
    +0100)
  * Upstream changes:     - v0.0.75     - cran.loader: Align cran loader
    with other package loaders

 -- Software Heritage autobuilder (on jenkins-debian1) <jenkins@jenkins-debian1.internal.softwareheritage.org>  Thu, 16 Jan 2020 13:17:30 +0000

swh-loader-core (0.0.74-1~swh1) unstable-swh; urgency=medium

  * New upstream release 0.0.74     - (tagged by Antoine R. Dumont
    (@ardumont) <antoine.romain.dumont@gmail.com> on 2020-01-15 15:30:13
    +0100)
  * Upstream changes:     - v0.0.74     - Drop no longer used retrying
    dependency     - core.loader: Clean up indirection and retry
    behavior     - tests: Use retry proxy storage in loaders     -
    core.loader: Drop dead code     - cran.loader: Fix parsing
    description file error

 -- Software Heritage autobuilder (on jenkins-debian1) <jenkins@jenkins-debian1.internal.softwareheritage.org>  Wed, 15 Jan 2020 14:33:57 +0000

swh-loader-core (0.0.73-1~swh1) unstable-swh; urgency=medium

  * New upstream release 0.0.73     - (tagged by Antoine R. Dumont
    (@ardumont) <antoine.romain.dumont@gmail.com> on 2020-01-09 10:00:21
    +0100)
  * Upstream changes:     - v0.0.73     - package.cran: Name CRAN task
    appropriately

 -- Software Heritage autobuilder (on jenkins-debian1) <jenkins@jenkins-debian1.internal.softwareheritage.org>  Thu, 09 Jan 2020 09:05:07 +0000

swh-loader-core (0.0.72-1~swh1) unstable-swh; urgency=medium

  * New upstream release 0.0.72     - (tagged by Antoine R. Dumont
    (@ardumont) <antoine.romain.dumont@gmail.com> on 2020-01-06 16:37:58
    +0100)
  * Upstream changes:     - v0.0.72     - package.loader: Fail fast when
    unable to create origin/origin_visit     - cran.loader: Add
    implementation

 -- Software Heritage autobuilder (on jenkins-debian1) <jenkins@jenkins-debian1.internal.softwareheritage.org>  Mon, 06 Jan 2020 15:50:08 +0000

swh-loader-core (0.0.71-1~swh1) unstable-swh; urgency=medium

  * New upstream release 0.0.71     - (tagged by Antoine R. Dumont
    (@ardumont) <antoine.romain.dumont@gmail.com> on 2019-12-20 14:22:31
    +0100)
  * Upstream changes:     - v0.0.71     - package.utils: Drop unneeded
    hashes from download computation

 -- Software Heritage autobuilder (on jenkins-debian1) <jenkins@jenkins-debian1.internal.softwareheritage.org>  Fri, 20 Dec 2019 13:26:09 +0000

swh-loader-core (0.0.70-1~swh1) unstable-swh; urgency=medium

  * New upstream release 0.0.70     - (tagged by Antoine R. Dumont
    (@ardumont) <antoine.romain.dumont@gmail.com> on 2019-12-20 11:32:09
    +0100)
  * Upstream changes:     - v0.0.70     - debian.loader: Improve and fix
    revision resolution's corner cases

 -- Software Heritage autobuilder (on jenkins-debian1) <jenkins@jenkins-debian1.internal.softwareheritage.org>  Fri, 20 Dec 2019 10:39:34 +0000

swh-loader-core (0.0.69-1~swh1) unstable-swh; urgency=medium

  * New upstream release 0.0.69     - (tagged by Antoine R. Dumont
    (@ardumont) <antoine.romain.dumont@gmail.com> on 2019-12-12 16:21:59
    +0100)
  * Upstream changes:     - v0.0.69     - loader.core: Fix correctly
    loader initialization

 -- Software Heritage autobuilder (on jenkins-debian1) <jenkins@jenkins-debian1.internal.softwareheritage.org>  Thu, 12 Dec 2019 15:26:13 +0000

swh-loader-core (0.0.68-1~swh1) unstable-swh; urgency=medium

  * New upstream release 0.0.68     - (tagged by Antoine R. Dumont
    (@ardumont) <antoine.romain.dumont@gmail.com> on 2019-12-12 15:45:21
    +0100)
  * Upstream changes:     - v0.0.68     - loader.core: Fix
    initialization issue in dvcs loaders

 -- Software Heritage autobuilder (on jenkins-debian1) <jenkins@jenkins-debian1.internal.softwareheritage.org>  Thu, 12 Dec 2019 14:49:12 +0000

swh-loader-core (0.0.67-1~swh1) unstable-swh; urgency=medium

  * New upstream release 0.0.67     - (tagged by Antoine R. Dumont
    (@ardumont) <antoine.romain.dumont@gmail.com> on 2019-12-12 14:02:47
    +0100)
  * Upstream changes:     - v0.0.67     - loader.core: Type methods     -
    loader.core: Transform data input into list     - loader.core: Add
    missing conversion step on content

 -- Software Heritage autobuilder (on jenkins-debian1) <jenkins@jenkins-debian1.internal.softwareheritage.org>  Thu, 12 Dec 2019 13:07:47 +0000

swh-loader-core (0.0.66-1~swh1) unstable-swh; urgency=medium

  * New upstream release 0.0.66     - (tagged by Antoine R. Dumont
    (@ardumont) <antoine.romain.dumont@gmail.com> on 2019-12-12 12:01:14
    +0100)
  * Upstream changes:     - v0.0.66     - Drop deprecated behavior

 -- Software Heritage autobuilder (on jenkins-debian1) <jenkins@jenkins-debian1.internal.softwareheritage.org>  Thu, 12 Dec 2019 11:05:17 +0000

swh-loader-core (0.0.65-1~swh1) unstable-swh; urgency=medium

  * New upstream release 0.0.65     - (tagged by Antoine R. Dumont
    (@ardumont) <antoine.romain.dumont@gmail.com> on 2019-12-12 11:42:46
    +0100)
  * Upstream changes:     - v0.0.65     - loader.cli: Improve current
    implementation     - tasks: Enforce kwargs use in task message

 -- Software Heritage autobuilder (on jenkins-debian1) <jenkins@jenkins-debian1.internal.softwareheritage.org>  Thu, 12 Dec 2019 10:51:02 +0000

swh-loader-core (0.0.64-1~swh1) unstable-swh; urgency=medium

  * New upstream release 0.0.64     - (tagged by Antoine R. Dumont
    (@ardumont) <antoine.romain.dumont@gmail.com> on 2019-12-10 09:49:06
    +0100)
  * Upstream changes:     - v0.0.64     - requirements-test: Add missing
    test dependency     - tests: Refactor using pytest-mock's mocker
    fixture     - loader.cli: Add tests around cli     - package.npm:
    Align loader instantiation     - loader.cli: Reference new loader
    cli

 -- Software Heritage autobuilder (on jenkins-debian1) <jenkins@jenkins-debian1.internal.softwareheritage.org>  Tue, 10 Dec 2019 08:56:02 +0000

swh-loader-core (0.0.63-1~swh1) unstable-swh; urgency=medium

  * New upstream release 0.0.63     - (tagged by Antoine R. Dumont
    (@ardumont) <antoine.romain.dumont@gmail.com> on 2019-12-05 16:01:49
    +0100)
  * Upstream changes:     - v0.0.63     - Add missing inclusion
    instruction

 -- Software Heritage autobuilder (on jenkins-debian1) <jenkins@jenkins-debian1.internal.softwareheritage.org>  Thu, 05 Dec 2019 15:05:39 +0000

swh-loader-core (0.0.62-1~swh1) unstable-swh; urgency=medium

  * New upstream release 0.0.62     - (tagged by Antoine R. Dumont
    (@ardumont) <antoine.romain.dumont@gmail.com> on 2019-12-05 15:46:46
    +0100)
  * Upstream changes:     - v0.0.62     - Move package loaders to their
    own namespace

 -- Software Heritage autobuilder (on jenkins-debian1) <jenkins@jenkins-debian1.internal.softwareheritage.org>  Thu, 05 Dec 2019 14:50:19 +0000

swh-loader-core (0.0.61-1~swh1) unstable-swh; urgency=medium

  * New upstream release 0.0.61     - (tagged by Antoine R. Dumont
    (@ardumont) <antoine.romain.dumont@gmail.com> on 2019-11-28 17:25:49
    +0100)
  * Upstream changes:     - v0.0.61     - pypi: metadata -> revision:
    Deal with previous metadata format     - npm: metadata -> revision:
    Deal with previous metadata format

 -- Software Heritage autobuilder (on jenkins-debian1) <jenkins@jenkins-debian1.internal.softwareheritage.org>  Thu, 28 Nov 2019 16:29:47 +0000

swh-loader-core (0.0.60-1~swh1) unstable-swh; urgency=medium

  * New upstream release 0.0.60     - (tagged by Antoine R. Dumont
    (@ardumont) <antoine.romain.dumont@gmail.com> on 2019-11-26 12:09:28
    +0100)
  * Upstream changes:     - v0.0.60     - package.deposit: Fix revision-
    get inconsistency     - package.deposit: Provide parents in any case
    - package.deposit: Fix url computation issue     - utils: Work
    around header issue during download

 -- Software Heritage autobuilder (on jenkins-debian1) <jenkins@jenkins-debian1.internal.softwareheritage.org>  Tue, 26 Nov 2019 11:18:41 +0000

swh-loader-core (0.0.59-1~swh1) unstable-swh; urgency=medium

  * New upstream release 0.0.59     - (tagged by Antoine R. Dumont
    (@ardumont) <antoine.romain.dumont@gmail.com> on 2019-11-22 18:11:33
    +0100)
  * Upstream changes:     - v0.0.59     - npm: Explicitly retrieve the
    revision date from extrinsic metadata

 -- Software Heritage autobuilder (on jenkins-debian1) <jenkins@jenkins-debian1.internal.softwareheritage.org>  Fri, 22 Nov 2019 17:15:34 +0000

swh-loader-core (0.0.58-1~swh1) unstable-swh; urgency=medium

  * New upstream release 0.0.58     - (tagged by Antoine R. Dumont
    (@ardumont) <antoine.romain.dumont@gmail.com> on 2019-11-22 12:08:10
    +0100)
  * Upstream changes:     - v0.0.58     - package.pypi: Filter out non-
    sdist package type

 -- Software Heritage autobuilder (on jenkins-debian1) <jenkins@jenkins-debian1.internal.softwareheritage.org>  Fri, 22 Nov 2019 11:11:56 +0000

swh-loader-core (0.0.57-1~swh1) unstable-swh; urgency=medium

  * New upstream release 0.0.57     - (tagged by Antoine R. Dumont
    (@ardumont) <antoine.romain.dumont@gmail.com> on 2019-11-22 11:26:11
    +0100)
  * Upstream changes:     - v0.0.57     - package.pypi: Fix project url
    computation edge case     - Use pkg_resources to get the package
    version instead of vcversioner

 -- Software Heritage autobuilder (on jenkins-debian1) <jenkins@jenkins-debian1.internal.softwareheritage.org>  Fri, 22 Nov 2019 10:31:11 +0000

swh-loader-core (0.0.56-1~swh1) unstable-swh; urgency=medium

  * New upstream release 0.0.56     - (tagged by Antoine R. Dumont
    (@ardumont) <antoine.romain.dumont@gmail.com> on 2019-11-21 16:12:46
    +0100)
  * Upstream changes:     - v0.0.56     - package.tasks: Rename
    appropriately load_deb_package task type name     - Fix typos
    reported by codespell     - Add a pre-commit config file

 -- Software Heritage autobuilder (on jenkins-debian1) <jenkins@jenkins-debian1.internal.softwareheritage.org>  Thu, 21 Nov 2019 15:16:23 +0000

swh-loader-core (0.0.55-1~swh1) unstable-swh; urgency=medium

  * New upstream release 0.0.55     - (tagged by Antoine R. Dumont
    (@ardumont) <antoine.romain.dumont@gmail.com> on 2019-11-21 13:51:03
    +0100)
  * Upstream changes:     - v0.0.55     - package.tasks: Rename
    load_archive into load_archive_files     - Migrate tox.ini to extras
    = xxx instead of deps = .[testing]     - Merge tox test environments

 -- Software Heritage autobuilder (on jenkins-debian1) <jenkins@jenkins-debian1.internal.softwareheritage.org>  Thu, 21 Nov 2019 12:56:07 +0000

swh-loader-core (0.0.54-1~swh1) unstable-swh; urgency=medium

  * New upstream release 0.0.54     - (tagged by Antoine R. Dumont
    (@ardumont) <antoine.romain.dumont@gmail.com> on 2019-11-21 11:29:20
    +0100)
  * Upstream changes:     - v0.0.54     - loader.package.deposit: Drop
    swh.deposit.client requirement     - Include all requirements in
    MANIFEST.in

 -- Software Heritage autobuilder (on jenkins-debian1) <jenkins@jenkins-debian1.internal.softwareheritage.org>  Thu, 21 Nov 2019 10:32:23 +0000

swh-loader-core (0.0.53-1~swh1) unstable-swh; urgency=medium

  * New upstream release 0.0.53     - (tagged by Antoine R. Dumont
    (@ardumont) <antoine.romain.dumont@gmail.com> on 2019-11-20 14:26:36
    +0100)
  * Upstream changes:     - v0.0.53     - loader.package.tasks: Document
    tasks     - Define correctly the setup.py's entry_points

 -- Software Heritage autobuilder (on jenkins-debian1) <jenkins@jenkins-debian1.internal.softwareheritage.org>  Wed, 20 Nov 2019 13:30:10 +0000

swh-loader-core (0.0.52-1~swh3) unstable-swh; urgency=medium

  * Update dh-python version constraint

 -- Antoine R. Dumont (@ardumont) <antoine.romain.dumont@gmail.com>  Wed, 20 Nov 2019 12:03:00 +0100

swh-loader-core (0.0.52-1~swh2) unstable-swh; urgency=medium

  * Add egg-info to pybuild.testfiles.

 -- Antoine R. Dumont (@ardumont) <antoine.romain.dumont@gmail.com>  Wed, 20 Nov 2019 11:42:42 +0100

swh-loader-core (0.0.52-1~swh1) unstable-swh; urgency=medium

  * New upstream release 0.0.52     - (tagged by Antoine R. Dumont
    (@ardumont) <antoine.romain.dumont@gmail.com> on 2019-11-19 15:15:40
    +0100)
  * Upstream changes:     - v0.0.52     - Ensure BufferedLoader and
    UnbufferedLoader do flush their storage     - loader.package:
    Register loader package tasks     - package.tasks: Rename debian
    task to load_deb

 -- Software Heritage autobuilder (on jenkins-debian1) <jenkins@jenkins-debian1.internal.softwareheritage.org>  Tue, 19 Nov 2019 14:18:41 +0000

swh-loader-core (0.0.51-1~swh1) unstable-swh; urgency=medium

  * New upstream release 0.0.51     - (tagged by David Douard
    <david.douard@sdfa3.org> on 2019-11-18 17:05:17 +0100)
  * Upstream changes:     - v0.0.51

 -- Software Heritage autobuilder (on jenkins-debian1) <jenkins@jenkins-debian1.internal.softwareheritage.org>  Mon, 18 Nov 2019 16:09:44 +0000

swh-loader-core (0.0.50-1~swh1) unstable-swh; urgency=medium

  * New upstream release 0.0.50     - (tagged by Antoine R. Dumont
    (@ardumont) <antoine.romain.dumont@gmail.com> on 2019-11-13 15:56:55
    +0100)
  * Upstream changes:     - v0.0.50     - package.loader: Check
    snapshot_id is set as returned value     - package.loader: Ensure
    the origin visit type is set appropriately     - package.loader: Fix
    serialization issue     - package.debian: Align origin_visit type to
    'deb' as in production

 -- Software Heritage autobuilder (on jenkins-debian1) <jenkins@jenkins-debian1.internal.softwareheritage.org>  Wed, 13 Nov 2019 15:04:37 +0000

swh-loader-core (0.0.49-1~swh2) unstable-swh; urgency=medium

  * Update dependencies

 -- Antoine R. Dumont <antoine.romain.dumont@gmail.com>  Fri, 08 Nov 2019 14:07:20 +0100

swh-loader-core (0.0.49-1~swh1) unstable-swh; urgency=medium

  * New upstream release 0.0.49     - (tagged by Antoine R. Dumont
    (@ardumont) <antoine.romain.dumont@gmail.com> on 2019-11-08 13:21:56
    +0100)
  * Upstream changes:     - v0.0.49     - New package loader
    implementations: archive, pypi, npm, deposit, debian

 -- Software Heritage autobuilder (on jenkins-debian1) <jenkins@jenkins-debian1.internal.softwareheritage.org>  Fri, 08 Nov 2019 12:29:47 +0000

swh-loader-core (0.0.48-1~swh1) unstable-swh; urgency=medium

  * New upstream release 0.0.48     - (tagged by Stefano Zacchiroli
    <zack@upsilon.cc> on 2019-10-01 16:49:39 +0200)
  * Upstream changes:     - v0.0.48     - * typing: minimal changes to
    make a no-op mypy run pass

 -- Software Heritage autobuilder (on jenkins-debian1) <jenkins@jenkins-debian1.internal.softwareheritage.org>  Tue, 01 Oct 2019 14:52:59 +0000

swh-loader-core (0.0.47-1~swh1) unstable-swh; urgency=medium

  * New upstream release 0.0.47     - (tagged by Antoine Lambert
    <antoine.lambert@inria.fr> on 2019-10-01 11:32:50 +0200)
  * Upstream changes:     - version 0.0.47: Workaround HashCollision
    errors

 -- Software Heritage autobuilder (on jenkins-debian1) <jenkins@jenkins-debian1.internal.softwareheritage.org>  Tue, 01 Oct 2019 09:35:38 +0000

swh-loader-core (0.0.46-1~swh1) unstable-swh; urgency=medium

  * New upstream release 0.0.46     - (tagged by Antoine R. Dumont
    (@ardumont) <antoine.romain.dumont@gmail.com> on 2019-09-06 18:30:42
    +0200)
  * Upstream changes:     - v0.0.46     - pytest.ini: Remove warnings
    about our custom markers     - pep8: Fix log.warning calls     -
    core/loader: Fix get_save_data_path implementation     - Fix
    validation errors in test.

 -- Software Heritage autobuilder (on jenkins-debian1) <jenkins@jenkins-debian1.internal.softwareheritage.org>  Fri, 06 Sep 2019 16:33:13 +0000

swh-loader-core (0.0.45-1~swh2) unstable-swh; urgency=medium

  * Fix missing build dependency

 -- Antoine R. Dumont (@ardumont) <antoine.romain.dumont@gmail.com>  Tue, 03 Sep 2019 14:12:13 +0200

swh-loader-core (0.0.45-1~swh1) unstable-swh; urgency=medium

  * New upstream release 0.0.45     - (tagged by Antoine R. Dumont
    (@ardumont) <antoine.romain.dumont@gmail.com> on 2019-09-03 10:38:36
    +0200)
  * Upstream changes:     - v0.0.45     - loader: Provide visit type
    when calling origin_visit_add     - loader: Drop keys 'perms' and
    'path' from content before sending to the     - storage     -
    swh.loader.package: Implement GNU loader     - docs: add code of
    conduct document

 -- Software Heritage autobuilder (on jenkins-debian1) <jenkins@jenkins-debian1.internal.softwareheritage.org>  Tue, 03 Sep 2019 08:41:49 +0000

swh-loader-core (0.0.44-1~swh1) unstable-swh; urgency=medium

  * New upstream release 0.0.44     - (tagged by Valentin Lorentz
    <vlorentz@softwareheritage.org> on 2019-06-25 12:18:27 +0200)
  * Upstream changes:     - Drop use of deprecated methods
    fetch_history_*

 -- Software Heritage autobuilder (on jenkins-debian1) <jenkins@jenkins-debian1.internal.softwareheritage.org>  Wed, 26 Jun 2019 09:40:59 +0000

swh-loader-core (0.0.43-1~swh1) unstable-swh; urgency=medium

  * New upstream release 0.0.43     - (tagged by Valentin Lorentz
    <vlorentz@softwareheritage.org> on 2019-06-18 16:21:58 +0200)
  * Upstream changes:     - Use origin urls instead of origin ids.

 -- Software Heritage autobuilder (on jenkins-debian1) <jenkins@jenkins-debian1.internal.softwareheritage.org>  Wed, 19 Jun 2019 09:33:53 +0000

swh-loader-core (0.0.42-1~swh1) unstable-swh; urgency=medium

  * New upstream release 0.0.42     - (tagged by David Douard
    <david.douard@sdfa3.org> on 2019-05-20 11:28:49 +0200)
  * Upstream changes:     - v0.0.42     - update/fix requirements

 -- Software Heritage autobuilder (on jenkins-debian1) <jenkins@jenkins-debian1.internal.softwareheritage.org>  Mon, 20 May 2019 09:33:47 +0000

swh-loader-core (0.0.41-1~swh1) unstable-swh; urgency=medium

  * New upstream release 0.0.41     - (tagged by Antoine R. Dumont
    (@ardumont) <antoine.romain.dumont@gmail.com> on 2019-04-11 11:46:00
    +0200)
  * Upstream changes:     - v0.0.41     - core.loader: Migrate to latest
    snapshot_add, origin_visit_update api     - core.loader: Count only
    the effectively new objects ingested     - test_utils: Add coverage
    on utils module

 -- Software Heritage autobuilder (on jenkins-debian1) <jenkins@jenkins-debian1.internal.softwareheritage.org>  Thu, 11 Apr 2019 09:52:55 +0000

swh-loader-core (0.0.40-1~swh1) unstable-swh; urgency=medium

  * New upstream release 0.0.40     - (tagged by Antoine Lambert
    <antoine.lambert@inria.fr> on 2019-03-29 10:57:14 +0100)
  * Upstream changes:     - version 0.0.40

 -- Software Heritage autobuilder (on jenkins-debian1) <jenkins@jenkins-debian1.internal.softwareheritage.org>  Fri, 29 Mar 2019 10:02:37 +0000

swh-loader-core (0.0.39-1~swh1) unstable-swh; urgency=medium

  * New upstream release 0.0.39     - (tagged by Antoine R. Dumont
    (@ardumont) <antoine.romain.dumont@gmail.com> on 2019-01-30 11:10:39
    +0100)
  * Upstream changes:     - v0.0.39

 -- Software Heritage autobuilder (on jenkins-debian1) <jenkins@jenkins-debian1.internal.softwareheritage.org>  Wed, 30 Jan 2019 10:13:56 +0000

swh-loader-core (0.0.35-1~swh1) unstable-swh; urgency=medium

  * v0.0.35
  * tests: Initialize tox.ini use
  * tests, debian/*: Migrate to pytest

 -- Antoine R. Dumont (@ardumont) <antoine.romain.dumont@gmail.com>  Tue, 23 Oct 2018 15:47:22 +0200

swh-loader-core (0.0.34-1~swh1) unstable-swh; urgency=medium

  * v0.0.34
  * setup: prepare for PyPI upload
  * README.md: Simplify module description
  * core.tests: Install tests fixture for derivative loaders to use

 -- Antoine R. Dumont (@ardumont) <antoine.romain.dumont@gmail.com>  Tue, 09 Oct 2018 14:11:29 +0200

swh-loader-core (0.0.33-1~swh1) unstable-swh; urgency=medium

  * v0.0.33
  * loader/utils: Add clean_dangling_folders function to ease clean up
  * loader/core: Add optional pre_cleanup for dangling files cleaning

 -- Antoine R. Dumont (@ardumont) <antoine.romain.dumont@gmail.com>  Fri, 09 Mar 2018 14:41:17 +0100

swh-loader-core (0.0.32-1~swh1) unstable-swh; urgency=medium

  * v0.0.32
  * Improve origin_visit initialization step
  * Properly sandbox the prepare statement so that if it breaks, we can
  * update appropriately the visit with the correct status

 -- Antoine R. Dumont (@ardumont) <antoine.romain.dumont@gmail.com>  Wed, 07 Mar 2018 11:06:27 +0100

swh-loader-core (0.0.31-1~swh1) unstable-swh; urgency=medium

  * Release swh.loader.core v0.0.31
  * Remove backwards-compatibility when sending snapshots

 -- Nicolas Dandrimont <nicolas@dandrimont.eu>  Tue, 13 Feb 2018 18:52:20 +0100

swh-loader-core (0.0.30-1~swh1) unstable-swh; urgency=medium

  * Release swh.loader.core v0.0.30
  * Update Debian metadata for snapshot-related breakage

 -- Nicolas Dandrimont <nicolas@dandrimont.eu>  Tue, 06 Feb 2018 14:22:53 +0100

swh-loader-core (0.0.29-1~swh1) unstable-swh; urgency=medium

  * Release swh.loader.core v0.0.29
  * Replace occurrences with snapshots
  * Enhance logging on error cases

 -- Nicolas Dandrimont <nicolas@dandrimont.eu>  Tue, 06 Feb 2018 14:13:11 +0100

swh-loader-core (0.0.28-1~swh1) unstable-swh; urgency=medium

  * v0.0.28
  * Add stateless loader base class
  * Remove bare exception handlers

 -- Antoine R. Dumont (@ardumont) <antoine.romain.dumont@gmail.com>  Tue, 19 Dec 2017 17:48:09 +0100

swh-loader-core (0.0.27-1~swh1) unstable-swh; urgency=medium

  * v0.0.27
  * Migrate from indexer's indexer_configuration to storage's tool
    notion.

 -- Antoine R. Dumont (@ardumont) <antoine.romain.dumont@gmail.com>  Thu, 07 Dec 2017 10:36:23 +0100

swh-loader-core (0.0.26-1~swh1) unstable-swh; urgency=medium

  * v0.0.26
  * Fix send_provider method

 -- Antoine R. Dumont (@ardumont) <antoine.romain.dumont@gmail.com>  Tue, 05 Dec 2017 15:40:57 +0100

swh-loader-core (0.0.25-1~swh1) unstable-swh; urgency=medium

  * v0.0.25
  * swh.loader.core: Fix to retrieve the provider_id as an actual id
  * swh.loader.core: Fix log format error
  * swh.loader.core: Align log message according to conventions

 -- Antoine R. Dumont (@ardumont) <antoine.romain.dumont@gmail.com>  Wed, 29 Nov 2017 12:55:45 +0100

swh-loader-core (0.0.24-1~swh1) unstable-swh; urgency=medium

  * v0.0.24
  * Added metadata injection possible from loader core

 -- Antoine R. Dumont (@ardumont) <antoine.romain.dumont@gmail.com>  Fri, 24 Nov 2017 11:35:40 +0100

swh-loader-core (0.0.23-1~swh1) unstable-swh; urgency=medium

  * v0.0.23
  * loader: Fix dangling data flush

 -- Antoine R. Dumont (@ardumont) <antoine.romain.dumont@gmail.com>  Tue, 07 Nov 2017 16:25:20 +0100

swh-loader-core (0.0.22-1~swh1) unstable-swh; urgency=medium

  * v0.0.22
  * core.loader: Use the global setup set in swh.core.config
  * core.loader: Properly batch object insertions for big requests

 -- Antoine R. Dumont (@ardumont) <antoine.romain.dumont@gmail.com>  Mon, 30 Oct 2017 18:50:00 +0100

swh-loader-core (0.0.21-1~swh1) unstable-swh; urgency=medium

  * v0.0.21
  * swh.loader.core: Only send origin if not already sent before

 -- Antoine R. Dumont (@ardumont) <antoine.romain.dumont@gmail.com>  Tue, 24 Oct 2017 16:30:53 +0200

swh-loader-core (0.0.20-1~swh1) unstable-swh; urgency=medium

  * v0.0.20
  * Permit to add 'post_load' actions in loaders

 -- Antoine R. Dumont (@ardumont) <antoine.romain.dumont@gmail.com>  Fri, 13 Oct 2017 14:30:37 +0200

swh-loader-core (0.0.19-1~swh1) unstable-swh; urgency=medium

  * v0.0.19
  * Permit to add 'post_load' actions in loaders

 -- Antoine R. Dumont (@ardumont) <antoine.romain.dumont@gmail.com>  Fri, 13 Oct 2017 14:14:14 +0200

swh-loader-core (0.0.18-1~swh1) unstable-swh; urgency=medium

  * Release swh.loader.core version 0.0.18
  * Update packaging runes

 -- Nicolas Dandrimont <nicolas@dandrimont.eu>  Thu, 12 Oct 2017 18:07:53 +0200

swh-loader-core (0.0.17-1~swh1) unstable-swh; urgency=medium

  * Release swh.loader.core v0.0.17
  * Allow iterating when fetching and storing data
  * Allow overriding the status of the loaded visit
  * Allow overriding the status of the load itself

 -- Nicolas Dandrimont <nicolas@dandrimont.eu>  Wed, 11 Oct 2017 16:38:29 +0200

swh-loader-core (0.0.16-1~swh1) unstable-swh; urgency=medium

  * Release swh.loader.core v0.0.16
  * Migrate from swh.model.git to swh.model.from_disk

 -- Nicolas Dandrimont <nicolas@dandrimont.eu>  Fri, 06 Oct 2017 14:46:41 +0200

swh-loader-core (0.0.15-1~swh1) unstable-swh; urgency=medium

  * v0.0.15
  * docs: Add sphinx apidoc generation skeleton
  * docs: Add a simple README.md explaining the module's goal
  * swh.loader.core.loader: Unify origin_visit add/update function call

 -- Antoine R. Dumont (@ardumont) <antoine.romain.dumont@gmail.com>  Fri, 29 Sep 2017 11:47:37 +0200

swh-loader-core (0.0.14-1~swh1) unstable-swh; urgency=medium

  * v0.0.14
  * Add the blake2s256 hash computation

 -- Antoine R. Dumont (@ardumont) <antoine.romain.dumont@gmail.com>  Sat, 25 Mar 2017 18:20:52 +0100

swh-loader-core (0.0.13-1~swh1) unstable-swh; urgency=medium

  * v0.0.13
  * Improve core loader's interface api

 -- Antoine R. Dumont (@ardumont) <antoine.romain.dumont@gmail.com>  Wed, 22 Feb 2017 13:43:54 +0100

swh-loader-core (0.0.12-1~swh1) unstable-swh; urgency=medium

  * v0.0.12
  * Update storage configuration reading

 -- Antoine R. Dumont (@ardumont) <antoine.romain.dumont@gmail.com>  Thu, 15 Dec 2016 18:34:41 +0100

swh-loader-core (0.0.11-1~swh1) unstable-swh; urgency=medium

  * v0.0.11
  * d/control: Bump dependency to latest storage
  * Fix: Objects can be injected even though global loading failed
  * Populate the counters in fetch_history
  * Open open/close fetch_history function in the core loader

 -- Antoine R. Dumont (@ardumont) <antoine.romain.dumont@gmail.com>  Wed, 24 Aug 2016 14:38:55 +0200

swh-loader-core (0.0.10-1~swh1) unstable-swh; urgency=medium

  * v0.0.10
  * d/control: Update dependency

 -- Antoine R. Dumont (@ardumont) <antoine.romain.dumont@gmail.com>  Sat, 11 Jun 2016 02:26:50 +0200

swh-loader-core (0.0.9-1~swh1) unstable-swh; urgency=medium

  * v0.0.9
  * Improve default task that initialize storage as well

 -- Antoine R. Dumont (@ardumont) <antoine.romain.dumont@gmail.com>  Fri, 10 Jun 2016 15:12:14 +0200

swh-loader-core (0.0.8-1~swh1) unstable-swh; urgency=medium

  * v0.0.8
  * Migrate specific converter to the right module
  * Fix dangling parameter

 -- Antoine R. Dumont (@ardumont) <antoine.romain.dumont@gmail.com>  Wed, 08 Jun 2016 18:09:23 +0200

swh-loader-core (0.0.7-1~swh1) unstable-swh; urgency=medium

  * v0.0.7
  * Fix on revision conversion

 -- Antoine R. Dumont (@ardumont) <antoine.romain.dumont@gmail.com>  Wed, 08 Jun 2016 16:19:02 +0200

swh-loader-core (0.0.6-1~swh1) unstable-swh; urgency=medium

  * v0.0.6
  * d/control: Bump dependency on swh-model
  * d/control: Add missing description
  * Keep the abstraction for all entities
  * Align parameter definition order
  * Fix missing option in DEFAULT ones
  * Decrease verbosity
  * Fix missing origin_id assignment
  * d/rules: Add target to run tests during packaging

 -- Antoine R. Dumont (@ardumont) <antoine.romain.dumont@gmail.com>  Wed, 08 Jun 2016 16:00:40 +0200

swh-loader-core (0.0.5-1~swh1) unstable-swh; urgency=medium

  * v0.0.5

 -- Antoine R. Dumont (@ardumont) <antoine.romain.dumont@gmail.com>  Wed, 25 May 2016 12:17:06 +0200

swh-loader-core (0.0.4-1~swh1) unstable-swh; urgency=medium

  * v0.0.4
  * Rename package from python3-swh.loader to python3-swh.loader.core

 -- Antoine R. Dumont (@ardumont) <antoine.romain.dumont@gmail.com>  Wed, 25 May 2016 11:44:48 +0200

swh-loader-core (0.0.3-1~swh1) unstable-swh; urgency=medium

  * v0.0.3
  * Improve default configuration
  * Rename package from swh-loader-vcs to swh-loader

 -- Antoine R. Dumont (@ardumont) <antoine.romain.dumont@gmail.com>  Wed, 25 May 2016 11:23:06 +0200

swh-loader-core (0.0.2-1~swh1) unstable-swh; urgency=medium

  * v0.0.2
  * Fix: Flush data even when no data is sent to swh-storage

 -- Antoine R. Dumont (@ardumont) <antoine.romain.dumont@gmail.com>  Tue, 24 May 2016 16:41:49 +0200

swh-loader-core (0.0.1-1~swh1) unstable-swh; urgency=medium

  * Initial release
  * v0.0.1

 -- Antoine R. Dumont (@ardumont) <antoine.romain.dumont@gmail.com>  Wed, 13 Apr 2016 16:54:47 +0200<|MERGE_RESOLUTION|>--- conflicted
+++ resolved
@@ -1,10 +1,3 @@
-<<<<<<< HEAD
-swh-loader-core (5.7.2-1~swh1~bpo10+1) buster-swh; urgency=medium
-
-  * Rebuild for buster-swh
-
- -- Software Heritage autobuilder (on jenkins-debian1) <jenkins@jenkins-debian1.internal.softwareheritage.org>  Thu, 08 Jun 2023 14:59:28 +0000
-=======
 swh-loader-core (5.7.3-1~swh1) unstable-swh; urgency=medium
 
   * New upstream release 5.7.3     - (tagged by Antoine R. Dumont
@@ -14,7 +7,6 @@
     ArchiveLoader and related task to pass through consistency checks
 
  -- Software Heritage autobuilder (on jenkins-debian1) <jenkins@jenkins-debian1.internal.softwareheritage.org>  Fri, 09 Jun 2023 08:51:44 +0000
->>>>>>> e16d6c16
 
 swh-loader-core (5.7.2-1~swh1) unstable-swh; urgency=medium
 
