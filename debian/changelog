--- conflicted
+++ resolved
@@ -1,10 +1,3 @@
-<<<<<<< HEAD
-swh-loader-core (0.0.79-1~swh1~bpo10+1) buster-swh; urgency=medium
-
-  * Rebuild for buster-swh
-
- -- Software Heritage autobuilder (on jenkins-debian1) <jenkins@jenkins-debian1.internal.softwareheritage.org>  Tue, 25 Feb 2020 10:50:17 +0000
-=======
 swh-loader-core (0.0.80-1~swh1) unstable-swh; urgency=medium
 
   * New upstream release 0.0.80     - (tagged by Valentin Lorentz
@@ -13,7 +6,6 @@
     instead of dicts.
 
  -- Software Heritage autobuilder (on jenkins-debian1) <jenkins@jenkins-debian1.internal.softwareheritage.org>  Fri, 28 Feb 2020 16:10:06 +0000
->>>>>>> b4f6d705
 
 swh-loader-core (0.0.79-1~swh1) unstable-swh; urgency=medium
 
