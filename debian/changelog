<<<<<<< HEAD
swh-loader-core (0.0.23-1~swh1~bpo9+1) stretch-swh; urgency=medium

  * Rebuild for stretch-backports.

 -- Antoine R. Dumont (@ardumont) <antoine.romain.dumont@gmail.com>  Tue, 07 Nov 2017 16:25:20 +0100
=======
swh-loader-core (0.0.24-1~swh1) unstable-swh; urgency=medium

  * v0.0.24
  * Added metadata injection possible from loader core

 -- Antoine R. Dumont (@ardumont) <antoine.romain.dumont@gmail.com>  Fri, 24 Nov 2017 11:35:40 +0100
>>>>>>> 05bbdd06

swh-loader-core (0.0.23-1~swh1) unstable-swh; urgency=medium

  * v0.0.23
  * loader: Fix dangling data flush

 -- Antoine R. Dumont (@ardumont) <antoine.romain.dumont@gmail.com>  Tue, 07 Nov 2017 16:25:20 +0100

swh-loader-core (0.0.22-1~swh1) unstable-swh; urgency=medium

  * v0.0.22
  * core.loader: Use the global setup set in swh.core.config
  * core.loader: Properly batch object insertions for big requests

 -- Antoine R. Dumont (@ardumont) <antoine.romain.dumont@gmail.com>  Mon, 30 Oct 2017 18:50:00 +0100

swh-loader-core (0.0.21-1~swh1) unstable-swh; urgency=medium

  * v0.0.21
  * swh.loader.core: Only send origin if not already sent before

 -- Antoine R. Dumont (@ardumont) <antoine.romain.dumont@gmail.com>  Tue, 24 Oct 2017 16:30:53 +0200

swh-loader-core (0.0.20-1~swh1) unstable-swh; urgency=medium

  * v0.0.20
  * Permit to add 'post_load' actions in loaders

 -- Antoine R. Dumont (@ardumont) <antoine.romain.dumont@gmail.com>  Fri, 13 Oct 2017 14:30:37 +0200

swh-loader-core (0.0.19-1~swh1) unstable-swh; urgency=medium

  * v0.0.19
  * Permit to add 'post_load' actions in loaders

 -- Antoine R. Dumont (@ardumont) <antoine.romain.dumont@gmail.com>  Fri, 13 Oct 2017 14:14:14 +0200

swh-loader-core (0.0.18-1~swh1) unstable-swh; urgency=medium

  * Release swh.loader.core version 0.0.18
  * Update packaging runes

 -- Nicolas Dandrimont <nicolas@dandrimont.eu>  Thu, 12 Oct 2017 18:07:53 +0200

swh-loader-core (0.0.17-1~swh1) unstable-swh; urgency=medium

  * Release swh.loader.core v0.0.17
  * Allow iterating when fetching and storing data
  * Allow overriding the status of the loaded visit
  * Allow overriding the status of the load itself

 -- Nicolas Dandrimont <nicolas@dandrimont.eu>  Wed, 11 Oct 2017 16:38:29 +0200

swh-loader-core (0.0.16-1~swh1) unstable-swh; urgency=medium

  * Release swh.loader.core v0.0.16
  * Migrate from swh.model.git to swh.model.from_disk

 -- Nicolas Dandrimont <nicolas@dandrimont.eu>  Fri, 06 Oct 2017 14:46:41 +0200

swh-loader-core (0.0.15-1~swh1) unstable-swh; urgency=medium

  * v0.0.15
  * docs: Add sphinx apidoc generation skeleton
  * docs: Add a simple README.md explaining the module's goal
  * swh.loader.core.loader: Unify origin_visit add/update function call

 -- Antoine R. Dumont (@ardumont) <antoine.romain.dumont@gmail.com>  Fri, 29 Sep 2017 11:47:37 +0200

swh-loader-core (0.0.14-1~swh1) unstable-swh; urgency=medium

  * v0.0.14
  * Add the blake2s256 hash computation

 -- Antoine R. Dumont (@ardumont) <antoine.romain.dumont@gmail.com>  Sat, 25 Mar 2017 18:20:52 +0100

swh-loader-core (0.0.13-1~swh1) unstable-swh; urgency=medium

  * v0.0.13
  * Improve core loader's interface api

 -- Antoine R. Dumont (@ardumont) <antoine.romain.dumont@gmail.com>  Wed, 22 Feb 2017 13:43:54 +0100

swh-loader-core (0.0.12-1~swh1) unstable-swh; urgency=medium

  * v0.0.12
  * Update storage configuration reading

 -- Antoine R. Dumont (@ardumont) <antoine.romain.dumont@gmail.com>  Thu, 15 Dec 2016 18:34:41 +0100

swh-loader-core (0.0.11-1~swh1) unstable-swh; urgency=medium

  * v0.0.11
  * d/control: Bump dependency to latest storage
  * Fix: Objects can be injected even though global loading failed
  * Populate the counters in fetch_history
  * Open open/close fetch_history function in the core loader

 -- Antoine R. Dumont (@ardumont) <antoine.romain.dumont@gmail.com>  Wed, 24 Aug 2016 14:38:55 +0200

swh-loader-core (0.0.10-1~swh1) unstable-swh; urgency=medium

  * v0.0.10
  * d/control: Update dependency

 -- Antoine R. Dumont (@ardumont) <antoine.romain.dumont@gmail.com>  Sat, 11 Jun 2016 02:26:50 +0200

swh-loader-core (0.0.9-1~swh1) unstable-swh; urgency=medium

  * v0.0.9
  * Improve default task that initialize storage as well

 -- Antoine R. Dumont (@ardumont) <antoine.romain.dumont@gmail.com>  Fri, 10 Jun 2016 15:12:14 +0200

swh-loader-core (0.0.8-1~swh1) unstable-swh; urgency=medium

  * v0.0.8
  * Migrate specific converter to the right module
  * Fix dangling parameter

 -- Antoine R. Dumont (@ardumont) <antoine.romain.dumont@gmail.com>  Wed, 08 Jun 2016 18:09:23 +0200

swh-loader-core (0.0.7-1~swh1) unstable-swh; urgency=medium

  * v0.0.7
  * Fix on revision conversion

 -- Antoine R. Dumont (@ardumont) <antoine.romain.dumont@gmail.com>  Wed, 08 Jun 2016 16:19:02 +0200

swh-loader-core (0.0.6-1~swh1) unstable-swh; urgency=medium

  * v0.0.6
  * d/control: Bump dependency on swh-model
  * d/control: Add missing description
  * Keep the abstraction for all entities
  * Align parameter definition order
  * Fix missing option in DEFAULT ones
  * Decrease verbosity
  * Fix missing origin_id assignment
  * d/rules: Add target to run tests during packaging

 -- Antoine R. Dumont (@ardumont) <antoine.romain.dumont@gmail.com>  Wed, 08 Jun 2016 16:00:40 +0200

swh-loader-core (0.0.5-1~swh1) unstable-swh; urgency=medium

  * v0.0.5

 -- Antoine R. Dumont (@ardumont) <antoine.romain.dumont@gmail.com>  Wed, 25 May 2016 12:17:06 +0200

swh-loader-core (0.0.4-1~swh1) unstable-swh; urgency=medium

  * v0.0.4
  * Rename package from python3-swh.loader to python3-swh.loader.core

 -- Antoine R. Dumont (@ardumont) <antoine.romain.dumont@gmail.com>  Wed, 25 May 2016 11:44:48 +0200

swh-loader-core (0.0.3-1~swh1) unstable-swh; urgency=medium

  * v0.0.3
  * Improve default configuration
  * Rename package from swh-loader-vcs to swh-loader

 -- Antoine R. Dumont (@ardumont) <antoine.romain.dumont@gmail.com>  Wed, 25 May 2016 11:23:06 +0200

swh-loader-core (0.0.2-1~swh1) unstable-swh; urgency=medium

  * v0.0.2
  * Fix: Flush data even when no data is sent to swh-storage

 -- Antoine R. Dumont (@ardumont) <antoine.romain.dumont@gmail.com>  Tue, 24 May 2016 16:41:49 +0200

swh-loader-core (0.0.1-1~swh1) unstable-swh; urgency=medium

  * Initial release
  * v0.0.1

 -- Antoine R. Dumont (@ardumont) <antoine.romain.dumont@gmail.com>  Wed, 13 Apr 2016 16:54:47 +0200<|MERGE_RESOLUTION|>--- conflicted
+++ resolved
@@ -1,17 +1,9 @@
-<<<<<<< HEAD
-swh-loader-core (0.0.23-1~swh1~bpo9+1) stretch-swh; urgency=medium
-
-  * Rebuild for stretch-backports.
-
- -- Antoine R. Dumont (@ardumont) <antoine.romain.dumont@gmail.com>  Tue, 07 Nov 2017 16:25:20 +0100
-=======
 swh-loader-core (0.0.24-1~swh1) unstable-swh; urgency=medium
 
   * v0.0.24
   * Added metadata injection possible from loader core
 
  -- Antoine R. Dumont (@ardumont) <antoine.romain.dumont@gmail.com>  Fri, 24 Nov 2017 11:35:40 +0100
->>>>>>> 05bbdd06
 
 swh-loader-core (0.0.23-1~swh1) unstable-swh; urgency=medium
 
