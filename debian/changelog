<<<<<<< HEAD
swh-loader-core (0.0.6-1~swh1~bpo9+1) stretch-swh; urgency=medium

  * Rebuild for stretch-backports.

 -- Antoine R. Dumont (@ardumont) <antoine.romain.dumont@gmail.com>  Wed, 08 Jun 2016 16:00:40 +0200
=======
swh-loader-core (0.0.7-1~swh1) unstable-swh; urgency=medium

  * v0.0.7
  * Fix on revision conversion

 -- Antoine R. Dumont (@ardumont) <antoine.romain.dumont@gmail.com>  Wed, 08 Jun 2016 16:19:02 +0200
>>>>>>> 20ae3042

swh-loader-core (0.0.6-1~swh1) unstable-swh; urgency=medium

  * v0.0.6
  * d/control: Bump dependency on swh-model
  * d/control: Add missing description
  * Keep the abstraction for all entities
  * Align parameter definition order
  * Fix missing option in DEFAULT ones
  * Decrease verbosity
  * Fix missing origin_id assignment
  * d/rules: Add target to run tests during packaging

 -- Antoine R. Dumont (@ardumont) <antoine.romain.dumont@gmail.com>  Wed, 08 Jun 2016 16:00:40 +0200

swh-loader-core (0.0.5-1~swh1) unstable-swh; urgency=medium

  * v0.0.5

 -- Antoine R. Dumont (@ardumont) <antoine.romain.dumont@gmail.com>  Wed, 25 May 2016 12:17:06 +0200

swh-loader-core (0.0.4-1~swh1) unstable-swh; urgency=medium

  * v0.0.4
  * Rename package from python3-swh.loader to python3-swh.loader.core

 -- Antoine R. Dumont (@ardumont) <antoine.romain.dumont@gmail.com>  Wed, 25 May 2016 11:44:48 +0200

swh-loader-core (0.0.3-1~swh1) unstable-swh; urgency=medium

  * v0.0.3
  * Improve default configuration
  * Rename package from swh-loader-vcs to swh-loader

 -- Antoine R. Dumont (@ardumont) <antoine.romain.dumont@gmail.com>  Wed, 25 May 2016 11:23:06 +0200

swh-loader-core (0.0.2-1~swh1) unstable-swh; urgency=medium

  * v0.0.2
  * Fix: Flush data even when no data is sent to swh-storage

 -- Antoine R. Dumont (@ardumont) <antoine.romain.dumont@gmail.com>  Tue, 24 May 2016 16:41:49 +0200

swh-loader-core (0.0.1-1~swh1) unstable-swh; urgency=medium

  * Initial release
  * v0.0.1

 -- Antoine R. Dumont (@ardumont) <antoine.romain.dumont@gmail.com>  Wed, 13 Apr 2016 16:54:47 +0200<|MERGE_RESOLUTION|>--- conflicted
+++ resolved
@@ -1,17 +1,9 @@
-<<<<<<< HEAD
-swh-loader-core (0.0.6-1~swh1~bpo9+1) stretch-swh; urgency=medium
-
-  * Rebuild for stretch-backports.
-
- -- Antoine R. Dumont (@ardumont) <antoine.romain.dumont@gmail.com>  Wed, 08 Jun 2016 16:00:40 +0200
-=======
 swh-loader-core (0.0.7-1~swh1) unstable-swh; urgency=medium
 
   * v0.0.7
   * Fix on revision conversion
 
  -- Antoine R. Dumont (@ardumont) <antoine.romain.dumont@gmail.com>  Wed, 08 Jun 2016 16:19:02 +0200
->>>>>>> 20ae3042
 
 swh-loader-core (0.0.6-1~swh1) unstable-swh; urgency=medium
 
