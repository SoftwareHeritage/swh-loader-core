<<<<<<< HEAD
swh-loader-core (0.0.80-1~swh1~bpo10+1) buster-swh; urgency=medium

  * Rebuild for buster-swh

 -- Software Heritage autobuilder (on jenkins-debian1) <jenkins@jenkins-debian1.internal.softwareheritage.org>  Mon, 02 Mar 2020 12:26:42 +0000
=======
swh-loader-core (0.0.81-1~swh1) unstable-swh; urgency=medium

  * New upstream release 0.0.81     - (tagged by Antoine R. Dumont
    (@ardumont) <antoine.romain.dumont@gmail.com> on 2020-03-16 13:14:33
    +0100)
  * Upstream changes:     - v0.0.81     - Migrate to latest
    storage.origin_visit_add api change     - Move Person parsing to swh-
    model.

 -- Software Heritage autobuilder (on jenkins-debian1) <jenkins@jenkins-debian1.internal.softwareheritage.org>  Mon, 16 Mar 2020 12:17:43 +0000
>>>>>>> b7a19a42

swh-loader-core (0.0.80-1~swh1) unstable-swh; urgency=medium

  * New upstream release 0.0.80     - (tagged by Valentin Lorentz
    <vlorentz@softwareheritage.org> on 2020-02-28 17:05:14 +0100)
  * Upstream changes:     - v0.0.80     - * use swh-model objects
    instead of dicts.

 -- Software Heritage autobuilder (on jenkins-debian1) <jenkins@jenkins-debian1.internal.softwareheritage.org>  Fri, 28 Feb 2020 16:10:06 +0000

swh-loader-core (0.0.79-1~swh1) unstable-swh; urgency=medium

  * New upstream release 0.0.79     - (tagged by Antoine R. Dumont
    (@ardumont) <antoine.romain.dumont@gmail.com> on 2020-02-25 11:40:05
    +0100)
  * Upstream changes:     - v0.0.79     - Move revision loading logic to
    its own function.     - Use swh-storage validation proxy earlier in
    the pipeline.     - Use swh-storage validation proxy.     - Add
    missing __init__.py and fix tests.

 -- Software Heritage autobuilder (on jenkins-debian1) <jenkins@jenkins-debian1.internal.softwareheritage.org>  Tue, 25 Feb 2020 10:48:07 +0000

swh-loader-core (0.0.78-1~swh1) unstable-swh; urgency=medium

  * New upstream release 0.0.78     - (tagged by Antoine R. Dumont
    (@ardumont) <antoine.romain.dumont@gmail.com> on 2020-02-06 15:28:11
    +0100)
  * Upstream changes:     - v0.0.78     - tests: Use new get_storage
    signature     - loader.core.converters: Prefer the with open pattern
    to read file     - test_converters: Add coverage on prepare_contents
    method     - test_converters: Migrate to pytest     -
    loader.core/package: Call storage's (skipped_)content_add endpoints

 -- Software Heritage autobuilder (on jenkins-debian1) <jenkins@jenkins-debian1.internal.softwareheritage.org>  Thu, 06 Feb 2020 15:09:05 +0000

swh-loader-core (0.0.77-1~swh1) unstable-swh; urgency=medium

  * New upstream release 0.0.77     - (tagged by Antoine R. Dumont
    (@ardumont) <antoine.romain.dumont@gmail.com> on 2020-01-30 10:32:08
    +0100)
  * Upstream changes:     - v0.0.77     - loader.npm: If no upload time
    provided, use artifact's mtime if provided     - loader.npm: Fail
    ingestion if at least 1 artifact has no upload time

 -- Software Heritage autobuilder (on jenkins-debian1) <jenkins@jenkins-debian1.internal.softwareheritage.org>  Thu, 30 Jan 2020 09:37:58 +0000

swh-loader-core (0.0.76-1~swh1) unstable-swh; urgency=medium

  * New upstream release 0.0.76     - (tagged by Antoine R. Dumont
    (@ardumont) <antoine.romain.dumont@gmail.com> on 2020-01-28 13:07:30
    +0100)
  * Upstream changes:     - v0.0.76     - npm.loader: Skip artifacts
    with no intrinsic metadata     - pypi.loader: Skip artifacts with no
    intrinsic metadata     - package.loader: Fix edge case when some
    listing returns no content     - core.loader: Drop retro-
    compatibility class names     - loader.tests: Add filter and buffer
    proxy storage     - docs: Fix sphinx warnings     - README: Update
    class names

 -- Software Heritage autobuilder (on jenkins-debian1) <jenkins@jenkins-debian1.internal.softwareheritage.org>  Tue, 28 Jan 2020 12:11:07 +0000

swh-loader-core (0.0.75-1~swh1) unstable-swh; urgency=medium

  * New upstream release 0.0.75     - (tagged by Antoine R. Dumont
    (@ardumont) <antoine.romain.dumont@gmail.com> on 2020-01-16 14:14:29
    +0100)
  * Upstream changes:     - v0.0.75     - cran.loader: Align cran loader
    with other package loaders

 -- Software Heritage autobuilder (on jenkins-debian1) <jenkins@jenkins-debian1.internal.softwareheritage.org>  Thu, 16 Jan 2020 13:17:30 +0000

swh-loader-core (0.0.74-1~swh1) unstable-swh; urgency=medium

  * New upstream release 0.0.74     - (tagged by Antoine R. Dumont
    (@ardumont) <antoine.romain.dumont@gmail.com> on 2020-01-15 15:30:13
    +0100)
  * Upstream changes:     - v0.0.74     - Drop no longer used retrying
    dependency     - core.loader: Clean up indirection and retry
    behavior     - tests: Use retry proxy storage in loaders     -
    core.loader: Drop dead code     - cran.loader: Fix parsing
    description file error

 -- Software Heritage autobuilder (on jenkins-debian1) <jenkins@jenkins-debian1.internal.softwareheritage.org>  Wed, 15 Jan 2020 14:33:57 +0000

swh-loader-core (0.0.73-1~swh1) unstable-swh; urgency=medium

  * New upstream release 0.0.73     - (tagged by Antoine R. Dumont
    (@ardumont) <antoine.romain.dumont@gmail.com> on 2020-01-09 10:00:21
    +0100)
  * Upstream changes:     - v0.0.73     - package.cran: Name CRAN task
    appropriately

 -- Software Heritage autobuilder (on jenkins-debian1) <jenkins@jenkins-debian1.internal.softwareheritage.org>  Thu, 09 Jan 2020 09:05:07 +0000

swh-loader-core (0.0.72-1~swh1) unstable-swh; urgency=medium

  * New upstream release 0.0.72     - (tagged by Antoine R. Dumont
    (@ardumont) <antoine.romain.dumont@gmail.com> on 2020-01-06 16:37:58
    +0100)
  * Upstream changes:     - v0.0.72     - package.loader: Fail fast when
    unable to create origin/origin_visit     - cran.loader: Add
    implementation

 -- Software Heritage autobuilder (on jenkins-debian1) <jenkins@jenkins-debian1.internal.softwareheritage.org>  Mon, 06 Jan 2020 15:50:08 +0000

swh-loader-core (0.0.71-1~swh1) unstable-swh; urgency=medium

  * New upstream release 0.0.71     - (tagged by Antoine R. Dumont
    (@ardumont) <antoine.romain.dumont@gmail.com> on 2019-12-20 14:22:31
    +0100)
  * Upstream changes:     - v0.0.71     - package.utils: Drop unneeded
    hashes from download computation

 -- Software Heritage autobuilder (on jenkins-debian1) <jenkins@jenkins-debian1.internal.softwareheritage.org>  Fri, 20 Dec 2019 13:26:09 +0000

swh-loader-core (0.0.70-1~swh1) unstable-swh; urgency=medium

  * New upstream release 0.0.70     - (tagged by Antoine R. Dumont
    (@ardumont) <antoine.romain.dumont@gmail.com> on 2019-12-20 11:32:09
    +0100)
  * Upstream changes:     - v0.0.70     - debian.loader: Improve and fix
    revision resolution's corner cases

 -- Software Heritage autobuilder (on jenkins-debian1) <jenkins@jenkins-debian1.internal.softwareheritage.org>  Fri, 20 Dec 2019 10:39:34 +0000

swh-loader-core (0.0.69-1~swh1) unstable-swh; urgency=medium

  * New upstream release 0.0.69     - (tagged by Antoine R. Dumont
    (@ardumont) <antoine.romain.dumont@gmail.com> on 2019-12-12 16:21:59
    +0100)
  * Upstream changes:     - v0.0.69     - loader.core: Fix correctly
    loader initialization

 -- Software Heritage autobuilder (on jenkins-debian1) <jenkins@jenkins-debian1.internal.softwareheritage.org>  Thu, 12 Dec 2019 15:26:13 +0000

swh-loader-core (0.0.68-1~swh1) unstable-swh; urgency=medium

  * New upstream release 0.0.68     - (tagged by Antoine R. Dumont
    (@ardumont) <antoine.romain.dumont@gmail.com> on 2019-12-12 15:45:21
    +0100)
  * Upstream changes:     - v0.0.68     - loader.core: Fix
    initialization issue in dvcs loaders

 -- Software Heritage autobuilder (on jenkins-debian1) <jenkins@jenkins-debian1.internal.softwareheritage.org>  Thu, 12 Dec 2019 14:49:12 +0000

swh-loader-core (0.0.67-1~swh1) unstable-swh; urgency=medium

  * New upstream release 0.0.67     - (tagged by Antoine R. Dumont
    (@ardumont) <antoine.romain.dumont@gmail.com> on 2019-12-12 14:02:47
    +0100)
  * Upstream changes:     - v0.0.67     - loader.core: Type methods     -
    loader.core: Transform data input into list     - loader.core: Add
    missing conversion step on content

 -- Software Heritage autobuilder (on jenkins-debian1) <jenkins@jenkins-debian1.internal.softwareheritage.org>  Thu, 12 Dec 2019 13:07:47 +0000

swh-loader-core (0.0.66-1~swh1) unstable-swh; urgency=medium

  * New upstream release 0.0.66     - (tagged by Antoine R. Dumont
    (@ardumont) <antoine.romain.dumont@gmail.com> on 2019-12-12 12:01:14
    +0100)
  * Upstream changes:     - v0.0.66     - Drop deprecated behavior

 -- Software Heritage autobuilder (on jenkins-debian1) <jenkins@jenkins-debian1.internal.softwareheritage.org>  Thu, 12 Dec 2019 11:05:17 +0000

swh-loader-core (0.0.65-1~swh1) unstable-swh; urgency=medium

  * New upstream release 0.0.65     - (tagged by Antoine R. Dumont
    (@ardumont) <antoine.romain.dumont@gmail.com> on 2019-12-12 11:42:46
    +0100)
  * Upstream changes:     - v0.0.65     - loader.cli: Improve current
    implementation     - tasks: Enforce kwargs use in task message

 -- Software Heritage autobuilder (on jenkins-debian1) <jenkins@jenkins-debian1.internal.softwareheritage.org>  Thu, 12 Dec 2019 10:51:02 +0000

swh-loader-core (0.0.64-1~swh1) unstable-swh; urgency=medium

  * New upstream release 0.0.64     - (tagged by Antoine R. Dumont
    (@ardumont) <antoine.romain.dumont@gmail.com> on 2019-12-10 09:49:06
    +0100)
  * Upstream changes:     - v0.0.64     - requirements-test: Add missing
    test dependency     - tests: Refactor using pytest-mock's mocker
    fixture     - loader.cli: Add tests around cli     - package.npm:
    Align loader instantiation     - loader.cli: Reference new loader
    cli

 -- Software Heritage autobuilder (on jenkins-debian1) <jenkins@jenkins-debian1.internal.softwareheritage.org>  Tue, 10 Dec 2019 08:56:02 +0000

swh-loader-core (0.0.63-1~swh1) unstable-swh; urgency=medium

  * New upstream release 0.0.63     - (tagged by Antoine R. Dumont
    (@ardumont) <antoine.romain.dumont@gmail.com> on 2019-12-05 16:01:49
    +0100)
  * Upstream changes:     - v0.0.63     - Add missing inclusion
    instruction

 -- Software Heritage autobuilder (on jenkins-debian1) <jenkins@jenkins-debian1.internal.softwareheritage.org>  Thu, 05 Dec 2019 15:05:39 +0000

swh-loader-core (0.0.62-1~swh1) unstable-swh; urgency=medium

  * New upstream release 0.0.62     - (tagged by Antoine R. Dumont
    (@ardumont) <antoine.romain.dumont@gmail.com> on 2019-12-05 15:46:46
    +0100)
  * Upstream changes:     - v0.0.62     - Move package loaders to their
    own namespace

 -- Software Heritage autobuilder (on jenkins-debian1) <jenkins@jenkins-debian1.internal.softwareheritage.org>  Thu, 05 Dec 2019 14:50:19 +0000

swh-loader-core (0.0.61-1~swh1) unstable-swh; urgency=medium

  * New upstream release 0.0.61     - (tagged by Antoine R. Dumont
    (@ardumont) <antoine.romain.dumont@gmail.com> on 2019-11-28 17:25:49
    +0100)
  * Upstream changes:     - v0.0.61     - pypi: metadata -> revision:
    Deal with previous metadata format     - npm: metadata -> revision:
    Deal with previous metadata format

 -- Software Heritage autobuilder (on jenkins-debian1) <jenkins@jenkins-debian1.internal.softwareheritage.org>  Thu, 28 Nov 2019 16:29:47 +0000

swh-loader-core (0.0.60-1~swh1) unstable-swh; urgency=medium

  * New upstream release 0.0.60     - (tagged by Antoine R. Dumont
    (@ardumont) <antoine.romain.dumont@gmail.com> on 2019-11-26 12:09:28
    +0100)
  * Upstream changes:     - v0.0.60     - package.deposit: Fix revision-
    get inconsistency     - package.deposit: Provide parents in any case
    - package.deposit: Fix url computation issue     - utils: Work
    around header issue during download

 -- Software Heritage autobuilder (on jenkins-debian1) <jenkins@jenkins-debian1.internal.softwareheritage.org>  Tue, 26 Nov 2019 11:18:41 +0000

swh-loader-core (0.0.59-1~swh1) unstable-swh; urgency=medium

  * New upstream release 0.0.59     - (tagged by Antoine R. Dumont
    (@ardumont) <antoine.romain.dumont@gmail.com> on 2019-11-22 18:11:33
    +0100)
  * Upstream changes:     - v0.0.59     - npm: Explicitely retrieve the
    revision date from extrinsic metadata

 -- Software Heritage autobuilder (on jenkins-debian1) <jenkins@jenkins-debian1.internal.softwareheritage.org>  Fri, 22 Nov 2019 17:15:34 +0000

swh-loader-core (0.0.58-1~swh1) unstable-swh; urgency=medium

  * New upstream release 0.0.58     - (tagged by Antoine R. Dumont
    (@ardumont) <antoine.romain.dumont@gmail.com> on 2019-11-22 12:08:10
    +0100)
  * Upstream changes:     - v0.0.58     - package.pypi: Filter out non-
    sdist package type

 -- Software Heritage autobuilder (on jenkins-debian1) <jenkins@jenkins-debian1.internal.softwareheritage.org>  Fri, 22 Nov 2019 11:11:56 +0000

swh-loader-core (0.0.57-1~swh1) unstable-swh; urgency=medium

  * New upstream release 0.0.57     - (tagged by Antoine R. Dumont
    (@ardumont) <antoine.romain.dumont@gmail.com> on 2019-11-22 11:26:11
    +0100)
  * Upstream changes:     - v0.0.57     - package.pypi: Fix project url
    computation edge case     - Use pkg_resources to get the package
    version instead of vcversioner

 -- Software Heritage autobuilder (on jenkins-debian1) <jenkins@jenkins-debian1.internal.softwareheritage.org>  Fri, 22 Nov 2019 10:31:11 +0000

swh-loader-core (0.0.56-1~swh1) unstable-swh; urgency=medium

  * New upstream release 0.0.56     - (tagged by Antoine R. Dumont
    (@ardumont) <antoine.romain.dumont@gmail.com> on 2019-11-21 16:12:46
    +0100)
  * Upstream changes:     - v0.0.56     - package.tasks: Rename
    appropriately load_deb_package task type name     - Fix typos
    reported by codespell     - Add a pre-commit config file

 -- Software Heritage autobuilder (on jenkins-debian1) <jenkins@jenkins-debian1.internal.softwareheritage.org>  Thu, 21 Nov 2019 15:16:23 +0000

swh-loader-core (0.0.55-1~swh1) unstable-swh; urgency=medium

  * New upstream release 0.0.55     - (tagged by Antoine R. Dumont
    (@ardumont) <antoine.romain.dumont@gmail.com> on 2019-11-21 13:51:03
    +0100)
  * Upstream changes:     - v0.0.55     - package.tasks: Rename
    load_archive into load_archive_files     - Migrate tox.ini to extras
    = xxx instead of deps = .[testing]     - Merge tox test environments

 -- Software Heritage autobuilder (on jenkins-debian1) <jenkins@jenkins-debian1.internal.softwareheritage.org>  Thu, 21 Nov 2019 12:56:07 +0000

swh-loader-core (0.0.54-1~swh1) unstable-swh; urgency=medium

  * New upstream release 0.0.54     - (tagged by Antoine R. Dumont
    (@ardumont) <antoine.romain.dumont@gmail.com> on 2019-11-21 11:29:20
    +0100)
  * Upstream changes:     - v0.0.54     - loader.package.deposit: Drop
    swh.deposit.client requirement     - Include all requirements in
    MANIFEST.in

 -- Software Heritage autobuilder (on jenkins-debian1) <jenkins@jenkins-debian1.internal.softwareheritage.org>  Thu, 21 Nov 2019 10:32:23 +0000

swh-loader-core (0.0.53-1~swh1) unstable-swh; urgency=medium

  * New upstream release 0.0.53     - (tagged by Antoine R. Dumont
    (@ardumont) <antoine.romain.dumont@gmail.com> on 2019-11-20 14:26:36
    +0100)
  * Upstream changes:     - v0.0.53     - loader.package.tasks: Document
    tasks     - Define correctly the setup.py's entry_points

 -- Software Heritage autobuilder (on jenkins-debian1) <jenkins@jenkins-debian1.internal.softwareheritage.org>  Wed, 20 Nov 2019 13:30:10 +0000

swh-loader-core (0.0.52-1~swh3) unstable-swh; urgency=medium

  * Update dh-python version constraint

 -- Antoine R. Dumont (@ardumont) <antoine.romain.dumont@gmail.com>  Wed, 20 Nov 2019 12:03:00 +0100

swh-loader-core (0.0.52-1~swh2) unstable-swh; urgency=medium

  * Add egg-info to pybuild.testfiles.

 -- Antoine R. Dumont (@ardumont) <antoine.romain.dumont@gmail.com>  Wed, 20 Nov 2019 11:42:42 +0100

swh-loader-core (0.0.52-1~swh1) unstable-swh; urgency=medium

  * New upstream release 0.0.52     - (tagged by Antoine R. Dumont
    (@ardumont) <antoine.romain.dumont@gmail.com> on 2019-11-19 15:15:40
    +0100)
  * Upstream changes:     - v0.0.52     - Ensure BufferedLoader and
    UnbufferedLoader do flush their storage     - loader.package:
    Register loader package tasks     - package.tasks: Rename debian
    task to load_deb

 -- Software Heritage autobuilder (on jenkins-debian1) <jenkins@jenkins-debian1.internal.softwareheritage.org>  Tue, 19 Nov 2019 14:18:41 +0000

swh-loader-core (0.0.51-1~swh1) unstable-swh; urgency=medium

  * New upstream release 0.0.51     - (tagged by David Douard
    <david.douard@sdfa3.org> on 2019-11-18 17:05:17 +0100)
  * Upstream changes:     - v0.0.51

 -- Software Heritage autobuilder (on jenkins-debian1) <jenkins@jenkins-debian1.internal.softwareheritage.org>  Mon, 18 Nov 2019 16:09:44 +0000

swh-loader-core (0.0.50-1~swh1) unstable-swh; urgency=medium

  * New upstream release 0.0.50     - (tagged by Antoine R. Dumont
    (@ardumont) <antoine.romain.dumont@gmail.com> on 2019-11-13 15:56:55
    +0100)
  * Upstream changes:     - v0.0.50     - package.loader: Check
    snapshot_id is set as returned value     - package.loader: Ensure
    the origin visit type is set appropriately     - package.loader: Fix
    serialization issue     - package.debian: Align origin_visit type to
    'deb' as in production

 -- Software Heritage autobuilder (on jenkins-debian1) <jenkins@jenkins-debian1.internal.softwareheritage.org>  Wed, 13 Nov 2019 15:04:37 +0000

swh-loader-core (0.0.49-1~swh2) unstable-swh; urgency=medium

  * Update dependencies

 -- Antoine R. Dumont <antoine.romain.dumont@gmail.com>  Fri, 08 Nov 2019 14:07:20 +0100

swh-loader-core (0.0.49-1~swh1) unstable-swh; urgency=medium

  * New upstream release 0.0.49     - (tagged by Antoine R. Dumont
    (@ardumont) <antoine.romain.dumont@gmail.com> on 2019-11-08 13:21:56
    +0100)
  * Upstream changes:     - v0.0.49     - New package loader
    implementations: archive, pypi, npm, deposit, debian

 -- Software Heritage autobuilder (on jenkins-debian1) <jenkins@jenkins-debian1.internal.softwareheritage.org>  Fri, 08 Nov 2019 12:29:47 +0000

swh-loader-core (0.0.48-1~swh1) unstable-swh; urgency=medium

  * New upstream release 0.0.48     - (tagged by Stefano Zacchiroli
    <zack@upsilon.cc> on 2019-10-01 16:49:39 +0200)
  * Upstream changes:     - v0.0.48     - * typing: minimal changes to
    make a no-op mypy run pass

 -- Software Heritage autobuilder (on jenkins-debian1) <jenkins@jenkins-debian1.internal.softwareheritage.org>  Tue, 01 Oct 2019 14:52:59 +0000

swh-loader-core (0.0.47-1~swh1) unstable-swh; urgency=medium

  * New upstream release 0.0.47     - (tagged by Antoine Lambert
    <antoine.lambert@inria.fr> on 2019-10-01 11:32:50 +0200)
  * Upstream changes:     - version 0.0.47: Workaround HashCollision
    errors

 -- Software Heritage autobuilder (on jenkins-debian1) <jenkins@jenkins-debian1.internal.softwareheritage.org>  Tue, 01 Oct 2019 09:35:38 +0000

swh-loader-core (0.0.46-1~swh1) unstable-swh; urgency=medium

  * New upstream release 0.0.46     - (tagged by Antoine R. Dumont
    (@ardumont) <antoine.romain.dumont@gmail.com> on 2019-09-06 18:30:42
    +0200)
  * Upstream changes:     - v0.0.46     - pytest.ini: Remove warnings
    about our custom markers     - pep8: Fix log.warning calls     -
    core/loader: Fix get_save_data_path implementation     - Fix
    validation errors in test.

 -- Software Heritage autobuilder (on jenkins-debian1) <jenkins@jenkins-debian1.internal.softwareheritage.org>  Fri, 06 Sep 2019 16:33:13 +0000

swh-loader-core (0.0.45-1~swh2) unstable-swh; urgency=medium

  * Fix missing build dependency

 -- Antoine R. Dumont (@ardumont) <antoine.romain.dumont@gmail.com>  Tue, 03 Sep 2019 14:12:13 +0200

swh-loader-core (0.0.45-1~swh1) unstable-swh; urgency=medium

  * New upstream release 0.0.45     - (tagged by Antoine R. Dumont
    (@ardumont) <antoine.romain.dumont@gmail.com> on 2019-09-03 10:38:36
    +0200)
  * Upstream changes:     - v0.0.45     - loader: Provide visit type
    when calling origin_visit_add     - loader: Drop keys 'perms' and
    'path' from content before sending to the     - storage     -
    swh.loader.package: Implement GNU loader     - docs: add code of
    conduct document

 -- Software Heritage autobuilder (on jenkins-debian1) <jenkins@jenkins-debian1.internal.softwareheritage.org>  Tue, 03 Sep 2019 08:41:49 +0000

swh-loader-core (0.0.44-1~swh1) unstable-swh; urgency=medium

  * New upstream release 0.0.44     - (tagged by Valentin Lorentz
    <vlorentz@softwareheritage.org> on 2019-06-25 12:18:27 +0200)
  * Upstream changes:     - Drop use of deprecated methods
    fetch_history_*

 -- Software Heritage autobuilder (on jenkins-debian1) <jenkins@jenkins-debian1.internal.softwareheritage.org>  Wed, 26 Jun 2019 09:40:59 +0000

swh-loader-core (0.0.43-1~swh1) unstable-swh; urgency=medium

  * New upstream release 0.0.43     - (tagged by Valentin Lorentz
    <vlorentz@softwareheritage.org> on 2019-06-18 16:21:58 +0200)
  * Upstream changes:     - Use origin urls instead of origin ids.

 -- Software Heritage autobuilder (on jenkins-debian1) <jenkins@jenkins-debian1.internal.softwareheritage.org>  Wed, 19 Jun 2019 09:33:53 +0000

swh-loader-core (0.0.42-1~swh1) unstable-swh; urgency=medium

  * New upstream release 0.0.42     - (tagged by David Douard
    <david.douard@sdfa3.org> on 2019-05-20 11:28:49 +0200)
  * Upstream changes:     - v0.0.42     - update/fix requirements

 -- Software Heritage autobuilder (on jenkins-debian1) <jenkins@jenkins-debian1.internal.softwareheritage.org>  Mon, 20 May 2019 09:33:47 +0000

swh-loader-core (0.0.41-1~swh1) unstable-swh; urgency=medium

  * New upstream release 0.0.41     - (tagged by Antoine R. Dumont
    (@ardumont) <antoine.romain.dumont@gmail.com> on 2019-04-11 11:46:00
    +0200)
  * Upstream changes:     - v0.0.41     - core.loader: Migrate to latest
    snapshot_add, origin_visit_update api     - core.loader: Count only
    the effectively new objects ingested     - test_utils: Add coverage
    on utils module

 -- Software Heritage autobuilder (on jenkins-debian1) <jenkins@jenkins-debian1.internal.softwareheritage.org>  Thu, 11 Apr 2019 09:52:55 +0000

swh-loader-core (0.0.40-1~swh1) unstable-swh; urgency=medium

  * New upstream release 0.0.40     - (tagged by Antoine Lambert
    <antoine.lambert@inria.fr> on 2019-03-29 10:57:14 +0100)
  * Upstream changes:     - version 0.0.40

 -- Software Heritage autobuilder (on jenkins-debian1) <jenkins@jenkins-debian1.internal.softwareheritage.org>  Fri, 29 Mar 2019 10:02:37 +0000

swh-loader-core (0.0.39-1~swh1) unstable-swh; urgency=medium

  * New upstream release 0.0.39     - (tagged by Antoine R. Dumont
    (@ardumont) <antoine.romain.dumont@gmail.com> on 2019-01-30 11:10:39
    +0100)
  * Upstream changes:     - v0.0.39

 -- Software Heritage autobuilder (on jenkins-debian1) <jenkins@jenkins-debian1.internal.softwareheritage.org>  Wed, 30 Jan 2019 10:13:56 +0000

swh-loader-core (0.0.35-1~swh1) unstable-swh; urgency=medium

  * v0.0.35
  * tests: Initialize tox.ini use
  * tests, debian/*: Migrate to pytest

 -- Antoine R. Dumont (@ardumont) <antoine.romain.dumont@gmail.com>  Tue, 23 Oct 2018 15:47:22 +0200

swh-loader-core (0.0.34-1~swh1) unstable-swh; urgency=medium

  * v0.0.34
  * setup: prepare for PyPI upload
  * README.md: Simplify module description
  * core.tests: Install tests fixture for derivative loaders to use

 -- Antoine R. Dumont (@ardumont) <antoine.romain.dumont@gmail.com>  Tue, 09 Oct 2018 14:11:29 +0200

swh-loader-core (0.0.33-1~swh1) unstable-swh; urgency=medium

  * v0.0.33
  * loader/utils: Add clean_dangling_folders function to ease clean up
  * loader/core: Add optional pre_cleanup for dangling files cleaning

 -- Antoine R. Dumont (@ardumont) <antoine.romain.dumont@gmail.com>  Fri, 09 Mar 2018 14:41:17 +0100

swh-loader-core (0.0.32-1~swh1) unstable-swh; urgency=medium

  * v0.0.32
  * Improve origin_visit initialization step
  * Properly sandbox the prepare statement so that if it breaks, we can
  * update appropriately the visit with the correct status

 -- Antoine R. Dumont (@ardumont) <antoine.romain.dumont@gmail.com>  Wed, 07 Mar 2018 11:06:27 +0100

swh-loader-core (0.0.31-1~swh1) unstable-swh; urgency=medium

  * Release swh.loader.core v0.0.31
  * Remove backwards-compatibility when sending snapshots

 -- Nicolas Dandrimont <nicolas@dandrimont.eu>  Tue, 13 Feb 2018 18:52:20 +0100

swh-loader-core (0.0.30-1~swh1) unstable-swh; urgency=medium

  * Release swh.loader.core v0.0.30
  * Update Debian metadata for snapshot-related breakage

 -- Nicolas Dandrimont <nicolas@dandrimont.eu>  Tue, 06 Feb 2018 14:22:53 +0100

swh-loader-core (0.0.29-1~swh1) unstable-swh; urgency=medium

  * Release swh.loader.core v0.0.29
  * Replace occurrences with snapshots
  * Enhance logging on error cases

 -- Nicolas Dandrimont <nicolas@dandrimont.eu>  Tue, 06 Feb 2018 14:13:11 +0100

swh-loader-core (0.0.28-1~swh1) unstable-swh; urgency=medium

  * v0.0.28
  * Add stateless loader base class
  * Remove bare exception handlers

 -- Antoine R. Dumont (@ardumont) <antoine.romain.dumont@gmail.com>  Tue, 19 Dec 2017 17:48:09 +0100

swh-loader-core (0.0.27-1~swh1) unstable-swh; urgency=medium

  * v0.0.27
  * Migrate from indexer's indexer_configuration to storage's tool
    notion.

 -- Antoine R. Dumont (@ardumont) <antoine.romain.dumont@gmail.com>  Thu, 07 Dec 2017 10:36:23 +0100

swh-loader-core (0.0.26-1~swh1) unstable-swh; urgency=medium

  * v0.0.26
  * Fix send_provider method

 -- Antoine R. Dumont (@ardumont) <antoine.romain.dumont@gmail.com>  Tue, 05 Dec 2017 15:40:57 +0100

swh-loader-core (0.0.25-1~swh1) unstable-swh; urgency=medium

  * v0.0.25
  * swh.loader.core: Fix to retrieve the provider_id as an actual id
  * swh.loader.core: Fix log format error
  * swh.loader.core: Align log message according to conventions

 -- Antoine R. Dumont (@ardumont) <antoine.romain.dumont@gmail.com>  Wed, 29 Nov 2017 12:55:45 +0100

swh-loader-core (0.0.24-1~swh1) unstable-swh; urgency=medium

  * v0.0.24
  * Added metadata injection possible from loader core

 -- Antoine R. Dumont (@ardumont) <antoine.romain.dumont@gmail.com>  Fri, 24 Nov 2017 11:35:40 +0100

swh-loader-core (0.0.23-1~swh1) unstable-swh; urgency=medium

  * v0.0.23
  * loader: Fix dangling data flush

 -- Antoine R. Dumont (@ardumont) <antoine.romain.dumont@gmail.com>  Tue, 07 Nov 2017 16:25:20 +0100

swh-loader-core (0.0.22-1~swh1) unstable-swh; urgency=medium

  * v0.0.22
  * core.loader: Use the global setup set in swh.core.config
  * core.loader: Properly batch object insertions for big requests

 -- Antoine R. Dumont (@ardumont) <antoine.romain.dumont@gmail.com>  Mon, 30 Oct 2017 18:50:00 +0100

swh-loader-core (0.0.21-1~swh1) unstable-swh; urgency=medium

  * v0.0.21
  * swh.loader.core: Only send origin if not already sent before

 -- Antoine R. Dumont (@ardumont) <antoine.romain.dumont@gmail.com>  Tue, 24 Oct 2017 16:30:53 +0200

swh-loader-core (0.0.20-1~swh1) unstable-swh; urgency=medium

  * v0.0.20
  * Permit to add 'post_load' actions in loaders

 -- Antoine R. Dumont (@ardumont) <antoine.romain.dumont@gmail.com>  Fri, 13 Oct 2017 14:30:37 +0200

swh-loader-core (0.0.19-1~swh1) unstable-swh; urgency=medium

  * v0.0.19
  * Permit to add 'post_load' actions in loaders

 -- Antoine R. Dumont (@ardumont) <antoine.romain.dumont@gmail.com>  Fri, 13 Oct 2017 14:14:14 +0200

swh-loader-core (0.0.18-1~swh1) unstable-swh; urgency=medium

  * Release swh.loader.core version 0.0.18
  * Update packaging runes

 -- Nicolas Dandrimont <nicolas@dandrimont.eu>  Thu, 12 Oct 2017 18:07:53 +0200

swh-loader-core (0.0.17-1~swh1) unstable-swh; urgency=medium

  * Release swh.loader.core v0.0.17
  * Allow iterating when fetching and storing data
  * Allow overriding the status of the loaded visit
  * Allow overriding the status of the load itself

 -- Nicolas Dandrimont <nicolas@dandrimont.eu>  Wed, 11 Oct 2017 16:38:29 +0200

swh-loader-core (0.0.16-1~swh1) unstable-swh; urgency=medium

  * Release swh.loader.core v0.0.16
  * Migrate from swh.model.git to swh.model.from_disk

 -- Nicolas Dandrimont <nicolas@dandrimont.eu>  Fri, 06 Oct 2017 14:46:41 +0200

swh-loader-core (0.0.15-1~swh1) unstable-swh; urgency=medium

  * v0.0.15
  * docs: Add sphinx apidoc generation skeleton
  * docs: Add a simple README.md explaining the module's goal
  * swh.loader.core.loader: Unify origin_visit add/update function call

 -- Antoine R. Dumont (@ardumont) <antoine.romain.dumont@gmail.com>  Fri, 29 Sep 2017 11:47:37 +0200

swh-loader-core (0.0.14-1~swh1) unstable-swh; urgency=medium

  * v0.0.14
  * Add the blake2s256 hash computation

 -- Antoine R. Dumont (@ardumont) <antoine.romain.dumont@gmail.com>  Sat, 25 Mar 2017 18:20:52 +0100

swh-loader-core (0.0.13-1~swh1) unstable-swh; urgency=medium

  * v0.0.13
  * Improve core loader's interface api

 -- Antoine R. Dumont (@ardumont) <antoine.romain.dumont@gmail.com>  Wed, 22 Feb 2017 13:43:54 +0100

swh-loader-core (0.0.12-1~swh1) unstable-swh; urgency=medium

  * v0.0.12
  * Update storage configuration reading

 -- Antoine R. Dumont (@ardumont) <antoine.romain.dumont@gmail.com>  Thu, 15 Dec 2016 18:34:41 +0100

swh-loader-core (0.0.11-1~swh1) unstable-swh; urgency=medium

  * v0.0.11
  * d/control: Bump dependency to latest storage
  * Fix: Objects can be injected even though global loading failed
  * Populate the counters in fetch_history
  * Open open/close fetch_history function in the core loader

 -- Antoine R. Dumont (@ardumont) <antoine.romain.dumont@gmail.com>  Wed, 24 Aug 2016 14:38:55 +0200

swh-loader-core (0.0.10-1~swh1) unstable-swh; urgency=medium

  * v0.0.10
  * d/control: Update dependency

 -- Antoine R. Dumont (@ardumont) <antoine.romain.dumont@gmail.com>  Sat, 11 Jun 2016 02:26:50 +0200

swh-loader-core (0.0.9-1~swh1) unstable-swh; urgency=medium

  * v0.0.9
  * Improve default task that initialize storage as well

 -- Antoine R. Dumont (@ardumont) <antoine.romain.dumont@gmail.com>  Fri, 10 Jun 2016 15:12:14 +0200

swh-loader-core (0.0.8-1~swh1) unstable-swh; urgency=medium

  * v0.0.8
  * Migrate specific converter to the right module
  * Fix dangling parameter

 -- Antoine R. Dumont (@ardumont) <antoine.romain.dumont@gmail.com>  Wed, 08 Jun 2016 18:09:23 +0200

swh-loader-core (0.0.7-1~swh1) unstable-swh; urgency=medium

  * v0.0.7
  * Fix on revision conversion

 -- Antoine R. Dumont (@ardumont) <antoine.romain.dumont@gmail.com>  Wed, 08 Jun 2016 16:19:02 +0200

swh-loader-core (0.0.6-1~swh1) unstable-swh; urgency=medium

  * v0.0.6
  * d/control: Bump dependency on swh-model
  * d/control: Add missing description
  * Keep the abstraction for all entities
  * Align parameter definition order
  * Fix missing option in DEFAULT ones
  * Decrease verbosity
  * Fix missing origin_id assignment
  * d/rules: Add target to run tests during packaging

 -- Antoine R. Dumont (@ardumont) <antoine.romain.dumont@gmail.com>  Wed, 08 Jun 2016 16:00:40 +0200

swh-loader-core (0.0.5-1~swh1) unstable-swh; urgency=medium

  * v0.0.5

 -- Antoine R. Dumont (@ardumont) <antoine.romain.dumont@gmail.com>  Wed, 25 May 2016 12:17:06 +0200

swh-loader-core (0.0.4-1~swh1) unstable-swh; urgency=medium

  * v0.0.4
  * Rename package from python3-swh.loader to python3-swh.loader.core

 -- Antoine R. Dumont (@ardumont) <antoine.romain.dumont@gmail.com>  Wed, 25 May 2016 11:44:48 +0200

swh-loader-core (0.0.3-1~swh1) unstable-swh; urgency=medium

  * v0.0.3
  * Improve default configuration
  * Rename package from swh-loader-vcs to swh-loader

 -- Antoine R. Dumont (@ardumont) <antoine.romain.dumont@gmail.com>  Wed, 25 May 2016 11:23:06 +0200

swh-loader-core (0.0.2-1~swh1) unstable-swh; urgency=medium

  * v0.0.2
  * Fix: Flush data even when no data is sent to swh-storage

 -- Antoine R. Dumont (@ardumont) <antoine.romain.dumont@gmail.com>  Tue, 24 May 2016 16:41:49 +0200

swh-loader-core (0.0.1-1~swh1) unstable-swh; urgency=medium

  * Initial release
  * v0.0.1

 -- Antoine R. Dumont (@ardumont) <antoine.romain.dumont@gmail.com>  Wed, 13 Apr 2016 16:54:47 +0200<|MERGE_RESOLUTION|>--- conflicted
+++ resolved
@@ -1,10 +1,3 @@
-<<<<<<< HEAD
-swh-loader-core (0.0.80-1~swh1~bpo10+1) buster-swh; urgency=medium
-
-  * Rebuild for buster-swh
-
- -- Software Heritage autobuilder (on jenkins-debian1) <jenkins@jenkins-debian1.internal.softwareheritage.org>  Mon, 02 Mar 2020 12:26:42 +0000
-=======
 swh-loader-core (0.0.81-1~swh1) unstable-swh; urgency=medium
 
   * New upstream release 0.0.81     - (tagged by Antoine R. Dumont
@@ -15,7 +8,6 @@
     model.
 
  -- Software Heritage autobuilder (on jenkins-debian1) <jenkins@jenkins-debian1.internal.softwareheritage.org>  Mon, 16 Mar 2020 12:17:43 +0000
->>>>>>> b7a19a42
 
 swh-loader-core (0.0.80-1~swh1) unstable-swh; urgency=medium
 
